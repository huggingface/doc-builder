# Copyright 2022 The HuggingFace Team. All rights reserved.
#
# Licensed under the Apache License, Version 2.0 (the "License");
# you may not use this file except in compliance with the License.
# You may obtain a copy of the License at
#
#     http://www.apache.org/licenses/LICENSE-2.0
#
# Unless required by applicable law or agreed to in writing, software
# distributed under the License is distributed on an "AS IS" BASIS,
# WITHOUT WARRANTIES OR CONDITIONS OF ANY KIND, either express or implied.
# See the License for the specific language governing permissions and
# limitations under the License.

import argparse
import logging
import shutil
import subprocess
from pathlib import Path
from time import sleep, time

from huggingface_hub import HfApi

REPO_TYPE = "dataset"
SEPARATOR = "/"


def create_zip_name(library_name, version, with_ext=True):
    file_name = f"{library_name}{SEPARATOR}{version}"
    if with_ext:
        file_name += ".zip"
    return file_name


def push_command(args):
    """
    Commit file doc builds changes using: 1. zip doc build artifacts 2. hf_hub client to upload/delete zip file
    Usage: doc-builder push $args
    """
    if args.n_retries < 1:
        raise ValueError(f"CLI arg `n_retries` MUST be positive & non-zero; supplied value was {args.n_retries}")
    if args.is_remove:
        push_command_remove(args)
    else:
        push_command_add(args)


def push_command_add(args):
    """
    Commit file changes using: 1. zip doc build artifacts 2. hf_hub client to upload zip file
    Used in: build_main_documentation.yml & build_pr_documentation.yml
    """
    max_n_retries = args.n_retries + 1
    number_of_retries = args.n_retries
    n_seconds_sleep = 5

    library_name = args.library_name
    path_docs_built = Path(library_name)
    doc_version_folder = next(filter(lambda x: not x.is_file(), path_docs_built.glob("*")), None).relative_to(
        path_docs_built
    )
    doc_version_folder = str(doc_version_folder)

    zip_file_path = create_zip_name(library_name, doc_version_folder)
    # eg create ./transformers/v4.0.zip with '/transformers/v4.0/*' file architecture inside
    # Use subprocess.run instead of shutil.make_archive to avoid corrupted files, see https://github.com/huggingface/doc-builder/issues/348
    print(f"Running zip command: zip -r {zip_file_path} {path_docs_built}")
    subprocess.run(["zip", "-r", zip_file_path, path_docs_built], check=True)

    api = HfApi()

    time_start = time()

    while number_of_retries:
        try:
            if args.upload_version_yml:
                # removing doc artifact folder to upload 2 files using `upload_folder`: _version.yml and zipped doc artifact file
                shutil.rmtree(f"{library_name}/{doc_version_folder}")
                api.upload_folder(
                    repo_id=args.doc_build_repo_id,
                    repo_type=REPO_TYPE,
                    folder_path=library_name,
                    path_in_repo=library_name,
                    commit_message=args.commit_msg,
                    token=args.token,
                )
            else:
                api.upload_file(
                    repo_id=args.doc_build_repo_id,
                    repo_type=REPO_TYPE,
                    path_or_fileobj=zip_file_path,
                    path_in_repo=zip_file_path,
                    commit_message=args.commit_msg,
                    token=args.token,
                )
            break
        except Exception as e:
            number_of_retries -= 1
            print(f"push_command_add error occurred: {e}")
            if number_of_retries:
                print(
                    f"Failed on try #{max_n_retries - number_of_retries}, pushing again in {n_seconds_sleep} seconds"
                )
                sleep(n_seconds_sleep)
            else:
                raise RuntimeError("push_command_add failed") from e

    time_end = time()
    logging.debug(
<<<<<<< HEAD
        f"push_command_add took {time_end - time_start:.4f} seconds or {(time_end - time_start) / 60.0    :.2f} mins"
=======
        f"push_command_add took {time_end - time_start:.4f} seconds or {(time_end - time_start) / 60.0:.2f} mins"
>>>>>>> 17ba2fe3
    )


def push_command_remove(args):
    """
    Commit file deletions using hf_hub client to delete zip file
    Used in: delete_doc_comment.yml
    """
    max_n_retries = args.n_retries + 1
    number_of_retries = args.n_retries
    n_seconds_sleep = 5

    library_name = args.library_name
    doc_version_folder = args.doc_version
    doc_build_repo_id = args.doc_build_repo_id
    commit_msg = args.commit_msg

    api = HfApi()
    zip_file_path = create_zip_name(library_name, doc_version_folder)

    while number_of_retries:
        try:
            api.delete_file(
                zip_file_path, doc_build_repo_id, token=args.token, repo_type=REPO_TYPE, commit_message=commit_msg
            )
            break
        except Exception as e:
            number_of_retries -= 1
            print(f"push_command_remove error occurred: {e}")
            if number_of_retries:
                print(
                    f"Failed on try #{max_n_retries - number_of_retries}, pushing again in {n_seconds_sleep} seconds"
                )
                sleep(n_seconds_sleep)
            else:
                raise RuntimeError("push_command_remove failed") from e


def push_command_parser(subparsers=None):
    if subparsers is not None:
        parser = subparsers.add_parser("push")
    else:
        parser = argparse.ArgumentParser("Doc Builder push command")

    parser.add_argument(
        "library_name",
        type=str,
        help="The name of the library, which also acts as a path where built doc artifacts reside in",
    )
    parser.add_argument(
        "--doc_build_repo_id",
        type=str,
        help="Repo to which doc artifacts will be committed (e.g. `huggingface/doc-build-dev`)",
    )
    parser.add_argument("--token", type=str, help="Github token that has write/push permission to `doc_build_repo_id`")
    parser.add_argument(
        "--commit_msg",
        type=str,
        help="Git commit message",
        default="Github GraphQL createcommitonbranch commit",
    )
    parser.add_argument("--n_retries", type=int, help="Number of push retries in the event of conflict", default=1)
    parser.add_argument(
        "--doc_version",
        type=str,
        default=None,
        help="Version of the generated documentation.",
    )
    parser.add_argument(
        "--is_remove",
        action="store_true",
        help="Whether or not to remove entire folder ('--doc_version') from git tree",
    )
    parser.add_argument(
        "--upload_version_yml",
        action="store_true",
        help="Whether or not to push _version.yml file to git repo",
    )

    if subparsers is not None:
        parser.set_defaults(func=push_command)
    return parser<|MERGE_RESOLUTION|>--- conflicted
+++ resolved
@@ -107,11 +107,7 @@
 
     time_end = time()
     logging.debug(
-<<<<<<< HEAD
-        f"push_command_add took {time_end - time_start:.4f} seconds or {(time_end - time_start) / 60.0    :.2f} mins"
-=======
         f"push_command_add took {time_end - time_start:.4f} seconds or {(time_end - time_start) / 60.0:.2f} mins"
->>>>>>> 17ba2fe3
     )
 
 
