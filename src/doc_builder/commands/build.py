--- conflicted
+++ resolved
@@ -138,10 +138,7 @@
             )
 
             env = os.environ.copy()
-<<<<<<< HEAD
-=======
             env["DOCS_LIBRARY"] = args.library_name
->>>>>>> f155666a
             env["DOCS_VERSION"] = version
             env["DOCS_LANGUAGE"] = args.language
             print("Building HTML files. This will take a while :-)")
