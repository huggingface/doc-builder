# coding=utf-8
# Copyright 2021 The HuggingFace Team. All rights reserved.
#
# Licensed under the Apache License, Version 2.0 (the "License");
# you may not use this file except in compliance with the License.
# You may obtain a copy of the License at
#
#     http://www.apache.org/licenses/LICENSE-2.0
#
# Unless required by applicable law or agreed to in writing, software
# distributed under the License is distributed on an "AS IS" BASIS,
# WITHOUT WARRANTIES OR CONDITIONS OF ANY KIND, either express or implied.
# See the License for the specific language governing permissions and
# limitations under the License.


import importlib
import os
import re
import shutil
from pathlib import Path

from tqdm import tqdm

from .autodoc import autodoc, find_object_in_package, get_shortest_path, remove_example_tags
from .convert_md_to_mdx import convert_md_to_mdx
from .convert_rst_to_mdx import convert_rst_to_mdx, find_indent, is_empty_line
from .frontmatter_node import FrontmatterNode


_re_autodoc = re.compile("^\s*\[\[autodoc\]\]\s+(\S+)\s*$")
_re_list_item = re.compile("^\s*-\s+(\S+)\s*$")


def resolve_open_in_colab(content, page_info):
    """
    Replaces [[open-in-colab]] special markers by the proper svelte component.

    Args:
        content (`str`): The documentation to treat.
        page_info (`Dict[str, str]`, *optional*): Some information about the page.
    """
    if "[[open-in-colab]]" not in content:
        return content

    page_name = Path(page_info["page"]).stem
    nb_prefix = "https://colab.research.google.com/github/huggingface/notebooks/blob/master/transformers_doc/"
    links = {
        "Mixed": f"{nb_prefix}{page_name}.ipynb",
        "PyTorch": f"{nb_prefix}pytorch/{page_name}.ipynb",
        "TensorFlow": f"{nb_prefix}tensorflow/{page_name}.ipynb",
    }
    formatted_links = ['    {label: "' + key + '", value: "' + value + '"},' for key, value in links.items()]

    svelte_component = """<ColabDropdown hydrate-props={{
  classNames: "absolute z-10 right-0 top-0",
  options:[
"""
    svelte_component += "\n".join(formatted_links)
    svelte_component += "\n]}} />"

    return content.replace("[[open-in-colab]]", svelte_component)


def resolve_autodoc(content, package, return_anchors=False, page_info=None):
    """
    Replaces [[autodoc]] special syntax by the corresponding generated documentation in some content.

    Args:
    - **content** (`str`) -- The documentation to treat.
    - **package** (`types.ModuleType`) -- The package where to look for objects to document.
    - **return_anchors** (`bool`, *optional*, defaults to `False`) -- Whether or not to return the list of anchors
      generated.
    - **page_info** (`Dict[str, str]`, *optional*) -- Some information about the page.
    """
    idx_last_heading = None
    is_inside_codeblock = False
    lines = content.split("\n")
    new_lines = []
    if return_anchors:
        anchors = []
    idx = 0
    while idx < len(lines):
        if _re_autodoc.search(lines[idx]) is not None:
            object_name = _re_autodoc.search(lines[idx]).groups()[0]
            autodoc_indent = find_indent(lines[idx])
            idx += 1
            while idx < len(lines) and is_empty_line(lines[idx]):
                idx += 1
            if (
                idx < len(lines)
                and find_indent(lines[idx]) > autodoc_indent
                and _re_list_item.search(lines[idx]) is not None
            ):
                methods = []
                methods_indent = find_indent(lines[idx])
                while is_empty_line(lines[idx]) or (
                    find_indent(lines[idx]) == methods_indent and _re_list_item.search(lines[idx]) is not None
                ):
                    if not is_empty_line(lines[idx]):
                        methods.append(_re_list_item.search(lines[idx]).groups()[0])
                    idx += 1
                    if idx >= len(lines):
                        break
            else:
                methods = None
            doc = autodoc(object_name, package, methods=methods, return_anchors=return_anchors, page_info=page_info)
            if return_anchors:
                if len(doc[1]) and idx_last_heading is not None:
                    object_anchor = doc[1][0]
                    new_lines[idx_last_heading] += f"[[{object_anchor}]]"
                    idx_last_heading = None
                anchors.extend(doc[1])
                doc = doc[0]
            new_lines.append(doc)
        else:
            new_lines.append(lines[idx])
            if lines[idx].startswith("```"):
                is_inside_codeblock = not is_inside_codeblock
            if lines[idx].startswith("#") and not is_inside_codeblock:
                idx_last_heading = len(new_lines) - 1
            idx += 1

    new_content = "\n".join(new_lines)
    new_content = remove_example_tags(new_content)

    return (new_content, anchors) if return_anchors else new_content


def build_mdx_files(package, doc_folder, output_dir, page_info):
    """
    Build the MDX files for a given package.

    Args:
    - **package** (`types.ModuleType`) -- The package where to look for objects to document.
    - **doc_folder** (`str` or `os.PathLike`) -- The folder where the doc source files are.
    - **output_dir** (`str` or `os.PathLike`) -- The folder where to put the files built.
    - **page_info** (`Dict[str, str]`) -- Some information about the page.
    """
    doc_folder = Path(doc_folder)
    output_dir = Path(output_dir)
    os.makedirs(output_dir, exist_ok=True)
    anchor_mapping = {}

    if "package_name" not in page_info:
        page_info["package_name"] = package.__name__

    all_files = list(doc_folder.glob("**/*"))
    for file in tqdm(all_files, desc="Building the MDX files"):
        new_anchors = None
<<<<<<< HEAD
        try:
            if file.suffix in [".md", ".mdx"]:
                dest_file = output_dir / (file.with_suffix(".mdx").relative_to(doc_folder))
                page_info["page"] = file.with_suffix(".html").relative_to(doc_folder)
                os.makedirs(dest_file.parent, exist_ok=True)
                with open(file, "r", encoding="utf-8-sig") as reader:
                    content = reader.read()
                content = convert_md_to_mdx(content, page_info)
                content, new_anchors = resolve_autodoc(content, package, return_anchors=True, page_info=page_info)
                with open(dest_file, "w", encoding="utf-8") as writer:
                    writer.write(content)
                # Make sure we clean up for next page.
                del page_info["page"]
            elif file.suffix in [".rst"]:
                dest_file = output_dir / (file.with_suffix(".mdx").relative_to(doc_folder))
                page_info["page"] = file.with_suffix(".html").relative_to(doc_folder)
                os.makedirs(dest_file.parent, exist_ok=True)
                with open(file, "r", encoding="utf-8") as reader:
                    content = reader.read()
                content = convert_rst_to_mdx(content, page_info)
                content, new_anchors = resolve_autodoc(content, package, return_anchors=True, page_info=page_info)
                with open(dest_file, "w", encoding="utf-8") as writer:
                    writer.write(content)
                # Make sure we clean up for next page.
                del page_info["page"]
            elif file.is_file():
                dest_file = output_dir / (file.relative_to(doc_folder))
                os.makedirs(dest_file.parent, exist_ok=True)
                shutil.copy(file, dest_file)

        except Exception as e:
            raise type(e)(f"There was an error when converting {file} to the MDX format.\n" + e.args[0]) from e
=======
        if file.suffix in [".md", ".mdx"]:
            dest_file = output_dir / (file.with_suffix(".mdx").relative_to(doc_folder))
            page_info["page"] = file.with_suffix(".html").relative_to(doc_folder)
            os.makedirs(dest_file.parent, exist_ok=True)
            with open(file, "r", encoding="utf-8-sig") as reader:
                content = reader.read()
            content = convert_md_to_mdx(content, page_info)
            content = resolve_open_in_colab(content, page_info)
            content, new_anchors = resolve_autodoc(content, package, return_anchors=True, page_info=page_info)
            with open(dest_file, "w", encoding="utf-8") as writer:
                writer.write(content)
            # Make sure we clean up for next page.
            del page_info["page"]
        elif file.suffix in [".rst"]:
            dest_file = output_dir / (file.with_suffix(".mdx").relative_to(doc_folder))
            page_info["page"] = file.with_suffix(".html").relative_to(doc_folder)
            os.makedirs(dest_file.parent, exist_ok=True)
            with open(file, "r", encoding="utf-8") as reader:
                content = reader.read()
            content = convert_rst_to_mdx(content, page_info)
            content = resolve_open_in_colab(content, page_info)
            content, new_anchors = resolve_autodoc(content, package, return_anchors=True, page_info=page_info)
            with open(dest_file, "w", encoding="utf-8") as writer:
                writer.write(content)
            # Make sure we clean up for next page.
            del page_info["page"]
        elif file.is_file():
            dest_file = output_dir / (file.relative_to(doc_folder))
            os.makedirs(dest_file.parent, exist_ok=True)
            shutil.copy(file, dest_file)
>>>>>>> 2272eecd

        if new_anchors is not None:
            page_name = str(file.with_suffix("").relative_to(doc_folder))
            anchor_mapping.update({anchor: page_name for anchor in new_anchors})

    return anchor_mapping


def resolve_links_in_text(text, package, mapping, page_info):
    """
    Resolve links of the form [`SomeClass`] to the link in the documentation to `SomeClass`.

    Args:
    - **text** (`str`) -- The text in which to convert the links.
    - **package** (`types.ModuleType`) -- The package in which to search objects for.
    - **mapping** (`Dict[str, str]`) -- The map from anchor names of objects to their page in the documentation.
    - **page_info** (`Dict[str, str]`) -- Some information about the page.
    """
    package_name = page_info.get("package_name", package.__name__)
    version = page_info.get("version", "master")
    language = page_info.get("language", "en")

    prefix = f"/docs/{package_name}/{version}/{language}/"

    def _resolve_link(search):
        object_name = search.groups()[0]
        # If the name begins with `~`, we shortcut to the last part.
        if object_name.startswith("~"):
            obj = find_object_in_package(object_name[1:], package)
            object_name = object_name.split(".")[-1]
        else:
            obj = find_object_in_package(object_name, package)
        if obj is None:
            return f"`{object_name}`"

        # If the object is not a class, we add ()
        if not isinstance(obj, type):
            object_name = f"{object_name}()"

        # Link to the anchor
        anchor = get_shortest_path(obj, package)
        if anchor not in mapping:
            return f"`{object_name}`"
        page = f"{prefix}{mapping[anchor]}"
        return f"[{object_name}]({page}#{anchor})"

    return re.sub(r"\[`([^`]+)`\]", _resolve_link, text)


def resolve_links(doc_folder, package, mapping, page_info):
    """
    Resolve links of the form [`SomeClass`] to the link in the documentation to `SomeClass` for all files in a
    folder.

    Args:
    - **doc_folder** (`str` or `os.PathLike`) -- The folder in which to look for files.
    - **package** (`types.ModuleType`) -- The package in which to search objects for.
    - **mapping** (`Dict[str, str]`) -- The map from anchor names of objects to their page in the documentation.
    - **page_info** (`Dict[str, str]`) -- Some information about the page.
    """
    doc_folder = Path(doc_folder)
    all_files = list(doc_folder.glob("**/*.mdx"))
    for file in tqdm(all_files, desc="Resolving internal links"):
        with open(file, "r", encoding="utf-8") as reader:
            content = reader.read()
        content = resolve_links_in_text(content, package, mapping, page_info)
        with open(file, "w", encoding="utf-8") as writer:
            writer.write(content)


def generate_frontmatter_in_text(text, file_name=None):
    """
    Adds frontmatter & turns markdown headers into markdown headers with hash links.

    Args:
    - **text** (`str`) -- The text in which to convert the links.
    """
    text = text.split("\n")
    root = None
    is_inside_codeblock = False
    for idx, line in enumerate(text):
        if line.startswith("```"):
            is_inside_codeblock = not is_inside_codeblock
        if is_inside_codeblock or is_empty_line(line):
            continue
        header_search = re.search(r"^(#+)\s+(\S.*)$", line)
        if header_search is None:
            continue
        first_word, title = header_search.groups()
        header_level = len(first_word)
        serach_local = re.search(r"\[\[(.*)]]", title)
        if serach_local:
            # id/local already exists
            local = serach_local.group(1)
            title = re.sub(r"\[\[(.*)]]", "", title)
        else:
            # create id/local
            local = re.sub(r"[^a-z0-9\s]+", "", title.lower())
            local = re.sub(r"\s{2,}", " ", local.strip()).replace(" ", "-")
        text[idx] = f'<h{header_level} id="{local}">{title}</h{header_level}>'
        node = FrontmatterNode(title, local)
        if header_level == 1:
            root = node
        else:
            if root is None:
                raise ValueError(
                    f"{file_name} does not contain a level 1 header (more commonly known as title) before the first "
                    " second (or more) level header. Make sure to include one!"
                )
            root.add_child(node, header_level)

    frontmatter = root.get_frontmatter()
    text = "\n".join(text)
    text = frontmatter + text
    return text


def generate_frontmatter(doc_folder):
    """
    Adds frontmatter & turns markdown headers into markdown headers with hash links for all files in a folder.

    Args:
    - **doc_folder** (`str` or `os.PathLike`) -- The folder in which to look for files.
    """
    doc_folder = Path(doc_folder)
    all_files = list(doc_folder.glob("**/*.mdx"))
    for file_name in tqdm(all_files, desc="Generating frontmatter"):
        # utf-8-sig is needed to correctly open community.md file
        with open(file_name, "r", encoding="utf-8-sig") as reader:
            content = reader.read()
        content = generate_frontmatter_in_text(content, file_name=file_name)
        with open(file_name, "w", encoding="utf-8") as writer:
            writer.write(content)


def build_doc(package_name, doc_folder, output_dir, clean=True, version="master", language="en"):
    """
    Build the documentation of a package.

    Args:
    - **package_name** (`str`) -- The name of the package.
    - **doc_folder** (`str` or `os.PathLike) -- The folder in which the source documentation of the package is.
    - **output_dir** (`str` or `os.PathLike) -- The folder in which to put the built documentation. Will
      be created if it does not exist.
    - **clean** (`bool`, *optional*, defaults to `True`) -- Whether or not to delete the content of the
      `output_dir` if that directory exists.
    - **version** (`str`, *optional*, defaults to `"master"`) -- The name of the version of the doc.
    - **language** (`str`, *optional*, defaults to `"en"`) -- The language of the doc.
    """
    page_info = {"version": version, "language": language, "package_name": package_name}
    if clean and Path(output_dir).exists():
        shutil.rmtree(output_dir)
    package = importlib.import_module(package_name)
    anchors_mapping = build_mdx_files(package, doc_folder, output_dir, page_info)
    resolve_links(output_dir, package, anchors_mapping, page_info)
    generate_frontmatter(output_dir)<|MERGE_RESOLUTION|>--- conflicted
+++ resolved
@@ -148,7 +148,6 @@
     all_files = list(doc_folder.glob("**/*"))
     for file in tqdm(all_files, desc="Building the MDX files"):
         new_anchors = None
-<<<<<<< HEAD
         try:
             if file.suffix in [".md", ".mdx"]:
                 dest_file = output_dir / (file.with_suffix(".mdx").relative_to(doc_folder))
@@ -157,6 +156,7 @@
                 with open(file, "r", encoding="utf-8-sig") as reader:
                     content = reader.read()
                 content = convert_md_to_mdx(content, page_info)
+                content = resolve_open_in_colab(content, page_info)
                 content, new_anchors = resolve_autodoc(content, package, return_anchors=True, page_info=page_info)
                 with open(dest_file, "w", encoding="utf-8") as writer:
                     writer.write(content)
@@ -169,6 +169,7 @@
                 with open(file, "r", encoding="utf-8") as reader:
                     content = reader.read()
                 content = convert_rst_to_mdx(content, page_info)
+                content = resolve_open_in_colab(content, page_info)
                 content, new_anchors = resolve_autodoc(content, package, return_anchors=True, page_info=page_info)
                 with open(dest_file, "w", encoding="utf-8") as writer:
                     writer.write(content)
@@ -181,38 +182,6 @@
 
         except Exception as e:
             raise type(e)(f"There was an error when converting {file} to the MDX format.\n" + e.args[0]) from e
-=======
-        if file.suffix in [".md", ".mdx"]:
-            dest_file = output_dir / (file.with_suffix(".mdx").relative_to(doc_folder))
-            page_info["page"] = file.with_suffix(".html").relative_to(doc_folder)
-            os.makedirs(dest_file.parent, exist_ok=True)
-            with open(file, "r", encoding="utf-8-sig") as reader:
-                content = reader.read()
-            content = convert_md_to_mdx(content, page_info)
-            content = resolve_open_in_colab(content, page_info)
-            content, new_anchors = resolve_autodoc(content, package, return_anchors=True, page_info=page_info)
-            with open(dest_file, "w", encoding="utf-8") as writer:
-                writer.write(content)
-            # Make sure we clean up for next page.
-            del page_info["page"]
-        elif file.suffix in [".rst"]:
-            dest_file = output_dir / (file.with_suffix(".mdx").relative_to(doc_folder))
-            page_info["page"] = file.with_suffix(".html").relative_to(doc_folder)
-            os.makedirs(dest_file.parent, exist_ok=True)
-            with open(file, "r", encoding="utf-8") as reader:
-                content = reader.read()
-            content = convert_rst_to_mdx(content, page_info)
-            content = resolve_open_in_colab(content, page_info)
-            content, new_anchors = resolve_autodoc(content, package, return_anchors=True, page_info=page_info)
-            with open(dest_file, "w", encoding="utf-8") as writer:
-                writer.write(content)
-            # Make sure we clean up for next page.
-            del page_info["page"]
-        elif file.is_file():
-            dest_file = output_dir / (file.relative_to(doc_folder))
-            os.makedirs(dest_file.parent, exist_ok=True)
-            shutil.copy(file, dest_file)
->>>>>>> 2272eecd
 
         if new_anchors is not None:
             page_name = str(file.with_suffix("").relative_to(doc_folder))
