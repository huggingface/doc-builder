--- conflicted
+++ resolved
@@ -108,13 +108,13 @@
     return doc_config
 
 
-<<<<<<< HEAD
 def is_watchdog_available():
     """
     Checks if soft dependency `watchdog` exists.
     """
     return importlib.util.find_spec("watchdog") is not None
-=======
+
+
 def is_doc_builder_repo(path):
     """
     Detects whether a folder is the `doc_builder` or not.
@@ -179,5 +179,4 @@
             encoding="utf-8",
             cwd=cache_repo_path,
         )
-    return cache_repo_path
->>>>>>> 15579278
+    return cache_repo_path