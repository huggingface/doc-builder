--- conflicted
+++ resolved
@@ -54,20 +54,12 @@
 ## [BERT](#bert)
 
 You can convert any TensorFlow checkpoint for BERT (in particular [the pre-trained models released by Google](https://github.com/google-research/bert#pre-trained-models)\ ) in a PyTorch save file by using the
-<<<<<<< HEAD
-somelink script.
-=======
 [convert_bert_original_tf_checkpoint_to_pytorch.py](https://github.com/huggingface/transformers/tree/master/src/transformers/models/bert/convert_bert_original_tf_checkpoint_to_pytorch.py) script.
->>>>>>> afdf509c
 
 This CLI takes as input a TensorFlow checkpoint (three files starting with `bert_model.ckpt`\ ) and the associated
 configuration file (\ `bert_config.json`\ ), and creates a PyTorch model for this configuration, loads the weights
 from the TensorFlow checkpoint in the PyTorch model and saves the resulting model in a standard PyTorch save file that
-<<<<<<< HEAD
-can be imported using `from_pretrained()` (see example in [quicktour](quicktour.html) , somelink \ ).
-=======
 can be imported using `from_pretrained()` (see example in [quicktour](/docs/transformers/master/en/quicktour.html) , [run_glue.py](https://github.com/huggingface/transformers/tree/master/examples/pytorch/text-classification/run_glue.py) \ ).
->>>>>>> afdf509c
 
 You only need to run this conversion script **once** to get a PyTorch model. You can then disregard the TensorFlow
 checkpoint (the three files starting with `bert_model.ckpt`\ ) but be sure to keep the configuration file (\
@@ -91,11 +83,7 @@
 ## [ALBERT](#albert)
 
 Convert TensorFlow model checkpoints of ALBERT to PyTorch using the
-<<<<<<< HEAD
-somelink script.
-=======
 [convert_albert_original_tf_checkpoint_to_pytorch.py](https://github.com/huggingface/transformers/tree/master/src/transformers/models/albert/convert_albert_original_tf_checkpoint_to_pytorch.py) script.
->>>>>>> afdf509c
 
 The CLI takes as input a TensorFlow checkpoint (three files starting with `model.ckpt-best`\ ) and the accompanying
 configuration file (\ `albert_config.json`\ ), then creates and saves a PyTorch model. To run this conversion you
