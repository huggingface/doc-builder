--- conflicted
+++ resolved
@@ -115,27 +115,13 @@
 ## [How transformers are tested](#how-transformers-are-tested)
 
 1. Once a PR is submitted it gets tested with 9 CircleCi jobs. Every new commit to that PR gets retested. These jobs
-<<<<<<< HEAD
-   are defined in this somelink, so that if needed you can reproduce the same
-=======
    are defined in this [config file](https://github.com/huggingface/transformers/tree/master/.circleci/config.yml), so that if needed you can reproduce the same
->>>>>>> afdf509c
    environment on your machine.
 
    These CI jobs don't run `@slow` tests.
 
 2. There are 3 jobs run by [github actions](https://github.com/huggingface/transformers/actions):
 
-<<<<<<< HEAD
-   - somelink: checks whether torch hub
-     integration works.
-
-   - somelink: runs fast tests on GPU only on commits on
-     `master`. It only runs if a commit on `master` has updated the code in one of the following folders: `src`,
-     `tests`, `.github` (to prevent running on added model cards, notebooks, etc.)
-
-   - somelink: runs normal and slow tests on GPU in
-=======
    - [torch hub integration](https://github.com/huggingface/transformers/tree/master/.github/workflows/github-torch-hub.yml): checks whether torch hub
      integration works.
 
@@ -144,7 +130,6 @@
      `tests`, `.github` (to prevent running on added model cards, notebooks, etc.)
 
    - [self-hosted runner](https://github.com/huggingface/transformers/tree/master/.github/workflows/self-scheduled.yml): runs normal and slow tests on GPU in
->>>>>>> afdf509c
      `tests` and `examples`:
 
 ```bash
@@ -579,13 +564,8 @@
 
 Here are some tests that use it:
 
-<<<<<<< HEAD
-- somelink
-- somelink
-=======
 - [test_trainer_distributed.py](https://github.com/huggingface/transformers/tree/master/tests/test_trainer_distributed.py)
 - [test_deepspeed.py](https://github.com/huggingface/transformers/tree/master/tests/deepspeed/test_deepspeed.py)
->>>>>>> afdf509c
 
 To jump right into the execution point, search for the `execute_subprocess_async` call in those tests.
 
@@ -948,11 +928,7 @@
 -  Skip a test based on a condition:
 
 ```python
-<<<<<<< HEAD
-@pytest.mark.skipif(sys.version_info&amp;lt;(3,6), reason="requires python3.6 or higher")
-=======
 @pytest.mark.skipif(sys.version_info &amp;lt; (3,6), reason="requires python3.6 or higher")
->>>>>>> afdf509c
 def test_feature_x():
 ```
 
@@ -1031,11 +1007,7 @@
 grep tiny tests examples
 ```
 
-<<<<<<< HEAD
-Here is a an example of a somelink that created the tiny model
-=======
 Here is a an example of a [script](https://github.com/huggingface/transformers/tree/master/scripts/fsmt/fsmt-make-tiny-model.py) that created the tiny model
->>>>>>> afdf509c
 [stas/tiny-wmt19-en-de](https://huggingface.co/stas/tiny-wmt19-en-de). You can easily adjust it to your specific
 model's architecture.
 
