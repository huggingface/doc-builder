--- conflicted
+++ resolved
@@ -82,11 +82,7 @@
 
 Sequence classification is the task of classifying sequences according to a given number of classes. An example of
 sequence classification is the GLUE dataset, which is entirely based on that task. If you would like to fine-tune a
-<<<<<<< HEAD
-model on a GLUE sequence classification task, you may leverage the somelink, somelink, somelink or somelink scripts.
-=======
 model on a GLUE sequence classification task, you may leverage the [run_glue.py](https://github.com/huggingface/transformers/tree/master/examples/pytorch/text-classification/run_glue.py), [run_tf_glue.py](https://github.com/huggingface/transformers/tree/master/examples/tensorflow/text-classification/run_tf_glue.py), [run_tf_text_classification.py](https://github.com/huggingface/transformers/tree/master/examples/tensorflow/text-classification/run_tf_text_classification.py) or [run_xnli.py](https://github.com/huggingface/transformers/tree/master/examples/pytorch/text-classification/run_xnli.py) scripts.
->>>>>>> afdf509c
 
 Here is an example of using pipelines to do sentiment analysis: identifying if a sequence is positive or negative. It
 leverages a fine-tuned model on sst2, which is a GLUE task.
@@ -353,11 +349,7 @@
 fill that mask with an appropriate token. This allows the model to attend to both the right context (tokens on the
 right of the mask) and the left context (tokens on the left of the mask). Such a training creates a strong basis for
 downstream tasks requiring bi-directional context, such as SQuAD (question answering, see [Lewis, Lui, Goyal et al.](https://arxiv.org/abs/1910.13461), part 4.2). If you would like to fine-tune a model on a masked language modeling
-<<<<<<< HEAD
-task, you may leverage the somelink script.
-=======
 task, you may leverage the [run_mlm.py](https://github.com/huggingface/transformers/tree/master/examples/pytorch/language-modeling/run_mlm.py) script.
->>>>>>> afdf509c
 
 Here is an example of using pipelines to replace a mask from a sequence:
 
@@ -475,11 +467,7 @@
 Causal language modeling is the task of predicting the token following a sequence of tokens. In this situation, the
 model only attends to the left context (tokens on the left of the mask). Such a training is particularly interesting
 for generation tasks. If you would like to fine-tune a model on a causal language modeling task, you may leverage the
-<<<<<<< HEAD
-somelink script.
-=======
 [run_clm.py](https://github.com/huggingface/transformers/tree/master/examples/pytorch/language-modeling/run_clm.py) script.
->>>>>>> afdf509c
 
 Usually, the next token is predicted by sampling from the logits of the last hidden state the model produces from the
 input sequence.
@@ -594,11 +582,7 @@
 ... father initially slaps him for making such an accusation, Rasputin watches as the
 ... man is chased outside and beaten. Twenty years later, Rasputin sees a vision of
 ... the Virgin Mary, prompting him to become a priest. Rasputin quickly becomes famous,
-<<<<<<< HEAD
-... with people, even a bishop, begging for his blessing. &amp;lt;eod> &lcub/s> &amp;lt;eos>"""
-=======
 ... with people, even a bishop, begging for his blessing. &amp;lt;eod> &amp;lt;/s> &amp;lt;eos>"""
->>>>>>> afdf509c
 
 >>> prompt = "Today the weather is really nice and I am planning on "
 >>> inputs = tokenizer(PADDING_TEXT + prompt, add_special_tokens=False, return_tensors="pt")["input_ids"]
@@ -627,11 +611,7 @@
 ... father initially slaps him for making such an accusation, Rasputin watches as the
 ... man is chased outside and beaten. Twenty years later, Rasputin sees a vision of
 ... the Virgin Mary, prompting him to become a priest. Rasputin quickly becomes famous,
-<<<<<<< HEAD
-... with people, even a bishop, begging for his blessing. &amp;lt;eod> &lcub/s> &amp;lt;eos>"""
-=======
 ... with people, even a bishop, begging for his blessing. &amp;lt;eod> &amp;lt;/s> &amp;lt;eos>"""
->>>>>>> afdf509c
 
 >>> prompt = "Today the weather is really nice and I am planning on "
 >>> inputs = tokenizer(PADDING_TEXT + prompt, add_special_tokens=False, return_tensors="tf")["input_ids"]
@@ -659,11 +639,7 @@
 Named Entity Recognition (NER) is the task of classifying tokens according to a class, for example, identifying a token
 as a person, an organisation or a location. An example of a named entity recognition dataset is the CoNLL-2003 dataset,
 which is entirely based on that task. If you would like to fine-tune a model on an NER task, you may leverage the
-<<<<<<< HEAD
-somelink script.
-=======
 [run_ner.py](https://github.com/huggingface/transformers/tree/master/examples/pytorch/token-classification/run_ner.py) script.
->>>>>>> afdf509c
 
 Here is an example of using pipelines to do named entity recognition, specifically, trying to identify tokens as
 belonging to one of 9 classes:
@@ -814,11 +790,7 @@
 
 An example of a summarization dataset is the CNN / Daily Mail dataset, which consists of long news articles and was
 created for the task of summarization. If you would like to fine-tune a model on a summarization task, various
-<<<<<<< HEAD
-approaches are described in this somelink.
-=======
 approaches are described in this [document](https://github.com/huggingface/transformers/tree/master/examples/pytorch/summarization/README.md).
->>>>>>> afdf509c
 
 Here is an example of using the pipelines to do summarization. It leverages a Bart model that was fine-tuned on the CNN
 / Daily Mail data set.
@@ -884,15 +856,9 @@
 ... )
 
 >>> print(tokenizer.decode(outputs[0]))
-<<<<<<< HEAD
-&lcubpad> prosecutors say the marriages were part of an immigration scam. if convicted, barrientos faces two criminal
-counts of "offering a false instrument for filing in the first degree" she has been married 10 times, nine of them
-between 1999 and 2002.&lcub/s>
-=======
 &amp;lt;pad> prosecutors say the marriages were part of an immigration scam. if convicted, barrientos faces two criminal
 counts of "offering a false instrument for filing in the first degree" she has been married 10 times, nine of them
 between 1999 and 2002.&amp;lt;/s>
->>>>>>> afdf509c
 ```
 {:else}
 ```
@@ -908,11 +874,7 @@
 ... )
 
 >>> print(tokenizer.decode(outputs[0]))
-<<<<<<< HEAD
-&lcubpad> prosecutors say the marriages were part of an immigration scam. if convicted, barrientos faces two criminal
-=======
 &amp;lt;pad> prosecutors say the marriages were part of an immigration scam. if convicted, barrientos faces two criminal
->>>>>>> afdf509c
 counts of "offering a false instrument for filing in the first degree" she has been married 10 times, nine of them
 between 1999 and 2002.
 ```
@@ -925,11 +887,7 @@
 
 An example of a translation dataset is the WMT English to German dataset, which has sentences in English as the input
 data and the corresponding sentences in German as the target data. If you would like to fine-tune a model on a
-<<<<<<< HEAD
-translation task, various approaches are described in this somelink.
-=======
 translation task, various approaches are described in this [document](https://github.com/huggingface/transformers/tree/master/examples/pytorch.translation/README.md).
->>>>>>> afdf509c
 
 Here is an example of using the pipelines to do translation. It leverages a T5 model that was only pre-trained on a
 multi-task mixture dataset (including WMT), yet, yielding impressive translation results.
@@ -967,11 +925,7 @@
 >>> outputs = model.generate(inputs["input_ids"], max_length=40, num_beams=4, early_stopping=True)
 
 >>> print(tokenizer.decode(outputs[0]))
-<<<<<<< HEAD
-&lcubpad> Hugging Face ist ein Technologieunternehmen mit Sitz in New York und Paris.&lcub/s>
-=======
 &amp;lt;pad> Hugging Face ist ein Technologieunternehmen mit Sitz in New York und Paris.&amp;lt;/s>
->>>>>>> afdf509c
 ```
 {:else}
 ```
@@ -987,11 +941,7 @@
 >>> outputs = model.generate(inputs["input_ids"], max_length=40, num_beams=4, early_stopping=True)
 
 >>> print(tokenizer.decode(outputs[0]))
-<<<<<<< HEAD
-&lcubpad> Hugging Face ist ein Technologieunternehmen mit Sitz in New York und Paris.
-=======
 &amp;lt;pad> Hugging Face ist ein Technologieunternehmen mit Sitz in New York und Paris.
->>>>>>> afdf509c
 ```
 {/if}
 
