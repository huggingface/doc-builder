--- conflicted
+++ resolved
@@ -87,9 +87,6 @@
 export let fw: "pt" | "tf"
 </script>
 
-<<<<<<< HEAD
-# Summary of the models
-=======
 <!--Copyright 2020 The HuggingFace Team. All rights reserved.
 
 Licensed under the Apache License, Version 2.0 (the "License"); you may not use this file except in compliance with
@@ -103,7 +100,6 @@
 -->
 
 # [Summary of the models](#summary-of-the-models)
->>>>>>> afdf509c
 
 This is a summary of the models available in 🤗 Transformers. It assumes you’re familiar with the original [transformer
 model](https://arxiv.org/abs/1706.03762). For a gentle introduction check the [annotated transformer](http://nlp.seas.harvard.edu/2018/04/03/attention.html). Here we focus on the high-level differences between the
