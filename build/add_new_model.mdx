--- conflicted
+++ resolved
@@ -613,21 +613,13 @@
 ```python
 assert (
 model_pointer.weight.shape == pretrained_weight.shape
-<<<<<<< HEAD
-), f"Pointer shape of random weight {model_pointer.shape} and array shape of checkpoint weight {pretrained_weight.shape} mismatched"
-=======
 ), f"Pointer shape of random weight &amp;lcub;model_pointer.shape} and array shape of checkpoint weight &amp;lcub;pretrained_weight.shape} mismatched"
->>>>>>> afdf509c
 ```
 
 Besides, you should also print out the names of both weights to make sure they match, *e.g.*
 
 ```python
-<<<<<<< HEAD
-logger.info(f"Initialize PyTorch weight {layer_name} from {pretrained_weight.name}")
-=======
 logger.info(f"Initialize PyTorch weight &amp;lcub;layer_name} from &amp;lcub;pretrained_weight.name}")
->>>>>>> afdf509c
 ```
 
 If either the shape or the name doesn't match, you probably assigned the wrong checkpoint weight to a randomly
