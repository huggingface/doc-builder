---
local: data-collator
sections:
- local: default-data-collator
  title: Default data collator
- local: datacollatorwithpadding
  title: DataCollatorWithPadding
- local: datacollatorfortokenclassification
  title: DataCollatorForTokenClassification
- local: datacollatorforseqseq
  title: DataCollatorForSeq2Seq
- local: datacollatorforlanguagemodeling
  title: DataCollatorForLanguageModeling
- local: datacollatorforwholewordmask
  title: DataCollatorForWholeWordMask
- local: datacollatorforpermutationlanguagemodeling
  title: DataCollatorForPermutationLanguageModeling
title: Data Collator
---
<script>
import Tip from "../../Tip.svelte";
import Youtube from "../../Youtube.svelte";	
export let fw: "pt" | "tf"
</script>

<!--Copyright 2020 The HuggingFace Team. All rights reserved.

Licensed under the Apache License, Version 2.0 (the "License"); you may not use this file except in compliance with
the License. You may obtain a copy of the License at

http://www.apache.org/licenses/LICENSE-2.0

Unless required by applicable law or agreed to in writing, software distributed under the License is distributed on
an "AS IS" BASIS, WITHOUT WARRANTIES OR CONDITIONS OF ANY KIND, either express or implied. See the License for the
specific language governing permissions and limitations under the License.
-->

# [Data Collator](#data-collator)

Data collators are objects that will form a batch by using a list of dataset elements as input. These elements are of
the same type as the elements of `train_dataset` or `eval_dataset`.

To be able to build batches, data collators may apply some processing (like padding). Some of them (like
[DataCollatorForLanguageModeling](/docs/transformers/master/en/main_classes/data_collator.html#transformers.DataCollatorForLanguageModeling)) also apply some random data augmentation (like random masking)
on the formed batch.

Examples of use can be found in the [example scripts](/docs/transformers/master/en/../examples.html) or [example notebooks](/docs/transformers/master/en/../notebooks.html).


## [Default data collator](#default-data-collator)

<a id='transformers.default_data_collator'></a>
> **transformers.default\_data\_collator**(features: typing.List[InputDataClass], return_tensors = 'pt')


Very simple data collator that simply collates batches of dict-like objects and performs special handling for
potential keys named:

- `label`: handles a single value (int or float) per object
- `label_ids`: handles a list of values per object

Does not do any additional preprocessing: property names of the input object will be used as corresponding inputs
to the model. See glue and ner for example of how it's useful.


## [DataCollatorWithPadding](#datacollatorwithpadding)

<a id='transformers.DataCollatorWithPadding'></a>
> **class transformers.DataCollatorWithPadding**(tokenizer: PreTrainedTokenizerBase, padding: typing.Union[bool, str, transformers.file_utils.PaddingStrategy] = True, max_length: typing.Optional[int] = None, pad_to_multiple_of: typing.Optional[int] = None, return_tensors: str = 'pt')


Data collator that will dynamically pad the inputs received.

> Parameters

- **tokenizer** ([PreTrainedTokenizer](/docs/transformers/master/en/main_classes/tokenizer.html#transformers.PreTrainedTokenizer) or [PreTrainedTokenizerFast](/docs/transformers/master/en/main_classes/tokenizer.html#transformers.PreTrainedTokenizerFast)) --
  The tokenizer used for encoding the data.
- **padding** (`bool`, `str` or [PaddingStrategy](/docs/transformers/master/en/internal/file_utils.html#transformers.file_utils.PaddingStrategy), _optional_, defaults to `True`) --
  Select a strategy to pad the returned sequences (according to the model's padding side and padding index)
  among:

  - `True` or `'longest'`: Pad to the longest sequence in the batch (or no padding if only a single
    sequence if provided).
  - `'max_length'`: Pad to a maximum length specified with the argument `max_length` or to the
    maximum acceptable input length for the model if that argument is not provided.
  - `False` or `'do_not_pad'` (default): No padding (i.e., can output a batch with sequences of
    different lengths).
- **max_length** (`int`, _optional_) --
  Maximum length of the returned list and optionally padding length (see above).
- **pad_to_multiple_of** (`int`, _optional_) --
  If set will pad the sequence to a multiple of the provided value.

  This is especially useful to enable the use of Tensor Cores on NVIDIA hardware with compute capability >=
  7.5 (Volta).


## [DataCollatorForTokenClassification](#datacollatorfortokenclassification)

<a id='transformers.DataCollatorForTokenClassification'></a>
> **class transformers.DataCollatorForTokenClassification**(tokenizer: PreTrainedTokenizerBase, padding: typing.Union[bool, str, transformers.file_utils.PaddingStrategy] = True, max_length: typing.Optional[int] = None, pad_to_multiple_of: typing.Optional[int] = None, label_pad_token_id: int = -100, return_tensors: str = 'pt')


Data collator that will dynamically pad the inputs received, as well as the labels.

> Parameters

- **tokenizer** ([PreTrainedTokenizer](/docs/transformers/master/en/main_classes/tokenizer.html#transformers.PreTrainedTokenizer) or [PreTrainedTokenizerFast](/docs/transformers/master/en/main_classes/tokenizer.html#transformers.PreTrainedTokenizerFast)) --
  The tokenizer used for encoding the data.
- **padding** (`bool`, `str` or [PaddingStrategy](/docs/transformers/master/en/internal/file_utils.html#transformers.file_utils.PaddingStrategy), _optional_, defaults to `True`) --
  Select a strategy to pad the returned sequences (according to the model's padding side and padding index)
  among:

  - `True` or `'longest'`: Pad to the longest sequence in the batch (or no padding if only a single
    sequence if provided).
  - `'max_length'`: Pad to a maximum length specified with the argument `max_length` or to the
    maximum acceptable input length for the model if that argument is not provided.
  - `False` or `'do_not_pad'` (default): No padding (i.e., can output a batch with sequences of
    different lengths).
- **max_length** (`int`, _optional_) --
  Maximum length of the returned list and optionally padding length (see above).
- **pad_to_multiple_of** (`int`, _optional_) --
  If set will pad the sequence to a multiple of the provided value.

  This is especially useful to enable the use of Tensor Cores on NVIDIA hardware with compute capability >=
  7.5 (Volta).
- **label_pad_token_id** (`int`, _optional_, defaults to -100) --
  The id to use when padding the labels (-100 will be automatically ignore by PyTorch loss functions).


## [DataCollatorForSeq2Seq](#datacollatorforseqseq)

<a id='transformers.DataCollatorForSeq2Seq'></a>
> **class transformers.DataCollatorForSeq2Seq**(tokenizer: PreTrainedTokenizerBase, model: typing.Optional[typing.Any] = None, padding: typing.Union[bool, str, transformers.file_utils.PaddingStrategy] = True, max_length: typing.Optional[int] = None, pad_to_multiple_of: typing.Optional[int] = None, label_pad_token_id: int = -100, return_tensors: str = 'pt')


Data collator that will dynamically pad the inputs received, as well as the labels.

> Parameters

- **tokenizer** ([PreTrainedTokenizer](/docs/transformers/master/en/main_classes/tokenizer.html#transformers.PreTrainedTokenizer) or [PreTrainedTokenizerFast](/docs/transformers/master/en/main_classes/tokenizer.html#transformers.PreTrainedTokenizerFast)) --
  The tokenizer used for encoding the data.
- **model** ([PreTrainedModel](/docs/transformers/master/en/main_classes/model.html#transformers.PreTrainedModel)) --
  The model that is being trained. If set and has the _prepare_decoder_input_ids_from_labels_, use it to
  prepare the _decoder_input_ids_

  This is useful when using _label_smoothing_ to avoid calculating loss twice.
- **padding** (`bool`, `str` or [PaddingStrategy](/docs/transformers/master/en/internal/file_utils.html#transformers.file_utils.PaddingStrategy), _optional_, defaults to `True`) --
  Select a strategy to pad the returned sequences (according to the model's padding side and padding index)
  among:

  - `True` or `'longest'`: Pad to the longest sequence in the batch (or no padding if only a single
    sequence is provided).
  - `'max_length'`: Pad to a maximum length specified with the argument `max_length` or to the
    maximum acceptable input length for the model if that argument is not provided.
  - `False` or `'do_not_pad'` (default): No padding (i.e., can output a batch with sequences of
    different lengths).
- **max_length** (`int`, _optional_) --
  Maximum length of the returned list and optionally padding length (see above).
- **pad_to_multiple_of** (`int`, _optional_) --
  If set will pad the sequence to a multiple of the provided value.

  This is especially useful to enable the use of Tensor Cores on NVIDIA hardware with compute capability >=
  7.5 (Volta).
- **label_pad_token_id** (`int`, _optional_, defaults to -100) --
  The id to use when padding the labels (-100 will be automatically ignored by PyTorch loss functions).


## [DataCollatorForLanguageModeling](#datacollatorforlanguagemodeling)

<a id='transformers.DataCollatorForLanguageModeling'></a>
> **class transformers.DataCollatorForLanguageModeling**(tokenizer: PreTrainedTokenizerBase, mlm: bool = True, mlm_probability: float = 0.15, pad_to_multiple_of: typing.Optional[int] = None, tf_experimental_compile: bool = False, return_tensors: str = 'pt')


Data collator used for language modeling. Inputs are dynamically padded to the maximum length of a batch if they
are not all of the same length.

> Parameters

- **tokenizer** ([PreTrainedTokenizer](/docs/transformers/master/en/main_classes/tokenizer.html#transformers.PreTrainedTokenizer) or [PreTrainedTokenizerFast](/docs/transformers/master/en/main_classes/tokenizer.html#transformers.PreTrainedTokenizerFast)) --
  The tokenizer used for encoding the data.
- **mlm** (`bool`, _optional_, defaults to `True`) --
  Whether or not to use masked language modeling. If set to `False`, the labels are the same as the
  inputs with the padding tokens ignored (by setting them to -100). Otherwise, the labels are -100 for
  non-masked tokens and the value to predict for the masked token.
- **mlm_probability** (`float`, _optional_, defaults to 0.15) --
  The probability with which to (randomly) mask tokens in the input, when `mlm` is set to `True`.
- **pad_to_multiple_of** (`int`, _optional_) --
  If set will pad the sequence to a multiple of the provided value.

<Tip>

For best performance, this data collator should be used with a dataset having items that are dictionaries or
BatchEncoding, with the `"special_tokens_mask"` key, as returned by a
[PreTrainedTokenizer](/docs/transformers/master/en/main_classes/tokenizer.html#transformers.PreTrainedTokenizer) or a [PreTrainedTokenizerFast](/docs/transformers/master/en/main_classes/tokenizer.html#transformers.PreTrainedTokenizerFast) with the
argument `return_special_tokens_mask=True`.

</Tip>


<a id='transformers.DataCollatorForLanguageModeling.numpy_mask_tokens'></a>
> **numpy\_mask\_tokens**(self, inputs: typing.Any, special_tokens_mask: typing.Optional[typing.Any] = None)


Prepare masked tokens inputs/labels for masked language modeling: 80% MASK, 10% random, 10% original.


<a id='transformers.DataCollatorForLanguageModeling.tf_mask_tokens'></a>
> **tf\_mask\_tokens**(self, inputs: typing.Any, vocab_size, mask_token_id, special_tokens_mask: typing.Optional[typing.Any] = None)


Prepare masked tokens inputs/labels for masked language modeling: 80% MASK, 10% random, 10% original.


<a id='transformers.DataCollatorForLanguageModeling.torch_mask_tokens'></a>
> **torch\_mask\_tokens**(self, inputs: typing.Any, special_tokens_mask: typing.Optional[typing.Any] = None)


Prepare masked tokens inputs/labels for masked language modeling: 80% MASK, 10% random, 10% original.


## [DataCollatorForWholeWordMask](#datacollatorforwholewordmask)

<a id='transformers.DataCollatorForWholeWordMask'></a>
> **class transformers.DataCollatorForWholeWordMask**(tokenizer: PreTrainedTokenizerBase, mlm: bool = True, mlm_probability: float = 0.15, pad_to_multiple_of: typing.Optional[int] = None, tf_experimental_compile: bool = False, return_tensors: str = 'pt')


Data collator used for language modeling that masks entire words.

- collates batches of tensors, honoring their tokenizer's pad_token
- preprocesses batches for masked language modeling

<Tip>

This collator relies on details of the implementation of subword tokenization by
[BertTokenizer](/docs/transformers/master/en/model_doc/bert.html#transformers.BertTokenizer), specifically that subword tokens are prefixed with _##_. For tokenizers
that do not adhere to this scheme, this collator will produce an output that is roughly equivalent to
`.DataCollatorForLanguageModeling`.

</Tip>


<a id='transformers.DataCollatorForWholeWordMask.numpy_mask_tokens'></a>
> **numpy\_mask\_tokens**(self, inputs: typing.Any, mask_labels: typing.Any)


Prepare masked tokens inputs/labels for masked language modeling: 80% MASK, 10% random, 10% original. Set
'mask_labels' means we use whole word mask (wwm), we directly mask idxs according to it's ref.


<a id='transformers.DataCollatorForWholeWordMask.tf_mask_tokens'></a>
> **tf\_mask\_tokens**(self, inputs: typing.Any, mask_labels: typing.Any)


Prepare masked tokens inputs/labels for masked language modeling: 80% MASK, 10% random, 10% original. Set
'mask_labels' means we use whole word mask (wwm), we directly mask idxs according to it's ref.


<a id='transformers.DataCollatorForWholeWordMask.torch_mask_tokens'></a>
> **torch\_mask\_tokens**(self, inputs: typing.Any, mask_labels: typing.Any)


Prepare masked tokens inputs/labels for masked language modeling: 80% MASK, 10% random, 10% original. Set
'mask_labels' means we use whole word mask (wwm), we directly mask idxs according to it's ref.


## [DataCollatorForPermutationLanguageModeling](#datacollatorforpermutationlanguagemodeling)

<a id='transformers.DataCollatorForPermutationLanguageModeling'></a>
> **class transformers.DataCollatorForPermutationLanguageModeling**(tokenizer: PreTrainedTokenizerBase, plm_probability: float = 0.16666666666666666, max_span_length: int = 5, return_tensors: str = 'pt')


Data collator used for permutation language modeling.

- collates batches of tensors, honoring their tokenizer's pad_token
- preprocesses batches for permutation language modeling with procedures specific to XLNet


<a id='transformers.DataCollatorForPermutationLanguageModeling.numpy_mask_tokens'></a>
> **numpy\_mask\_tokens**(self, inputs: typing.Any)


The masked tokens to be predicted for a particular sequence are determined by the following algorithm:

0. Start from the beginning of the sequence by setting `cur_len = 0` (number of tokens processed so far).
1. Sample a `span_length` from the interval `[1, max_span_length]` (length of span of tokens to be
   masked)
2. Reserve a context of length `context_length = span_length / plm_probability` to surround span to be
   masked
3. Sample a starting point `start_index` from the interval `[cur_len, cur_len + context_length - span_length]` and mask tokens `start_index:start_index + span_length`
<<<<<<< HEAD
4. Set `cur_len = cur_len + context_length`. If `cur_len&amp;lt;max_len` (i.e. there are tokens remaining in
=======
4. Set `cur_len = cur_len + context_length`. If `cur_len &amp;lt; max_len` (i.e. there are tokens remaining in
>>>>>>> afdf509c
   the sequence to be processed), repeat from Step 1.


<a id='transformers.DataCollatorForPermutationLanguageModeling.tf_mask_tokens'></a>
> **tf\_mask\_tokens**(self, inputs: typing.Any)


The masked tokens to be predicted for a particular sequence are determined by the following algorithm:

0. Start from the beginning of the sequence by setting `cur_len = 0` (number of tokens processed so far).
1. Sample a `span_length` from the interval `[1, max_span_length]` (length of span of tokens to be
   masked)
2. Reserve a context of length `context_length = span_length / plm_probability` to surround span to be
   masked
3. Sample a starting point `start_index` from the interval `[cur_len, cur_len + context_length - span_length]` and mask tokens `start_index:start_index + span_length`
<<<<<<< HEAD
4. Set `cur_len = cur_len + context_length`. If `cur_len&amp;lt;max_len` (i.e. there are tokens remaining in
=======
4. Set `cur_len = cur_len + context_length`. If `cur_len &amp;lt; max_len` (i.e. there are tokens remaining in
>>>>>>> afdf509c
   the sequence to be processed), repeat from Step 1.


<a id='transformers.DataCollatorForPermutationLanguageModeling.torch_mask_tokens'></a>
> **torch\_mask\_tokens**(self, inputs: typing.Any)


The masked tokens to be predicted for a particular sequence are determined by the following algorithm:

0. Start from the beginning of the sequence by setting `cur_len = 0` (number of tokens processed so far).
1. Sample a `span_length` from the interval `[1, max_span_length]` (length of span of tokens to be
   masked)
2. Reserve a context of length `context_length = span_length / plm_probability` to surround span to be
   masked
3. Sample a starting point `start_index` from the interval `[cur_len, cur_len + context_length - span_length]` and mask tokens `start_index:start_index + span_length`
<<<<<<< HEAD
4. Set `cur_len = cur_len + context_length`. If `cur_len&amp;lt;max_len` (i.e. there are tokens remaining in
=======
4. Set `cur_len = cur_len + context_length`. If `cur_len &amp;lt; max_len` (i.e. there are tokens remaining in
>>>>>>> afdf509c
   the sequence to be processed), repeat from Step 1.
<|MERGE_RESOLUTION|>--- conflicted
+++ resolved
@@ -287,11 +287,7 @@
 2. Reserve a context of length `context_length = span_length / plm_probability` to surround span to be
    masked
 3. Sample a starting point `start_index` from the interval `[cur_len, cur_len + context_length - span_length]` and mask tokens `start_index:start_index + span_length`
-<<<<<<< HEAD
-4. Set `cur_len = cur_len + context_length`. If `cur_len&amp;lt;max_len` (i.e. there are tokens remaining in
-=======
 4. Set `cur_len = cur_len + context_length`. If `cur_len &amp;lt; max_len` (i.e. there are tokens remaining in
->>>>>>> afdf509c
    the sequence to be processed), repeat from Step 1.
 
 
@@ -307,11 +303,7 @@
 2. Reserve a context of length `context_length = span_length / plm_probability` to surround span to be
    masked
 3. Sample a starting point `start_index` from the interval `[cur_len, cur_len + context_length - span_length]` and mask tokens `start_index:start_index + span_length`
-<<<<<<< HEAD
-4. Set `cur_len = cur_len + context_length`. If `cur_len&amp;lt;max_len` (i.e. there are tokens remaining in
-=======
 4. Set `cur_len = cur_len + context_length`. If `cur_len &amp;lt; max_len` (i.e. there are tokens remaining in
->>>>>>> afdf509c
    the sequence to be processed), repeat from Step 1.
 
 
@@ -327,9 +319,5 @@
 2. Reserve a context of length `context_length = span_length / plm_probability` to surround span to be
    masked
 3. Sample a starting point `start_index` from the interval `[cur_len, cur_len + context_length - span_length]` and mask tokens `start_index:start_index + span_length`
-<<<<<<< HEAD
-4. Set `cur_len = cur_len + context_length`. If `cur_len&amp;lt;max_len` (i.e. there are tokens remaining in
-=======
 4. Set `cur_len = cur_len + context_length`. If `cur_len &amp;lt; max_len` (i.e. there are tokens remaining in
->>>>>>> afdf509c
    the sequence to be processed), repeat from Step 1.
