---
local: models
sections:
- local: pretrainedmodel
  sections:
  - local: model-instantiation-dtype
    title: Model Instantiation dtype
  title: PreTrainedModel
- local: moduleutilsmixin
  title: ModuleUtilsMixin
- local: tfpretrainedmodel
  title: TFPreTrainedModel
- local: tfmodelutilsmixin
  title: TFModelUtilsMixin
- local: flaxpretrainedmodel
  title: FlaxPreTrainedModel
- local: generation
  title: Generation
- local: pushing-to-the-hub
  title: Pushing to the Hub
title: Models
---
<script>
import Tip from "../../Tip.svelte";
import Youtube from "../../Youtube.svelte";	
export let fw: "pt" | "tf"
</script>

<<<<<<< HEAD
# Models
=======
<!--Copyright 2020 The HuggingFace Team. All rights reserved.

Licensed under the Apache License, Version 2.0 (the "License"); you may not use this file except in compliance with
the License. You may obtain a copy of the License at

http://www.apache.org/licenses/LICENSE-2.0

Unless required by applicable law or agreed to in writing, software distributed under the License is distributed on
an "AS IS" BASIS, WITHOUT WARRANTIES OR CONDITIONS OF ANY KIND, either express or implied. See the License for the
specific language governing permissions and limitations under the License.
-->

# [Models](#models)
>>>>>>> afdf509c

The base classes [PreTrainedModel](/docs/transformers/master/en/main_classes/model.html#transformers.PreTrainedModel), [TFPreTrainedModel](/docs/transformers/master/en/main_classes/model.html#transformers.TFPreTrainedModel), and
[FlaxPreTrainedModel](/docs/transformers/master/en/main_classes/model.html#transformers.FlaxPreTrainedModel) implement the common methods for loading/saving a model either from a local
file or directory, or from a pretrained model configuration provided by the library (downloaded from HuggingFace's AWS
S3 repository).

[PreTrainedModel](/docs/transformers/master/en/main_classes/model.html#transformers.PreTrainedModel) and [TFPreTrainedModel](/docs/transformers/master/en/main_classes/model.html#transformers.TFPreTrainedModel) also implement a few methods which
are common among all the models to:

- resize the input token embeddings when new tokens are added to the vocabulary
- prune the attention heads of the model.

The other methods that are common to each model are defined in [ModuleUtilsMixin](/docs/transformers/master/en/main_classes/model.html#transformers.modeling_utils.ModuleUtilsMixin)
(for the PyTorch models) and `TFModuleUtilsMixin` (for the TensorFlow models) or
for text generation, [GenerationMixin](/docs/transformers/master/en/main_classes/model.html#transformers.generation_utils.GenerationMixin) (for the PyTorch models),
[TFGenerationMixin](/docs/transformers/master/en/main_classes/model.html#transformers.generation_tf_utils.TFGenerationMixin) (for the TensorFlow models) and
[FlaxGenerationMixin](/docs/transformers/master/en/main_classes/model.html#transformers.generation_flax_utils.FlaxGenerationMixin) (for the Flax/JAX models).


## [PreTrainedModel](#pretrainedmodel)

<a id='transformers.PreTrainedModel'></a>
> **class transformers.PreTrainedModel**(config: PretrainedConfig, *inputs, **kwargs)


Base class for all models.

[PreTrainedModel](/docs/transformers/master/en/main_classes/model.html#transformers.PreTrainedModel) takes care of storing the configuration of the models and handles methods
for loading, downloading and saving models as well as a few methods common to all models to:

- resize the input embeddings,
- prune heads in the self-attention heads.

Class attributes (overridden by derived classes):

- **config_class** ([PretrainedConfig](/docs/transformers/master/en/main_classes/configuration.html#transformers.PretrainedConfig)) -- A subclass of
  [PretrainedConfig](/docs/transformers/master/en/main_classes/configuration.html#transformers.PretrainedConfig) to use as configuration class for this model architecture.
- **load_tf_weights** (`Callable`) -- A python _method_ for loading a TensorFlow checkpoint in a PyTorch
  model, taking as arguments:

  - **model** ([PreTrainedModel](/docs/transformers/master/en/main_classes/model.html#transformers.PreTrainedModel)) -- An instance of the model on which to load the
    TensorFlow checkpoint.
  - **config** (`PreTrainedConfig`) -- An instance of the configuration associated to
    the model.
  - **path** (`str`) -- A path to the TensorFlow checkpoint.

- **base_model_prefix** (`str`) -- A string indicating the attribute associated to the base model in
  derived classes of the same architecture adding modules on top of the base model.
- **is_parallelizable** (`bool`) -- A flag indicating whether this model supports model parallelization.


<a id='transformers.file_utils.PushToHubMixin.push_to_hub'></a>
> **push\_to\_hub**(self, repo_path_or_name: typing.Optional[str] = None, repo_url: typing.Optional[str] = None, use_temp_dir: bool = False, commit_message: typing.Optional[str] = None, organization: typing.Optional[str] = None, private: typing.Optional[bool] = None, use_auth_token: typing.Union[bool, str, NoneType] = None)


Upload the model checkpoint to the 🤗 Model Hub while synchronizing a local clone of the repo in
`repo_path_or_name`.

> Parameters

- **repo_path_or_name** (`str`, _optional_) --
  Can either be a repository name for your model in the Hub or a path to a local folder (in which case
  the repository will have the name of that local folder). If not specified, will default to the name
  given by `repo_url` and a local directory with that name will be created.
- **repo_url** (`str`, _optional_) --
  Specify this in case you want to push to an existing repository in the hub. If unspecified, a new
  repository will be created in your namespace (unless you specify an `organization`) with
  `repo_name`.
- **use_temp_dir** (`bool`, _optional_, defaults to `False`) --
  Whether or not to clone the distant repo in a temporary directory or in `repo_path_or_name` inside
  the current working directory. This will slow things down if you are making changes in an existing repo
  since you will need to clone the repo before every push.
- **commit_message** (`str`, _optional_) --
  Message to commit while pushing. Will default to `"add model"`.
- **organization** (`str`, _optional_) --
  Organization in which you want to push your model (you must be a member of this organization).
- **private** (`bool`, _optional_) --
  Whether or not the repository created should be private (requires a paying subscription).
- **use_auth_token** (`bool` or `str`, _optional_) --
  The token to use as HTTP bearer authorization for remote files. If `True`, will use the token
  generated when running `transformers-cli login` (stored in `~/.huggingface`). Will default to
  `True` if `repo_url` is not specified.


> Returns

The url of the commit of your model in the given repository.

> Return type

`str`

> Examples:

```python
from transformers import AutoModel

model = AutoModel.from_pretrained("bert-base-cased")

# Push the model to your namespace with the name "my-finetuned-bert" and have a local clone in the
# _my-finetuned-bert_ folder.
model.push_to_hub("my-finetuned-bert")

# Push the model to your namespace with the name "my-finetuned-bert" with no local clone.
model.push_to_hub("my-finetuned-bert", use_temp_dir=True)

# Push the model to an organization with the name "my-finetuned-bert" and have a local clone in the
# _my-finetuned-bert_ folder.
model.push_to_hub("my-finetuned-bert", organization="huggingface")

# Make a change to an existing repo that has been cloned locally in _my-finetuned-bert_.
model.push_to_hub("my-finetuned-bert", repo_url="https://huggingface.co/sgugger/my-finetuned-bert")
```


<a id='transformers.PreTrainedModel.from_pretrained'></a>
> **from\_pretrained**(pretrained_model_name_or_path: typing.Union[str, os.PathLike, NoneType], *model_args, **kwargs)


Instantiate a pretrained pytorch model from a pre-trained model configuration.

The model is set in evaluation mode by default using `model.eval()` (Dropout modules are deactivated). To
train the model, you should first set it back in training mode with `model.train()`.

The warning _Weights from XXX not initialized from pretrained model_ means that the weights of XXX do not come
pretrained with the rest of the model. It is up to you to train those weights with a downstream fine-tuning
task.

The warning _Weights from XXX not used in YYY_ means that the layer XXX is not used by YYY, therefore those
weights are discarded.

> Parameters

- **pretrained_model_name_or_path** (`str` or `os.PathLike`, _optional_) --
  Can be either:

  - A string, the _model id_ of a pretrained model hosted inside a model repo on huggingface.co.
    Valid model ids can be located at the root-level, like `bert-base-uncased`, or namespaced under
    a user or organization name, like `dbmdz/bert-base-german-cased`.
  - A path to a _directory_ containing model weights saved using
    [save_pretrained()](/docs/transformers/master/en/main_classes/model.html#transformers.PreTrainedModel.save_pretrained), e.g., `./my_model_directory/`.
  - A path or url to a _tensorflow index checkpoint file_ (e.g, `./tf_model/model.ckpt.index`). In
    this case, `from_tf` should be set to `True` and a configuration object should be provided
    as `config` argument. This loading path is slower than converting the TensorFlow checkpoint in
    a PyTorch model using the provided conversion scripts and loading the PyTorch model afterwards.
  - A path or url to a model folder containing a _flax checkpoint file_ in _.msgpack_ format (e.g,
    `./flax_model/` containing `flax_model.msgpack`). In this case, `from_flax` should be set
    to `True`.
  - `None` if you are both providing the configuration and state dictionary (resp. with keyword
    arguments `config` and `state_dict`).
- **model_args** (sequence of positional arguments, _optional_) --
  All remaining positional arguments will be passed to the underlying model's `__init__` method.
- **config** (`Union[PretrainedConfig, str, os.PathLike]`, _optional_) --
  Can be either:

  - an instance of a class derived from [PretrainedConfig](/docs/transformers/master/en/main_classes/configuration.html#transformers.PretrainedConfig),
  - a string or path valid as input to [from_pretrained()](/docs/transformers/master/en/main_classes/configuration.html#transformers.PretrainedConfig.from_pretrained).

Configuration for the model to use instead of an automatically loaded configuration. Configuration can
be automatically loaded when:

- The model is a model provided by the library (loaded with the _model id_ string of a pretrained
  model).
- The model was saved using [save_pretrained()](/docs/transformers/master/en/main_classes/model.html#transformers.PreTrainedModel.save_pretrained) and is reloaded
  by supplying the save directory.
- The model is loaded by supplying a local directory as `pretrained_model_name_or_path` and a
  configuration JSON file named _config.json_ is found in the directory.
- **state_dict** (`Dict[str, torch.Tensor]`, _optional_) --
A state dictionary to use instead of a state dictionary loaded from saved weights file.

This option can be used if you want to create a model from a pretrained configuration but load your own
weights. In this case though, you should check if using
[save_pretrained()](/docs/transformers/master/en/main_classes/model.html#transformers.PreTrainedModel.save_pretrained) and
[from_pretrained()](/docs/transformers/master/en/main_classes/model.html#transformers.PreTrainedModel.from_pretrained) is not a simpler option.
  - **cache_dir** (`Union[str, os.PathLike]`, _optional_) --
    Path to a directory in which a downloaded pretrained model configuration should be cached if the
    standard cache should not be used.
- **from_tf** (`bool`, _optional_, defaults to `False`) --
  Load the model weights from a TensorFlow checkpoint save file (see docstring of
  `pretrained_model_name_or_path` argument).
- **from_flax** (`bool`, _optional_, defaults to `False`) --
  Load the model weights from a Flax checkpoint save file (see docstring of
  `pretrained_model_name_or_path` argument).
- **ignore_mismatched_sizes** (`bool`, _optional_, defaults to `False`) --
  Whether or not to raise an error if some of the weights from the checkpoint do not have the same size
  as the weights of the model (if for instance, you are instantiating a model with 10 labels from a
  checkpoint with 3 labels).
- **force_download** (`bool`, _optional_, defaults to `False`) --
  Whether or not to force the (re-)download of the model weights and configuration files, overriding the
  cached versions if they exist.
- **resume_download** (`bool`, _optional_, defaults to `False`) --
  Whether or not to delete incompletely received files. Will attempt to resume the download if such a
  file exists.
<<<<<<< HEAD
- **proxies** (`Dict[str, str],`, _optional_) -- A dictionary of proxy servers to use by protocol or endpoint, e.g., `&lcub'http': 'foo.bar:3128',
  'http://hostname': 'foo.bar:4012'&rcub`. The proxies are used on each request. - **output_loading_info(`bool`,** _optional_, defaults to `False`) --
=======
- **proxies** (`Dict[str, str], `optional`) -- A dictionary of proxy servers to use by protocol or endpoint, e.g., `&amp;lcub;'http': 'foo.bar:3128',
  'http://hostname': 'foo.bar:4012'}`. The proxies are used on each request. - **output_loading_info(`bool`,** _optional_, defaults to `False`) --
>>>>>>> afdf509c
  Whether ot not to also return a dictionary containing missing keys, unexpected keys and error messages.
- **local_files_only(`bool`,** _optional_, defaults to `False`) --
  Whether or not to only look at local files (i.e., do not try to download the model).
- **use_auth_token** (`str` or _bool_, _optional_) --
  The token to use as HTTP bearer authorization for remote files. If `True`, will use the token
  generated when running `transformers-cli login` (stored in `~/.huggingface`).
- **revision(`str`,** _optional_, defaults to `"main"`) --
  The specific model version to use. It can be a branch name, a tag name, or a commit id, since we use a
  git-based system for storing models and other artifacts on huggingface.co, so `revision` can be any
  identifier allowed by git.
- **mirror(`str`,** _optional_) --
  Mirror source to accelerate downloads in China. If you are from China and have an accessibility
  problem, you can set this option to resolve it. Note that we do not guarantee the timeliness or safety.
  Please refer to the mirror site for more information.
- **_fast_init(`bool`,** _optional_, defaults to ```True`) --
  Whether or not to disable fast initialization.
- **low_cpu_mem_usage(`bool``,** _optional_, defaults to ```False`) --
  Tries to not use more than 1x model size in CPU memory (including peak memory) while loading the model.
  This is an experimental feature and a subject to change at any moment.
- **torch_dtype** (`str` or `torch.dtype`, _optional_) --
  Override the default `torch.dtype` and load the model under this dtype. If `"auto"` is passed the
  dtype will be automatically derived from the model's weights.

<Tip warning={true}>

One should only disable __fast_init_ to ensure backwards compatibility with
<<<<<<< HEAD
`transformers.__version__&amp;lt;4.6.0` for seeded model initialization. This argument will be removed
=======
`transformers.__version__ &amp;lt; 4.6.0` for seeded model initialization. This argument will be removed
>>>>>>> afdf509c
at the next major version. See [pull request 11471](https://github.com/huggingface/transformers/pull/11471) for more information.

</Tip>

- **kwargs** (remaining dictionary of keyword arguments, _optional_) --
  Can be used to update the configuration object (after it being loaded) and initiate the model (e.g.,
  `output_attentions=True`). Behaves differently depending on whether a `config` is provided or
  automatically loaded:

  - If a configuration is provided with `config`, `**kwargs` will be directly passed to the
    underlying model's `__init__` method (we assume all relevant updates to the configuration have
    already been done)
  - If a configuration is not provided, `kwargs` will be first passed to the configuration class
    initialization function ([from_pretrained()](/docs/transformers/master/en/main_classes/configuration.html#transformers.PretrainedConfig.from_pretrained)). Each key of
    `kwargs` that corresponds to a configuration attribute will be used to override said attribute
    with the supplied `kwargs` value. Remaining keys that do not correspond to any configuration
    attribute will be passed to the underlying model's `__init__` function.

<Tip>

Passing `use_auth_token=True`` is required when you want to use a private model.

</Tip>

<Tip>

Activate the special ["offline-mode"](https://huggingface.co/transformers/installation.html#offline-mode) to use this method in a firewalled
environment.

</Tip>

> Examples:

```python
>>> from transformers import BertConfig, BertModel
>>> # Download model and configuration from huggingface.co and cache.
>>> model = BertModel.from_pretrained('bert-base-uncased')
>>> # Model was saved using _save_pretrained('./test/saved_model/')_ (for example purposes, not runnable).
>>> model = BertModel.from_pretrained('./test/saved_model/')
>>> # Update configuration during loading.
>>> model = BertModel.from_pretrained('bert-base-uncased', output_attentions=True)
>>> assert model.config.output_attentions == True
>>> # Loading from a TF checkpoint file instead of a PyTorch model (slower, for example purposes, not runnable).
>>> config = BertConfig.from_json_file('./tf_model/my_tf_model_config.json')
>>> model = BertModel.from_pretrained('./tf_model/my_tf_checkpoint.ckpt.index', from_tf=True, config=config)
>>> # Loading from a Flax checkpoint file instead of a PyTorch model (slower)
>>> model = BertModel.from_pretrained('bert-base-uncased', from_flax=True)
```


<a id='transformers.PreTrainedModel.get_input_embeddings'></a>
> **get\_input\_embeddings**(self)


Returns the model's input embeddings.

> Returns

A torch module mapping vocabulary to hidden states.

> Return type

`nn.Module`


<a id='transformers.PreTrainedModel.get_output_embeddings'></a>
> **get\_output\_embeddings**(self)


Returns the model's output embeddings.

> Returns

A torch module mapping hidden states to vocabulary.

> Return type

`nn.Module`


<a id='transformers.PreTrainedModel.gradient_checkpointing_disable'></a>
> **gradient\_checkpointing\_disable**(self, flag: bool = True)


Deactivates gradient checkpointing for the current model.

Note that in other frameworks this feature can be referred to as "activation checkpointing" or "checkpoint
activations".


<a id='transformers.PreTrainedModel.gradient_checkpointing_enable'></a>
> **gradient\_checkpointing\_enable**(self, flag: bool = True)


Activates gradient checkpointing for the current model.

Note that in other frameworks this feature can be referred to as "activation checkpointing" or "checkpoint
activations".


<a id='transformers.PreTrainedModel.init_weights'></a>
> **init\_weights**(self)


If needed prunes and maybe initializes weights.


<a id='transformers.PreTrainedModel.prune_heads'></a>
> **prune\_heads**(self, heads_to_prune: typing.Dict[int, typing.List[int]])


Prunes heads of the base model.

Arguments:
heads_to_prune (`Dict[int, List[int]]`):
Dictionary with keys being selected layer indices (`int`) and associated values being the list of
<<<<<<< HEAD
heads to prune in said layer (list of `int`). For instance &lcub1: [0, 2], 2: [2, 3]&rcub will prune heads
=======
heads to prune in said layer (list of `int`). For instance &amp;lcub;1: [0, 2], 2: [2, 3]} will prune heads
>>>>>>> afdf509c
0 and 2 on layer 1 and heads 2 and 3 on layer 2.


<a id='transformers.PreTrainedModel.resize_token_embeddings'></a>
> **resize\_token\_embeddings**(self, new_num_tokens: typing.Optional[int] = None)


Resizes input token embeddings matrix of the model if `new_num_tokens != config.vocab_size`.

Takes care of tying weights embeddings afterwards if the model class has a `tie_weights()` method.

Arguments:
new_num_tokens (`int`, _optional_):
The number of new tokens in the embedding matrix. Increasing the size will add newly initialized
vectors at the end. Reducing the size will remove vectors from the end. If not provided or `None`,
just returns a pointer to the input tokens `torch.nn.Embedding` module of the model without doing
anything.

> Returns

Pointer to the input tokens Embeddings Module of the model.

> Return type

`torch.nn.Embedding`


<a id='transformers.PreTrainedModel.save_pretrained'></a>
<<<<<<< HEAD
> **save\_pretrained**(self, save_directory: typing.Union[str, os.PathLike], save_config: bool = True, state_dict: typing.Optional[dict] = None, save_function: typing.Callable = &lcubfunction save at 0x7f3854db49e0>, push_to_hub: bool = False, **kwargs)
=======
> **save\_pretrained**(self, save_directory: typing.Union[str, os.PathLike], save_config: bool = True, state_dict: typing.Optional[dict] = None, save_function: typing.Callable = &amp;lt;function save at 0x156b3a3a0>, push_to_hub: bool = False, **kwargs)
>>>>>>> afdf509c


Save a model and its configuration file to a directory, so that it can be re-loaded using the
`[from_pretrained()](/docs/transformers/master/en/main_classes/model.html#transformers.PreTrainedModel.from_pretrained)` class method.

Arguments:
save_directory (`str` or `os.PathLike`):
Directory to which to save. Will be created if it doesn't exist.
save_config (`bool`, _optional_, defaults to `True`):
Whether or not to save the config of the model. Useful when in distributed training like TPUs and need
to call this function on all processes. In this case, set `save_config=True` only on the main
process to avoid race conditions.
state_dict (nested dictionary of `torch.Tensor`):
The state dictionary of the model to save. Will default to `self.state_dict()`, but can be used to
only save parts of the model or if special precautions need to be taken when recovering the state
dictionary of a model (like when using model parallelism).
save_function (`Callable`):
The function to use to save the state dictionary. Useful on distributed training like TPUs when one
need to replace `torch.save` by another method.
push_to_hub (`bool`, _optional_, defaults to `False`):
Whether or not to push your model to the Hugging Face model hub after saving it.

<Tip warning={true}>

Using `push_to_hub=True` will synchronize the repository you are pushing to with
`save_directory`, which requires `save_directory` to be a local clone of the repo you are
pushing to if it's an existing folder. Pass along `temp_dir=True` to use a temporary directory
instead.

</Tip>

kwargs:
Additional key word arguments passed along to the
[push_to_hub()](/docs/transformers/master/en/main_classes/model.html#transformers.file_utils.PushToHubMixin.push_to_hub) method.


<a id='transformers.PreTrainedModel.set_input_embeddings'></a>
> **set\_input\_embeddings**(self, value: Module)


Set model's input embeddings.

> Parameters

- **value** (`nn.Module`) -- A module mapping vocabulary to hidden states.


<a id='transformers.PreTrainedModel.tie_weights'></a>
> **tie\_weights**(self)


Tie the weights between the input embeddings and the output embeddings.

If the `torchscript` flag is set in the configuration, can't handle parameter sharing so we are cloning
the weights instead.


<a id='from_pretrained-torch-dtype'></a>

### [Model Instantiation dtype](#model-instantiation-dtype)

Under Pytorch a model normally gets instantiated with `torch.float32` format. This can be an issue if one tries to
load a model whose weights are in fp16, since it'd require twice as much memory. To overcome this limitation, you can
either explicitly pass the desired `dtype` using `torch_dtype` argument:

```python
model = T5ForConditionalGeneration.from_pretrained("t5", torch_dtype=torch.float16)
```

or, if you want the model to always load in the most optimal memory pattern, you can use the special value `"auto"`,
and then `dtype` will be automatically derived from the model's weights:

```python
model = T5ForConditionalGeneration.from_pretrained("t5", torch_dtype="auto")
```

Models instantiated from scratch can also be told which `dtype` to use with:

```python
config = T5Config.from_pretrained("t5")
model = AutoModel.from_config(config)
```

Due to Pytorch design, this functionality is only available for floating dtypes.



## [ModuleUtilsMixin](#moduleutilsmixin)

<a id='transformers.modeling_utils.ModuleUtilsMixin'></a>
> **class transformers.modeling\_utils.ModuleUtilsMixin**()


A few utilities for `torch.nn.Modules`, to be used as a mixin.


<a id='transformers.modeling_utils.ModuleUtilsMixin.add_memory_hooks'></a>
> **add\_memory\_hooks**(self)


Add a memory hook before and after each sub-module forward pass to record increase in memory consumption.

Increase in memory consumption is stored in a `mem_rss_diff` attribute for each module and can be reset to
zero with `model.reset_memory_hooks_state()`.


<a id='transformers.modeling_utils.ModuleUtilsMixin.estimate_tokens'></a>
> **estimate\_tokens**(self, input_dict: typing.Dict[str, typing.Union[torch.Tensor, typing.Any]])


Helper function to estimate the total number of tokens from the model inputs.

> Parameters

- **inputs** (`dict`) -- The model inputs.

> Returns

The total number of tokens.

> Return type

`int`


<a id='transformers.modeling_utils.ModuleUtilsMixin.floating_point_ops'></a>
> **floating\_point\_ops**(self, input_dict: typing.Dict[str, typing.Union[torch.Tensor, typing.Any]], exclude_embeddings: bool = True)


Get number of (optionally, non-embeddings) floating-point operations for the forward and backward passes of a
batch with this transformer model. Default approximation neglects the quadratic dependency on the number of
tokens (valid if `12 * d_model << sequence_length`) as laid out in [this paper](https://arxiv.org/pdf/2001.08361.pdf) section 2.1. Should be overridden for transformers with parameter
re-use e.g. Albert or Universal Transformers, or if doing long-range modeling with very high sequence lengths.

> Parameters

- **batch_size** (`int`) --
  The batch size for the forward pass.

- **sequence_length** (`int`) --
  The number of tokens in each line of the batch.

- **exclude_embeddings** (`bool`, _optional_, defaults to `True`) --
  Whether or not to count embedding and softmax operations.

> Returns

The number of floating-point operations.

> Return type

`int`


<a id='transformers.modeling_utils.ModuleUtilsMixin.get_extended_attention_mask'></a>
<<<<<<< HEAD
> **get\_extended\_attention\_mask**(self, attention_mask: Tensor, input_shape: typing.Tuple[int], device: &lcubproperty object at 0x7f37d2bfb0b0>)
=======
> **get\_extended\_attention\_mask**(self, attention_mask: Tensor, input_shape: typing.Tuple[int], device: &amp;lt;property object at 0x157c58130>)
>>>>>>> afdf509c


Makes broadcastable attention and causal masks so that future and masked tokens are ignored.

Arguments:
attention_mask (`torch.Tensor`):
Mask with ones indicating tokens to attend to, zeros for tokens to ignore.
input_shape (`Tuple[int]`):
The shape of the input to the model.
device: (`torch.device`):
The device of the input to the model.

> Returns

`torch.Tensor` The extended attention mask, with a the same dtype as `attention_mask.dtype`.


<a id='transformers.modeling_utils.ModuleUtilsMixin.get_head_mask'></a>
> **get\_head\_mask**(self, head_mask: typing.Optional[torch.Tensor], num_hidden_layers: int, is_attention_chunked: bool = False)


Prepare the head mask if needed.

> Parameters

- **head_mask** (`torch.Tensor` with shape `[num_heads]` or `[num_hidden_layers x num_heads]`, _optional_) --
  The mask indicating if we should keep the heads or not (1.0 for keep, 0.0 for discard).
- **num_hidden_layers** (`int`) --
  The number of hidden layers in the model.
  is_attention_chunked -- (`bool`, _optional_, defaults to `False`):
  Whether or not the attentions scores are computed by chunks or not.

> Returns

`torch.Tensor` with shape `[num_hidden_layers x batch x num_heads x seq_length x seq_length]` or
list with `[None]` for each layer.


<a id='transformers.modeling_utils.ModuleUtilsMixin.invert_attention_mask'></a>
> **invert\_attention\_mask**(self, encoder_attention_mask: Tensor)


Invert an attention mask (e.g., switches 0. and 1.).

> Parameters

- **encoder_attention_mask** (`torch.Tensor`) -- An attention mask.

> Returns

The inverted attention mask.

> Return type

`torch.Tensor`


<a id='transformers.modeling_utils.ModuleUtilsMixin.num_parameters'></a>
> **num\_parameters**(self, only_trainable: bool = False, exclude_embeddings: bool = False)


Get number of (optionally, trainable or non-embeddings) parameters in the module.

> Parameters

- **only_trainable** (`bool`, _optional_, defaults to `False`) --
  Whether or not to return only the number of trainable parameters

- **exclude_embeddings** (`bool`, _optional_, defaults to `False`) --
  Whether or not to return only the number of non-embeddings parameters

> Returns

The number of parameters.

> Return type

`int`


<a id='transformers.modeling_utils.ModuleUtilsMixin.reset_memory_hooks_state'></a>
> **reset\_memory\_hooks\_state**(self)


Reset the `mem_rss_diff` attribute of each module (see
[add_memory_hooks()](/docs/transformers/master/en/main_classes/model.html#transformers.modeling_utils.ModuleUtilsMixin.add_memory_hooks)).


## [TFPreTrainedModel](#tfpretrainedmodel)

<a id='transformers.TFPreTrainedModel'></a>
> **class transformers.TFPreTrainedModel**(*args, **kwargs)


Base class for all TF models.

[TFPreTrainedModel](/docs/transformers/master/en/main_classes/model.html#transformers.TFPreTrainedModel) takes care of storing the configuration of the models and handles methods
for loading, downloading and saving models as well as a few methods common to all models to:

- resize the input embeddings,
- prune heads in the self-attention heads.

Class attributes (overridden by derived classes):

- **config_class** ([PretrainedConfig](/docs/transformers/master/en/main_classes/configuration.html#transformers.PretrainedConfig)) -- A subclass of
  [PretrainedConfig](/docs/transformers/master/en/main_classes/configuration.html#transformers.PretrainedConfig) to use as configuration class for this model architecture.
- **base_model_prefix** (`str`) -- A string indicating the attribute associated to the base model in
  derived classes of the same architecture adding modules on top of the base model.


<a id='transformers.file_utils.PushToHubMixin.push_to_hub'></a>
> **push\_to\_hub**(self, repo_path_or_name: typing.Optional[str] = None, repo_url: typing.Optional[str] = None, use_temp_dir: bool = False, commit_message: typing.Optional[str] = None, organization: typing.Optional[str] = None, private: typing.Optional[bool] = None, use_auth_token: typing.Union[bool, str, NoneType] = None)


Upload the model checkpoint to the 🤗 Model Hub while synchronizing a local clone of the repo in
`repo_path_or_name`.

> Parameters

- **repo_path_or_name** (`str`, _optional_) --
  Can either be a repository name for your model in the Hub or a path to a local folder (in which case
  the repository will have the name of that local folder). If not specified, will default to the name
  given by `repo_url` and a local directory with that name will be created.
- **repo_url** (`str`, _optional_) --
  Specify this in case you want to push to an existing repository in the hub. If unspecified, a new
  repository will be created in your namespace (unless you specify an `organization`) with
  `repo_name`.
- **use_temp_dir** (`bool`, _optional_, defaults to `False`) --
  Whether or not to clone the distant repo in a temporary directory or in `repo_path_or_name` inside
  the current working directory. This will slow things down if you are making changes in an existing repo
  since you will need to clone the repo before every push.
- **commit_message** (`str`, _optional_) --
  Message to commit while pushing. Will default to `"add model"`.
- **organization** (`str`, _optional_) --
  Organization in which you want to push your model (you must be a member of this organization).
- **private** (`bool`, _optional_) --
  Whether or not the repository created should be private (requires a paying subscription).
- **use_auth_token** (`bool` or `str`, _optional_) --
  The token to use as HTTP bearer authorization for remote files. If `True`, will use the token
  generated when running `transformers-cli login` (stored in `~/.huggingface`). Will default to
  `True` if `repo_url` is not specified.


> Returns

The url of the commit of your model in the given repository.

> Return type

`str`

> Examples:

```python
from transformers import TFAutoModel

model = TFAutoModel.from_pretrained("bert-base-cased")

# Push the model to your namespace with the name "my-finetuned-bert" and have a local clone in the
# _my-finetuned-bert_ folder.
model.push_to_hub("my-finetuned-bert")

# Push the model to your namespace with the name "my-finetuned-bert" with no local clone.
model.push_to_hub("my-finetuned-bert", use_temp_dir=True)

# Push the model to an organization with the name "my-finetuned-bert" and have a local clone in the
# _my-finetuned-bert_ folder.
model.push_to_hub("my-finetuned-bert", organization="huggingface")

# Make a change to an existing repo that has been cloned locally in _my-finetuned-bert_.
model.push_to_hub("my-finetuned-bert", repo_url="https://huggingface.co/sgugger/my-finetuned-bert")
```


<a id='transformers.TFPreTrainedModel.from_pretrained'></a>
> **from\_pretrained**(pretrained_model_name_or_path, *model_args, **kwargs)


Instantiate a pretrained TF 2.0 model from a pre-trained model configuration.

The warning _Weights from XXX not initialized from pretrained model_ means that the weights of XXX do not come
pretrained with the rest of the model. It is up to you to train those weights with a downstream fine-tuning
task.

The warning _Weights from XXX not used in YYY_ means that the layer XXX is not used by YYY, therefore those
weights are discarded.

> Parameters

- **pretrained_model_name_or_path** (`str`, _optional_) --
  Can be either:

  - A string, the _model id_ of a pretrained model hosted inside a model repo on huggingface.co.
    Valid model ids can be located at the root-level, like `bert-base-uncased`, or namespaced under
    a user or organization name, like `dbmdz/bert-base-german-cased`.
  - A path to a _directory_ containing model weights saved using
    [save_pretrained()](/docs/transformers/master/en/main_classes/model.html#transformers.TFPreTrainedModel.save_pretrained), e.g., `./my_model_directory/`.
  - A path or url to a _PyTorch state_dict save file_ (e.g, `./pt_model/pytorch_model.bin`). In
    this case, `from_pt` should be set to `True` and a configuration object should be provided
    as `config` argument. This loading path is slower than converting the PyTorch model in a
    TensorFlow model using the provided conversion scripts and loading the TensorFlow model
    afterwards.
  - `None` if you are both providing the configuration and state dictionary (resp. with keyword
    arguments `config` and `state_dict`).
- **model_args** (sequence of positional arguments, _optional_) --
  All remaining positional arguments will be passed to the underlying model's `__init__` method.
- **config** (`Union[PretrainedConfig, str]`, _optional_) --
  Can be either:

  - an instance of a class derived from [PretrainedConfig](/docs/transformers/master/en/main_classes/configuration.html#transformers.PretrainedConfig),
  - a string valid as input to [from_pretrained()](/docs/transformers/master/en/main_classes/configuration.html#transformers.PretrainedConfig.from_pretrained).

Configuration for the model to use instead of an automatically loaded configuration. Configuration can
be automatically loaded when:

- The model is a model provided by the library (loaded with the _model id_ string of a pretrained
  model).
- The model was saved using [save_pretrained()](/docs/transformers/master/en/main_classes/model.html#transformers.TFPreTrainedModel.save_pretrained) and is reloaded
  by supplying the save directory.
- The model is loaded by supplying a local directory as `pretrained_model_name_or_path` and a
  configuration JSON file named _config.json_ is found in the directory.
from_pt -- (`bool`, _optional_, defaults to `False`):
Load the model weights from a PyTorch state_dict save file (see docstring of
`pretrained_model_name_or_path` argument).
- **ignore_mismatched_sizes** (`bool`, _optional_, defaults to `False`) --
  Whether or not to raise an error if some of the weights from the checkpoint do not have the same size
  as the weights of the model (if for instance, you are instantiating a model with 10 labels from a
  checkpoint with 3 labels).
- **cache_dir** (`str`, _optional_) --
  Path to a directory in which a downloaded pretrained model configuration should be cached if the
  standard cache should not be used.
- **force_download** (`bool`, _optional_, defaults to `False`) --
  Whether or not to force the (re-)download of the model weights and configuration files, overriding the
  cached versions if they exist.
- **resume_download** (`bool`, _optional_, defaults to `False`) --
  Whether or not to delete incompletely received files. Will attempt to resume the download if such a
  file exists.
<<<<<<< HEAD
  proxies -- (`Dict[str, str]`, _optional_): A dictionary of proxy servers to use by protocol or endpoint, e.g., `&lcub'http': 'foo.bar:3128',
  'http://hostname': 'foo.bar:4012'&rcub`. The proxies are used on each request. - **output_loading_info(`bool`,** _optional_, defaults to `False`) --
=======
  proxies -- (`Dict[str, str], `optional`): A dictionary of proxy servers to use by protocol or endpoint, e.g., `&amp;lcub;'http': 'foo.bar:3128',
  'http://hostname': 'foo.bar:4012'}`. The proxies are used on each request. - **output_loading_info(`bool`,** _optional_, defaults to `False`) --
>>>>>>> afdf509c
  Whether ot not to also return a dictionary containing missing keys, unexpected keys and error messages.
- **local_files_only(`bool`,** _optional_, defaults to `False`) --
  Whether or not to only look at local files (e.g., not try doanloading the model).
- **use_auth_token** (`str` or _bool_, _optional_) --
  The token to use as HTTP bearer authorization for remote files. If `True`, will use the token
  generated when running `transformers-cli login` (stored in `~/.huggingface`).
- **revision(`str`,** _optional_, defaults to `"main"`) --
  The specific model version to use. It can be a branch name, a tag name, or a commit id, since we use a
  git-based system for storing models and other artifacts on huggingface.co, so `revision` can be any
  identifier allowed by git.
- **mirror(`str`,** _optional_) --
  Mirror source to accelerate downloads in China. If you are from China and have an accessibility
  problem, you can set this option to resolve it. Note that we do not guarantee the timeliness or safety.
  Please refer to the mirror site for more information.
- **kwargs** (remaining dictionary of keyword arguments, _optional_) --
  Can be used to update the configuration object (after it being loaded) and initiate the model (e.g.,
  `output_attentions=True`). Behaves differently depending on whether a `config` is provided or
  automatically loaded:

  - If a configuration is provided with `config`, `**kwargs` will be directly passed to the
    underlying model's `__init__` method (we assume all relevant updates to the configuration have
    already been done)
  - If a configuration is not provided, `kwargs` will be first passed to the configuration class
    initialization function ([from_pretrained()](/docs/transformers/master/en/main_classes/configuration.html#transformers.PretrainedConfig.from_pretrained)). Each key of
    `kwargs` that corresponds to a configuration attribute will be used to override said attribute
    with the supplied `kwargs` value. Remaining keys that do not correspond to any configuration
    attribute will be passed to the underlying model's `__init__` function.

<Tip>

Passing `use_auth_token=True` is required when you want to use a private model.

</Tip>

> Examples:

```python
>>> from transformers import BertConfig, TFBertModel
>>> # Download model and configuration from huggingface.co and cache.
>>> model = TFBertModel.from_pretrained('bert-base-uncased')
>>> # Model was saved using _save_pretrained('./test/saved_model/')_ (for example purposes, not runnable).
>>> model = TFBertModel.from_pretrained('./test/saved_model/')
>>> # Update configuration during loading.
>>> model = TFBertModel.from_pretrained('bert-base-uncased', output_attentions=True)
>>> assert model.config.output_attentions == True
>>> # Loading from a Pytorch model file instead of a TensorFlow checkpoint (slower, for example purposes, not runnable).
>>> config = BertConfig.from_json_file('./pt_model/my_pt_model_config.json')
>>> model = TFBertModel.from_pretrained('./pt_model/my_pytorch_model.bin', from_pt=True, config=config)
```


<a id='transformers.TFPreTrainedModel.get_bias'></a>
> **get\_bias**(self)


Dict of bias attached to an LM head. The key represents the name of the bias attribute.

> Returns

The weights representing the bias, None if not an LM model.

> Return type

`tf.Variable`


<a id='transformers.TFPreTrainedModel.get_input_embeddings'></a>
> **get\_input\_embeddings**(self)


Returns the model's input embeddings layer.

> Returns

The embeddings layer mapping vocabulary to hidden states.

> Return type

`tf.Variable`


<a id='transformers.TFPreTrainedModel.get_lm_head'></a>
> **get\_lm\_head**(self)


The LM Head layer. This method must be overwritten by all the models that have a lm head.

> Returns

The LM head layer if the model has one, None if not.

> Return type

`tf.keras.layers.Layer`


<a id='transformers.TFPreTrainedModel.get_output_embeddings'></a>
> **get\_output\_embeddings**(self)


Returns the model's output embeddings

> Returns

The new weights mapping vocabulary to hidden states.

> Return type

`tf.Variable`


<a id='transformers.TFPreTrainedModel.get_output_layer_with_bias'></a>
> **get\_output\_layer\_with\_bias**(self)


Get the layer that handles a bias attribute in case the model has an LM head with weights tied to the
embeddings

> Returns

The layer that handles the bias, None if not an LM model.

> Return type

`tf.keras.layers.Layer`


<a id='transformers.TFPreTrainedModel.get_prefix_bias_name'></a>
> **get\_prefix\_bias\_name**(self)


Get the concatenated _prefix name of the bias from the model name to the parent layer

> Returns

The _prefix name of the bias.

> Return type

`str`


<a id='transformers.TFPreTrainedModel.prune_heads'></a>
> **prune\_heads**(self, heads_to_prune)


Prunes heads of the base model.

Arguments:
heads_to_prune (`Dict[int, List[int]]`):
Dictionary with keys being selected layer indices (`int`) and associated values being the list of
<<<<<<< HEAD
heads to prune in said layer (list of `int`). For instance &lcub1: [0, 2], 2: [2, 3]&rcub will prune heads
=======
heads to prune in said layer (list of `int`). For instance &amp;lcub;1: [0, 2], 2: [2, 3]} will prune heads
>>>>>>> afdf509c
0 and 2 on layer 1 and heads 2 and 3 on layer 2.


<a id='transformers.TFPreTrainedModel.resize_token_embeddings'></a>
> **resize\_token\_embeddings**(self, new_num_tokens = None)


Resizes input token embeddings matrix of the model if `new_num_tokens != config.vocab_size`.

Takes care of tying weights embeddings afterwards if the model class has a `tie_weights()` method.

Arguments:
new_num_tokens (`int`, _optional_):
The number of new tokens in the embedding matrix. Increasing the size will add newly initialized
vectors at the end. Reducing the size will remove vectors from the end. If not provided or `None`,
just returns a pointer to the input tokens `tf.Variable` module of the model without doing
anything.

> Returns

Pointer to the input tokens Embeddings Module of the model.

> Return type

`tf.Variable`


<a id='transformers.TFPreTrainedModel.save_pretrained'></a>
> **save\_pretrained**(self, save_directory, saved_model = False, version = 1, push_to_hub = False, **kwargs)


Save a model and its configuration file to a directory, so that it can be re-loaded using the
[from_pretrained()](/docs/transformers/master/en/main_classes/model.html#transformers.TFPreTrainedModel.from_pretrained) class method.

Arguments:
save_directory (`str`):
Directory to which to save. Will be created if it doesn't exist.
saved_model (`bool`, _optional_, defaults to `False`):
If the model has to be saved in saved model format as well or not.
version (`int`, _optional_, defaults to 1):
The version of the saved model. A saved model needs to be versioned in order to be properly loaded by
TensorFlow Serving as detailed in the official documentation
https://www.tensorflow.org/tfx/serving/serving_basic
push_to_hub (`bool`, _optional_, defaults to `False`):
Whether or not to push your model to the Hugging Face model hub after saving it.

<Tip warning={true}>

Using `push_to_hub=True` will synchronize the repository you are pushing to with
`save_directory`, which requires `save_directory` to be a local clone of the repo you are
pushing to if it's an existing folder. Pass along `temp_dir=True` to use a temporary directory
instead.

</Tip>

kwargs:
Additional key word arguments passed along to the
[push_to_hub()](/docs/transformers/master/en/main_classes/model.html#transformers.file_utils.PushToHubMixin.push_to_hub) method.


<a id='transformers.TFPreTrainedModel.serving'></a>
> **serving**(self, inputs)


Method used for serving the model.

> Parameters

- **inputs** (`Dict[str, tf.Tensor]`) --
  The input of the saved model as a dictionary of tensors.


<a id='transformers.TFPreTrainedModel.serving_output'></a>
> **serving\_output**(output)


Prepare the output of the saved model. Each model must implement this function.

> Parameters

- **output** (`~transformers.TFBaseModelOutput`) --
  The output returned by the model.


<a id='transformers.TFPreTrainedModel.set_bias'></a>
> **set\_bias**(self, value)


Set all the bias in the LM head.

> Parameters

- **value** (`Dict[tf.Variable]`) --
  All the new bias attached to an LM head.


<a id='transformers.TFPreTrainedModel.set_input_embeddings'></a>
> **set\_input\_embeddings**(self, value)


Set model's input embeddings

> Parameters

- **value** (`tf.Variable`) --
  The new weights mapping hidden states to vocabulary.


<a id='transformers.TFPreTrainedModel.set_output_embeddings'></a>
> **set\_output\_embeddings**(self, value)


Set model's output embeddings

> Parameters

- **value** (`tf.Variable`) --
  The new weights mapping hidden states to vocabulary.


## [TFModelUtilsMixin](#tfmodelutilsmixin)

<a id='transformers.modeling_tf_utils.TFModelUtilsMixin'></a>
> **class transformers.modeling\_tf\_utils.TFModelUtilsMixin**()


A few utilities for `tf.keras.Model`, to be used as a mixin.


<a id='transformers.modeling_tf_utils.TFModelUtilsMixin.num_parameters'></a>
> **num\_parameters**(self, only_trainable: bool = False)


Get the number of (optionally, trainable) parameters in the model.

> Parameters

- **only_trainable** (`bool`, _optional_, defaults to `False`) --
  Whether or not to return only the number of trainable parameters

> Returns

The number of parameters.

> Return type

`int`


## [FlaxPreTrainedModel](#flaxpretrainedmodel)

<a id='transformers.FlaxPreTrainedModel'></a>
<<<<<<< HEAD
> **class transformers.FlaxPreTrainedModel**(config: PretrainedConfig, module: Module, input_shape: typing.Tuple = (1, 1), seed: int = 0, dtype: dtype = &lcubclass 'jax._src.numpy.lax_numpy.float32'&rcub)
=======
> **class transformers.FlaxPreTrainedModel**(config: PretrainedConfig, module: Module, input_shape: typing.Tuple = (1, 1), seed: int = 0, dtype: dtype = &amp;lt;class 'jax._src.numpy.lax_numpy.float32'>)
>>>>>>> afdf509c


Base class for all models.

[FlaxPreTrainedModel](/docs/transformers/master/en/main_classes/model.html#transformers.FlaxPreTrainedModel) takes care of storing the configuration of the models and handles
methods for loading, downloading and saving models.

Class attributes (overridden by derived classes):

- **config_class** ([PretrainedConfig](/docs/transformers/master/en/main_classes/configuration.html#transformers.PretrainedConfig)) -- A subclass of
  [PretrainedConfig](/docs/transformers/master/en/main_classes/configuration.html#transformers.PretrainedConfig) to use as configuration class for this model architecture.
- **base_model_prefix** (`str`) -- A string indicating the attribute associated to the base model in
  derived classes of the same architecture adding modules on top of the base model.


<a id='transformers.file_utils.PushToHubMixin.push_to_hub'></a>
> **push\_to\_hub**(self, repo_path_or_name: typing.Optional[str] = None, repo_url: typing.Optional[str] = None, use_temp_dir: bool = False, commit_message: typing.Optional[str] = None, organization: typing.Optional[str] = None, private: typing.Optional[bool] = None, use_auth_token: typing.Union[bool, str, NoneType] = None)


Upload the model checkpoint to the 🤗 Model Hub while synchronizing a local clone of the repo in
`repo_path_or_name`.

> Parameters

- **repo_path_or_name** (`str`, _optional_) --
  Can either be a repository name for your model in the Hub or a path to a local folder (in which case
  the repository will have the name of that local folder). If not specified, will default to the name
  given by `repo_url` and a local directory with that name will be created.
- **repo_url** (`str`, _optional_) --
  Specify this in case you want to push to an existing repository in the hub. If unspecified, a new
  repository will be created in your namespace (unless you specify an `organization`) with
  `repo_name`.
- **use_temp_dir** (`bool`, _optional_, defaults to `False`) --
  Whether or not to clone the distant repo in a temporary directory or in `repo_path_or_name` inside
  the current working directory. This will slow things down if you are making changes in an existing repo
  since you will need to clone the repo before every push.
- **commit_message** (`str`, _optional_) --
  Message to commit while pushing. Will default to `"add model"`.
- **organization** (`str`, _optional_) --
  Organization in which you want to push your model (you must be a member of this organization).
- **private** (`bool`, _optional_) --
  Whether or not the repository created should be private (requires a paying subscription).
- **use_auth_token** (`bool` or `str`, _optional_) --
  The token to use as HTTP bearer authorization for remote files. If `True`, will use the token
  generated when running `transformers-cli login` (stored in `~/.huggingface`). Will default to
  `True` if `repo_url` is not specified.


> Returns

The url of the commit of your model in the given repository.

> Return type

`str`

> Examples:

```python
from transformers import FlaxAutoModel

model = FlaxAutoModel.from_pretrained("bert-base-cased")

# Push the model to your namespace with the name "my-finetuned-bert" and have a local clone in the
# _my-finetuned-bert_ folder.
model.push_to_hub("my-finetuned-bert")

# Push the model to your namespace with the name "my-finetuned-bert" with no local clone.
model.push_to_hub("my-finetuned-bert", use_temp_dir=True)

# Push the model to an organization with the name "my-finetuned-bert" and have a local clone in the
# _my-finetuned-bert_ folder.
model.push_to_hub("my-finetuned-bert", organization="huggingface")

# Make a change to an existing repo that has been cloned locally in _my-finetuned-bert_.
model.push_to_hub("my-finetuned-bert", repo_url="https://huggingface.co/sgugger/my-finetuned-bert")
```


<a id='transformers.FlaxPreTrainedModel.from_pretrained'></a>
<<<<<<< HEAD
> **from\_pretrained**(pretrained_model_name_or_path: typing.Union[str, os.PathLike], dtype: dtype = &lcubclass 'jax._src.numpy.lax_numpy.float32'&rcub, *model_args, **kwargs)
=======
> **from\_pretrained**(pretrained_model_name_or_path: typing.Union[str, os.PathLike], dtype: dtype = &amp;lt;class 'jax._src.numpy.lax_numpy.float32'>, *model_args, **kwargs)
>>>>>>> afdf509c


Instantiate a pretrained flax model from a pre-trained model configuration.

The warning _Weights from XXX not initialized from pretrained model_ means that the weights of XXX do not come
pretrained with the rest of the model. It is up to you to train those weights with a downstream fine-tuning
task.

The warning _Weights from XXX not used in YYY_ means that the layer XXX is not used by YYY, therefore those
weights are discarded.

> Parameters

- **pretrained_model_name_or_path** (`str` or `os.PathLike`) --
  Can be either:

  - A string, the _model id_ of a pretrained model hosted inside a model repo on huggingface.co.
    Valid model ids can be located at the root-level, like `bert-base-uncased`, or namespaced under
    a user or organization name, like `dbmdz/bert-base-german-cased`.
  - A path to a _directory_ containing model weights saved using
    [save_pretrained()](/docs/transformers/master/en/main_classes/model.html#transformers.FlaxPreTrainedModel.save_pretrained), e.g., `./my_model_directory/`.
  - A path or url to a _pt index checkpoint file_ (e.g, `./tf_model/model.ckpt.index`). In this
    case, `from_pt` should be set to `True`.
- **model_args** (sequence of positional arguments, _optional_) --
  All remaining positional arguments will be passed to the underlying model's `__init__` method.
- **config** (`Union[PretrainedConfig, str, os.PathLike]`, _optional_) --
  Can be either:

  - an instance of a class derived from [PretrainedConfig](/docs/transformers/master/en/main_classes/configuration.html#transformers.PretrainedConfig),
  - a string or path valid as input to [from_pretrained()](/docs/transformers/master/en/main_classes/configuration.html#transformers.PretrainedConfig.from_pretrained).

Configuration for the model to use instead of an automatically loaded configuration. Configuration can
be automatically loaded when:

- The model is a model provided by the library (loaded with the _model id_ string of a pretrained
  model).
- The model was saved using [save_pretrained()](/docs/transformers/master/en/main_classes/model.html#transformers.PreTrainedModel.save_pretrained) and is reloaded
  by supplying the save directory.
- The model is loaded by supplying a local directory as `pretrained_model_name_or_path` and a
  configuration JSON file named _config.json_ is found in the directory.
- **cache_dir** (`Union[str, os.PathLike]`, _optional_) --
Path to a directory in which a downloaded pretrained model configuration should be cached if the
standard cache should not be used.
  - **from_pt** (`bool`, _optional_, defaults to `False`) --
    Load the model weights from a PyTorch checkpoint save file (see docstring of
    `pretrained_model_name_or_path` argument).
- **ignore_mismatched_sizes** (`bool`, _optional_, defaults to `False`) --
  Whether or not to raise an error if some of the weights from the checkpoint do not have the same size
  as the weights of the model (if for instance, you are instantiating a model with 10 labels from a
  checkpoint with 3 labels).
- **force_download** (`bool`, _optional_, defaults to `False`) --
  Whether or not to force the (re-)download of the model weights and configuration files, overriding the
  cached versions if they exist.
- **resume_download** (`bool`, _optional_, defaults to `False`) --
  Whether or not to delete incompletely received files. Will attempt to resume the download if such a
  file exists.
<<<<<<< HEAD
- **proxies** (`Dict[str, str], `optional`) -- A dictionary of proxy servers to use by protocol or endpoint, e.g., `&lcub'http': 'foo.bar:3128',
=======
- **proxies** (`Dict[str, str], `optional`) -- A dictionary of proxy servers to use by protocol or endpoint, e.g., `&amp;lcub;'http': 'foo.bar:3128',
>>>>>>> afdf509c
  'http://hostname': 'foo.bar:4012'}`. The proxies are used on each request. - **local_files_only(`bool`,** _optional_, defaults to `False`) --
  Whether or not to only look at local files (i.e., do not try to download the model).
- **revision(`str`,** _optional_, defaults to `"main"`) --
  The specific model version to use. It can be a branch name, a tag name, or a commit id, since we use a
  git-based system for storing models and other artifacts on huggingface.co, so `revision` can be any
  identifier allowed by git.
- **kwargs** (remaining dictionary of keyword arguments, _optional_) --
  Can be used to update the configuration object (after it being loaded) and initiate the model (e.g.,
  `output_attentions=True`). Behaves differently depending on whether a `config` is provided or
  automatically loaded:

  - If a configuration is provided with `config`, `**kwargs` will be directly passed to the
    underlying model's `__init__` method (we assume all relevant updates to the configuration have
    already been done)
  - If a configuration is not provided, `kwargs` will be first passed to the configuration class
    initialization function ([from_pretrained()](/docs/transformers/master/en/main_classes/configuration.html#transformers.PretrainedConfig.from_pretrained)). Each key of
    `kwargs` that corresponds to a configuration attribute will be used to override said attribute
    with the supplied `kwargs` value. Remaining keys that do not correspond to any configuration
    attribute will be passed to the underlying model's `__init__` function.

> Examples:

```python
>>> from transformers import BertConfig, FlaxBertModel
>>> # Download model and configuration from huggingface.co and cache.
>>> model = FlaxBertModel.from_pretrained('bert-base-cased')
>>> # Model was saved using _save_pretrained('./test/saved_model/')_ (for example purposes, not runnable).
>>> model = FlaxBertModel.from_pretrained('./test/saved_model/')
>>> # Loading from a PyTorch checkpoint file instead of a PyTorch model (slower, for example purposes, not runnable).
>>> config = BertConfig.from_json_file('./pt_model/config.json')
>>> model = FlaxBertModel.from_pretrained('./pt_model/pytorch_model.bin', from_pt=True, config=config)
```


<a id='transformers.FlaxPreTrainedModel.save_pretrained'></a>
> **save\_pretrained**(self, save_directory: typing.Union[str, os.PathLike], params = None, push_to_hub = False, **kwargs)


Save a model and its configuration file to a directory, so that it can be re-loaded using the
`[from_pretrained()](/docs/transformers/master/en/main_classes/model.html#transformers.FlaxPreTrainedModel.from_pretrained)` class method

Arguments:
save_directory (`str` or `os.PathLike`):
Directory to which to save. Will be created if it doesn't exist.
push_to_hub (`bool`, _optional_, defaults to `False`):
Whether or not to push your model to the Hugging Face model hub after saving it.

<Tip warning={true}>

Using `push_to_hub=True` will synchronize the repository you are pushing to with
`save_directory`, which requires `save_directory` to be a local clone of the repo you are
pushing to if it's an existing folder. Pass along `temp_dir=True` to use a temporary directory
instead.

</Tip>

kwargs:
Additional key word arguments passed along to the
[push_to_hub()](/docs/transformers/master/en/main_classes/model.html#transformers.file_utils.PushToHubMixin.push_to_hub) method.


## [Generation](#generation)

<a id='transformers.generation_utils.GenerationMixin'></a>
> **class transformers.generation\_utils.GenerationMixin**()


A class containing all of the functions supporting generation, to be used as a mixin in
[PreTrainedModel](/docs/transformers/master/en/main_classes/model.html#transformers.PreTrainedModel).


<a id='transformers.generation_utils.GenerationMixin.adjust_logits_during_generation'></a>
> **adjust\_logits\_during\_generation**(self, logits: FloatTensor, **kwargs)


Implement in subclasses of [PreTrainedModel](/docs/transformers/master/en/main_classes/model.html#transformers.PreTrainedModel) for custom behavior to adjust the logits in
the generate method.


<a id='transformers.generation_utils.GenerationMixin.beam_sample'></a>
> **beam\_sample**(self, input_ids: LongTensor, beam_scorer: BeamScorer, logits_processor: typing.Optional[transformers.generation_logits_process.LogitsProcessorList] = None, stopping_criteria: typing.Optional[transformers.generation_stopping_criteria.StoppingCriteriaList] = None, logits_warper: typing.Optional[transformers.generation_logits_process.LogitsProcessorList] = None, max_length: typing.Optional[int] = None, pad_token_id: typing.Optional[int] = None, eos_token_id: typing.Optional[int] = None, output_attentions: typing.Optional[bool] = None, output_hidden_states: typing.Optional[bool] = None, output_scores: typing.Optional[bool] = None, return_dict_in_generate: typing.Optional[bool] = None, synced_gpus: typing.Optional[bool] = None, **model_kwargs)


Generates sequences for models with a language modeling head using beam search with multinomial sampling.

> Parameters


- **input_ids** (`torch.LongTensor` of shape `(batch_size, sequence_length)`) --
  The sequence used as a prompt for the generation.
- **beam_scorer** (`BeamScorer`) --
  A derived instance of [BeamScorer](/docs/transformers/master/en/internal/generation_utils.html#transformers.BeamScorer) that defines how beam hypotheses are
  constructed, stored and sorted during generation. For more information, the documentation of
  [BeamScorer](/docs/transformers/master/en/internal/generation_utils.html#transformers.BeamScorer) should be read.
- **logits_processor** (`LogitsProcessorList`, _optional_) --
  An instance of [LogitsProcessorList](/docs/transformers/master/en/internal/generation_utils.html#transformers.LogitsProcessorList). List of instances of class derived from
  [LogitsProcessor](/docs/transformers/master/en/internal/generation_utils.html#transformers.LogitsProcessor) used to modify the prediction scores of the language modeling
  head applied at each generation step.
- **stopping_criteria** (`StoppingCriteriaList`, _optional_) --
  An instance of [StoppingCriteriaList](/docs/transformers/master/en/internal/generation_utils.html#transformers.StoppingCriteriaList). List of instances of class derived from
  [StoppingCriteria](/docs/transformers/master/en/internal/generation_utils.html#transformers.StoppingCriteria) used to tell if the generation loop should stop.
- **logits_warper** (`LogitsProcessorList`, _optional_) --
  An instance of [LogitsProcessorList](/docs/transformers/master/en/internal/generation_utils.html#transformers.LogitsProcessorList). List of instances of class derived from
  [LogitsWarper](/docs/transformers/master/en/internal/generation_utils.html#transformers.LogitsWarper) used to warp the prediction score distribution of the language
  modeling head applied before multinomial sampling at each generation step.
- **max_length** (`int`, _optional_, defaults to 20) --
  **DEPRECATED**. Use `logits_processor` or `stopping_criteria` directly to cap the number of
  generated tokens. The maximum length of the sequence to be generated.
- **pad_token_id** (`int`, _optional_) --
  The id of the _padding_ token.
- **eos_token_id** (`int`, _optional_) --
  The id of the _end-of-sequence_ token.
- **output_attentions** (`bool`, _optional_, defaults to _False_) --
  Whether or not to return the attentions tensors of all attention layers. See `attentions` under
  returned tensors for more details.
- **output_hidden_states** (`bool`, _optional_, defaults to _False_) --
  Whether or not to return the hidden states of all layers. See `hidden_states` under returned tensors
  for more details.
- **output_scores** (`bool`, _optional_, defaults to _False_) --
  Whether or not to return the prediction scores. See `scores` under returned tensors for more details.
- **return_dict_in_generate** (`bool`, _optional_, defaults to _False_) --
  Whether or not to return a [ModelOutput](/docs/transformers/master/en/main_classes/output.html#transformers.file_utils.ModelOutput) instead of a plain tuple.
- **synced_gpus** (`bool`, _optional_, defaults to `False`) --
  Whether to continue running the while loop until max_length (needed for ZeRO stage 3)
  model_kwargs --
  Additional model specific kwargs will be forwarded to the `forward` function of the model. If
  model is an encoder-decoder model the kwargs should include `encoder_outputs`.

> Returns

[BeamSampleDecoderOnlyOutput](/docs/transformers/master/en/internal/generation_utils.html#transformers.generation_utils.BeamSampleDecoderOnlyOutput),
[BeamSampleEncoderDecoderOutput](/docs/transformers/master/en/internal/generation_utils.html#transformers.generation_utils.BeamSampleEncoderDecoderOutput) or obj:_torch.LongTensor_: A
`torch.LongTensor` containing the generated tokens (default behaviour) or a
[BeamSampleDecoderOnlyOutput](/docs/transformers/master/en/internal/generation_utils.html#transformers.generation_utils.BeamSampleDecoderOnlyOutput) if
`model.config.is_encoder_decoder=False` and `return_dict_in_generate=True` or a
[BeamSampleEncoderDecoderOutput](/docs/transformers/master/en/internal/generation_utils.html#transformers.generation_utils.BeamSampleEncoderDecoderOutput) if
`model.config.is_encoder_decoder=True`.

> Examples:

```python
>>> from transformers import (
...     AutoTokenizer,
...     AutoModelForSeq2SeqLM,
...     LogitsProcessorList,
...     MinLengthLogitsProcessor,
...     TopKLogitsWarper,
...     TemperatureLogitsWarper,
...     BeamSearchScorer,
... )
>>> import torch

>>> tokenizer = AutoTokenizer.from_pretrained("t5-base")
>>> model = AutoModelForSeq2SeqLM.from_pretrained("t5-base")

>>> encoder_input_str = "translate English to German: How old are you?"
>>> encoder_input_ids = tokenizer(encoder_input_str, return_tensors="pt").input_ids

>>> # lets run beam search using 3 beams
>>> num_beams = 3
>>> # define decoder start token ids
>>> input_ids = torch.ones((num_beams, 1), device=model.device, dtype=torch.long)
>>> input_ids = input_ids * model.config.decoder_start_token_id

>>> # add encoder_outputs to model keyword arguments
>>> model_kwargs = &amp;lcub;
...     "encoder_outputs": model.get_encoder()(encoder_input_ids.repeat_interleave(num_beams, dim=0), return_dict=True)
... }

>>> # instantiate beam scorer
>>> beam_scorer = BeamSearchScorer(
...     batch_size=1,
...     max_length=model.config.max_length,
...     num_beams=num_beams,
...     device=model.device,
... )

>>> # instantiate logits processors
>>> logits_processor = LogitsProcessorList([
...     MinLengthLogitsProcessor(5, eos_token_id=model.config.eos_token_id)
... ])
>>> # instantiate logits processors
>>> logits_warper = LogitsProcessorList([
...     TopKLogitsWarper(50),
...     TemperatureLogitsWarper(0.7),
... ])

>>> outputs = model.beam_sample(
...     input_ids, beam_scorer, logits_processor=logits_processor, logits_warper=logits_warper, **model_kwargs
... )

>>> print("Generated:", tokenizer.batch_decode(outputs, skip_special_tokens=True))
```


<a id='transformers.generation_utils.GenerationMixin.beam_search'></a>
> **beam\_search**(self, input_ids: LongTensor, beam_scorer: BeamScorer, logits_processor: typing.Optional[transformers.generation_logits_process.LogitsProcessorList] = None, stopping_criteria: typing.Optional[transformers.generation_stopping_criteria.StoppingCriteriaList] = None, max_length: typing.Optional[int] = None, pad_token_id: typing.Optional[int] = None, eos_token_id: typing.Optional[int] = None, output_attentions: typing.Optional[bool] = None, output_hidden_states: typing.Optional[bool] = None, output_scores: typing.Optional[bool] = None, return_dict_in_generate: typing.Optional[bool] = None, synced_gpus: typing.Optional[bool] = None, **model_kwargs)


Generates sequences for models with a language modeling head using beam search decoding.

> Parameters


- **input_ids** (`torch.LongTensor` of shape `(batch_size, sequence_length)`) --
  The sequence used as a prompt for the generation.
- **beam_scorer** (`BeamScorer`) --
  An derived instance of [BeamScorer](/docs/transformers/master/en/internal/generation_utils.html#transformers.BeamScorer) that defines how beam hypotheses are
  constructed, stored and sorted during generation. For more information, the documentation of
  [BeamScorer](/docs/transformers/master/en/internal/generation_utils.html#transformers.BeamScorer) should be read.
- **logits_processor** (`LogitsProcessorList`, _optional_) --
  An instance of [LogitsProcessorList](/docs/transformers/master/en/internal/generation_utils.html#transformers.LogitsProcessorList). List of instances of class derived from
  [LogitsProcessor](/docs/transformers/master/en/internal/generation_utils.html#transformers.LogitsProcessor) used to modify the prediction scores of the language modeling
  head applied at each generation step.
- **stopping_criteria** (`StoppingCriteriaList`, _optional_) --
  An instance of [StoppingCriteriaList](/docs/transformers/master/en/internal/generation_utils.html#transformers.StoppingCriteriaList). List of instances of class derived from
  [StoppingCriteria](/docs/transformers/master/en/internal/generation_utils.html#transformers.StoppingCriteria) used to tell if the generation loop should stop.
- **max_length** (`int`, _optional_, defaults to 20) --
  **DEPRECATED**. Use `logits_processor` or `stopping_criteria` directly to cap the number of
  generated tokens. The maximum length of the sequence to be generated.
- **pad_token_id** (`int`, _optional_) --
  The id of the _padding_ token.
- **eos_token_id** (`int`, _optional_) --
  The id of the _end-of-sequence_ token.
- **output_attentions** (`bool`, _optional_, defaults to _False_) --
  Whether or not to return the attentions tensors of all attention layers. See `attentions` under
  returned tensors for more details.
- **output_hidden_states** (`bool`, _optional_, defaults to _False_) --
  Whether or not to return the hidden states of all layers. See `hidden_states` under returned tensors
  for more details.
- **output_scores** (`bool`, _optional_, defaults to _False_) --
  Whether or not to return the prediction scores. See `scores` under returned tensors for more details.
- **return_dict_in_generate** (`bool`, _optional_, defaults to _False_) --
  Whether or not to return a [ModelOutput](/docs/transformers/master/en/main_classes/output.html#transformers.file_utils.ModelOutput) instead of a plain tuple.
- **synced_gpus** (`bool`, _optional_, defaults to `False`) --
  Whether to continue running the while loop until max_length (needed for ZeRO stage 3)
  model_kwargs --
  Additional model specific kwargs will be forwarded to the `forward` function of the model. If
  model is an encoder-decoder model the kwargs should include `encoder_outputs`.

> Returns

`generation_utilsBeamSearchDecoderOnlyOutput`,
[BeamSearchEncoderDecoderOutput](/docs/transformers/master/en/internal/generation_utils.html#transformers.generation_utils.BeamSearchEncoderDecoderOutput) or obj:_torch.LongTensor_: A
`torch.LongTensor` containing the generated tokens (default behaviour) or a
[BeamSearchDecoderOnlyOutput](/docs/transformers/master/en/internal/generation_utils.html#transformers.generation_utils.BeamSearchDecoderOnlyOutput) if
`model.config.is_encoder_decoder=False` and `return_dict_in_generate=True` or a
[BeamSearchEncoderDecoderOutput](/docs/transformers/master/en/internal/generation_utils.html#transformers.generation_utils.BeamSearchEncoderDecoderOutput) if
`model.config.is_encoder_decoder=True`.


> Examples:

```python
>>> from transformers import (
...    AutoTokenizer,
...    AutoModelForSeq2SeqLM,
...    LogitsProcessorList,
...    MinLengthLogitsProcessor,
...    BeamSearchScorer,
... )
>>> import torch

>>> tokenizer = AutoTokenizer.from_pretrained("t5-base")
>>> model = AutoModelForSeq2SeqLM.from_pretrained("t5-base")

>>> encoder_input_str = "translate English to German: How old are you?"
>>> encoder_input_ids = tokenizer(encoder_input_str, return_tensors="pt").input_ids


>>> # lets run beam search using 3 beams
>>> num_beams = 3
>>> # define decoder start token ids
>>> input_ids = torch.ones((num_beams, 1), device=model.device, dtype=torch.long)
>>> input_ids = input_ids * model.config.decoder_start_token_id

>>> # add encoder_outputs to model keyword arguments
>>> model_kwargs = &amp;lcub;
...     "encoder_outputs": model.get_encoder()(encoder_input_ids.repeat_interleave(num_beams, dim=0), return_dict=True)
... }

>>> # instantiate beam scorer
>>> beam_scorer = BeamSearchScorer(
...     batch_size=1,
...     num_beams=num_beams,
...     device=model.device,
... )

>>> # instantiate logits processors
>>> logits_processor = LogitsProcessorList([
...     MinLengthLogitsProcessor(5, eos_token_id=model.config.eos_token_id),
... ])

>>> outputs = model.beam_search(input_ids, beam_scorer, logits_processor=logits_processor, **model_kwargs)

>>> print("Generated:", tokenizer.batch_decode(outputs, skip_special_tokens=True))
```


<a id='transformers.generation_utils.GenerationMixin.generate'></a>
> **generate**(self, input_ids: typing.Optional[torch.LongTensor] = None, max_length: typing.Optional[int] = None, min_length: typing.Optional[int] = None, do_sample: typing.Optional[bool] = None, early_stopping: typing.Optional[bool] = None, num_beams: typing.Optional[int] = None, temperature: typing.Optional[float] = None, top_k: typing.Optional[int] = None, top_p: typing.Optional[float] = None, repetition_penalty: typing.Optional[float] = None, bad_words_ids: typing.Optional[typing.Iterable[int]] = None, bos_token_id: typing.Optional[int] = None, pad_token_id: typing.Optional[int] = None, eos_token_id: typing.Optional[int] = None, length_penalty: typing.Optional[float] = None, no_repeat_ngram_size: typing.Optional[int] = None, encoder_no_repeat_ngram_size: typing.Optional[int] = None, num_return_sequences: typing.Optional[int] = None, max_time: typing.Optional[float] = None, max_new_tokens: typing.Optional[int] = None, decoder_start_token_id: typing.Optional[int] = None, use_cache: typing.Optional[bool] = None, num_beam_groups: typing.Optional[int] = None, diversity_penalty: typing.Optional[float] = None, prefix_allowed_tokens_fn: typing.Union[typing.Callable[[int, torch.Tensor], typing.List[int]], NoneType] = None, output_attentions: typing.Optional[bool] = None, output_hidden_states: typing.Optional[bool] = None, output_scores: typing.Optional[bool] = None, return_dict_in_generate: typing.Optional[bool] = None, forced_bos_token_id: typing.Optional[int] = None, forced_eos_token_id: typing.Optional[int] = None, remove_invalid_values: typing.Optional[bool] = None, synced_gpus: typing.Optional[bool] = None, **model_kwargs)


Generates sequences for models with a language modeling head. The method currently supports greedy decoding,
multinomial sampling, beam-search decoding, and beam-search multinomial sampling.

Apart from `input_ids` and `attention_mask`, all the arguments below will default to the value of the
attribute of the same name inside the [PretrainedConfig](/docs/transformers/master/en/main_classes/configuration.html#transformers.PretrainedConfig) of the model. The default values
indicated are the default values of those config.

Most of these parameters are explained in more detail in [this blog post](https://huggingface.co/blog/how-to-generate).

> Parameters


- **input_ids** (`torch.LongTensor` of shape `(batch_size, sequence_length)`, _optional_) --
  The sequence used as a prompt for the generation. If `None` the method initializes it with
  `bos_token_id` and a batch size of 1.
- **max_length** (`int`, _optional_, defaults to `model.config.max_length`) --
  The maximum length of the sequence to be generated.
- **max_new_tokens** (`int`, _optional_, defaults to None) --
  The maximum numbers of tokens to generate, ignore the current number of tokens. Use either
  `max_new_tokens` or `max_length` but not both, they serve the same purpose.
- **min_length** (`int`, _optional_, defaults to 10) --
  The minimum length of the sequence to be generated.
- **do_sample** (`bool`, _optional_, defaults to `False`) --
  Whether or not to use sampling ; use greedy decoding otherwise.
- **early_stopping** (`bool`, _optional_, defaults to `False`) --
  Whether to stop the beam search when at least `num_beams` sentences are finished per batch or not.
- **num_beams** (`int`, _optional_, defaults to 1) --
  Number of beams for beam search. 1 means no beam search.
- **temperature** (`float`, _optional_, defaults to 1.0) --
  The value used to module the next token probabilities.
- **top_k** (`int`, _optional_, defaults to 50) --
  The number of highest probability vocabulary tokens to keep for top-k-filtering.
- **top_p** (`float`, _optional_, defaults to 1.0) --
<<<<<<< HEAD
  If set to float&amp;lt;1, only the most probable tokens with probabilities that add up to `top_p` or
=======
  If set to float &amp;lt; 1, only the most probable tokens with probabilities that add up to `top_p` or
>>>>>>> afdf509c
  higher are kept for generation.
- **repetition_penalty** (`float`, _optional_, defaults to 1.0) --
  The parameter for repetition penalty. 1.0 means no penalty. See [this paper](https://arxiv.org/pdf/1909.05858.pdf) for more details.
- **pad_token_id** (`int`, _optional_) --
  The id of the _padding_ token.
- **bos_token_id** (`int`, _optional_) --
  The id of the _beginning-of-sequence_ token.
- **eos_token_id** (`int`, _optional_) --
  The id of the _end-of-sequence_ token.
- **length_penalty** (`float`, _optional_, defaults to 1.0) --
<<<<<<< HEAD
  Exponential penalty to the length. 1.0 means no penalty. Set to values&amp;lt;1.0 in order to encourage the
=======
  Exponential penalty to the length. 1.0 means no penalty. Set to values &amp;lt; 1.0 in order to encourage the
>>>>>>> afdf509c
  model to generate shorter sequences, to a value > 1.0 in order to encourage the model to produce longer
  sequences.
- **no_repeat_ngram_size** (`int`, _optional_, defaults to 0) --
  If set to int > 0, all ngrams of that size can only occur once.
- **encoder_no_repeat_ngram_size** (`int`, _optional_, defaults to 0) --
  If set to int > 0, all ngrams of that size that occur in the `encoder_input_ids` cannot occur in the
  `decoder_input_ids`.
- **bad_words_ids(`List[List[int]]`,** _optional_) --
  List of token ids that are not allowed to be generated. In order to get the tokens of the words that
  should not appear in the generated text, use `tokenizer(bad_word, add_prefix_space=True).input_ids`.
- **num_return_sequences(`int`,** _optional_, defaults to 1) --
  The number of independently computed returned sequences for each element in the batch.
- **max_time(`float`,** _optional_, defaults to None) --
  The maximum amount of time you allow the computation to run for in seconds. generation will still
  finish the current pass after allocated time has been passed.
- **attention_mask** (`torch.LongTensor` of shape `(batch_size, sequence_length)`, _optional_) --
  Mask to avoid performing attention on padding token indices. Mask values are in `[0, 1]`, 1 for
  tokens that are not masked, and 0 for masked tokens. If not provided, will default to a tensor the same
  shape as `input_ids` that masks the pad token. [What are attention masks?](../glossary.html#attention-mask)
- **decoder_start_token_id** (`int`, _optional_) --
  If an encoder-decoder model starts decoding with a different token than _bos_, the id of that token.
  use_cache -- (`bool`, _optional_, defaults to `True`):
  Whether or not the model should use the past last key/values attentions (if applicable to the model) to
  speed up decoding.
- **num_beam_groups** (`int`, _optional_, defaults to 1) --
  Number of groups to divide `num_beams` into in order to ensure diversity among different groups of
  beams. [this paper](https://arxiv.org/pdf/1610.02424.pdf) for more details.
- **diversity_penalty** (`float`, _optional_, defaults to 0.0) --
  This value is subtracted from a beam's score if it generates a token same as any beam from other group
  at a particular time. Note that `diversity_penalty` is only effective if `group beam search` is
  enabled.
  prefix_allowed_tokens_fn -- (`Callable[[int, torch.Tensor], List[int]]`, _optional_):
  If provided, this function constraints the beam search to allowed tokens only at each step. If not
  provided no constraint is applied. This function takes 2 arguments: the batch ID `batch_id` and
  `input_ids`. It has to return a list with the allowed tokens for the next generation step
  conditioned on the batch ID `batch_id` and the previously generated tokens `inputs_ids`. This
  argument is useful for constrained generation conditioned on the prefix, as described in
  [Autoregressive Entity Retrieval](https://arxiv.org/abs/2010.00904).
- **output_attentions** (`bool`, _optional_, defaults to _False_) --
  Whether or not to return the attentions tensors of all attention layers. See `attentions` under
  returned tensors for more details.
- **output_hidden_states** (`bool`, _optional_, defaults to _False_) --
  Whether or not to return the hidden states of all layers. See `hidden_states` under returned tensors
  for more details.
- **output_scores** (`bool`, _optional_, defaults to _False_) --
  Whether or not to return the prediction scores. See `scores` under returned tensors for more details.
- **return_dict_in_generate** (`bool`, _optional_, defaults to _False_) --
  Whether or not to return a [ModelOutput](/docs/transformers/master/en/main_classes/output.html#transformers.file_utils.ModelOutput) instead of a plain tuple.
- **forced_bos_token_id** (`int`, _optional_) --
  The id of the token to force as the first generated token after the `decoder_start_token_id`.
  Useful for multilingual models like [mBART](/docs/transformers/master/en/../model_doc/mbart.html) where the first generated token
  needs to be the target language token.
- **forced_eos_token_id** (`int`, _optional_) --
  The id of the token to force as the last generated token when `max_length` is reached.
- **remove_invalid_values** (`bool`, _optional_) --
  Whether to remove possible _nan_ and _inf_ outputs of the model to prevent the generation method to
  crash. Note that using `remove_invalid_values` can slow down generation.
- **synced_gpus** (`bool`, _optional_, defaults to `False`) --
  Whether to continue running the while loop until max_length (needed for ZeRO stage 3)

  model_kwargs --
  Additional model specific kwargs will be forwarded to the `forward` function of the model. If the
  model is an encoder-decoder model, encoder specific kwargs should not be prefixed and decoder specific
  kwargs should be prefixed with _decoder__.

> Returns

A
[ModelOutput](/docs/transformers/master/en/main_classes/output.html#transformers.file_utils.ModelOutput) (if `return_dict_in_generate=True` or when
`config.return_dict_in_generate=True`) or a `torch.FloatTensor`.

If the model is _not_ an encoder-decoder model (`model.config.is_encoder_decoder=False`), the
possible [ModelOutput](/docs/transformers/master/en/main_classes/output.html#transformers.file_utils.ModelOutput) types are:

- [GreedySearchDecoderOnlyOutput](/docs/transformers/master/en/internal/generation_utils.html#transformers.generation_utils.GreedySearchDecoderOnlyOutput),
- [SampleDecoderOnlyOutput](/docs/transformers/master/en/internal/generation_utils.html#transformers.generation_utils.SampleDecoderOnlyOutput),
- [BeamSearchDecoderOnlyOutput](/docs/transformers/master/en/internal/generation_utils.html#transformers.generation_utils.BeamSearchDecoderOnlyOutput),
- [BeamSampleDecoderOnlyOutput](/docs/transformers/master/en/internal/generation_utils.html#transformers.generation_utils.BeamSampleDecoderOnlyOutput)

If the model is an encoder-decoder model (`model.config.is_encoder_decoder=True`), the possible
[ModelOutput](/docs/transformers/master/en/main_classes/output.html#transformers.file_utils.ModelOutput) types are:

- [GreedySearchEncoderDecoderOutput](/docs/transformers/master/en/internal/generation_utils.html#transformers.generation_utils.GreedySearchEncoderDecoderOutput),
- [SampleEncoderDecoderOutput](/docs/transformers/master/en/internal/generation_utils.html#transformers.generation_utils.SampleEncoderDecoderOutput),
- [BeamSearchEncoderDecoderOutput](/docs/transformers/master/en/internal/generation_utils.html#transformers.generation_utils.BeamSearchEncoderDecoderOutput),
- [BeamSampleEncoderDecoderOutput](/docs/transformers/master/en/internal/generation_utils.html#transformers.generation_utils.BeamSampleEncoderDecoderOutput)

> Return type

[ModelOutput](/docs/transformers/master/en/main_classes/output.html#transformers.file_utils.ModelOutput) or `torch.LongTensor`

> Examples:

```python
>>> from transformers import AutoTokenizer, AutoModelForCausalLM, AutoModelForSeq2SeqLM

>>> tokenizer = AutoTokenizer.from_pretrained("distilgpt2")
>>> model = AutoModelForCausalLM.from_pretrained("distilgpt2")
>>> # do greedy decoding without providing a prompt
>>> outputs = model.generate(max_length=40)
>>> print("Generated:", tokenizer.decode(outputs[0], skip_special_tokens=True))

>>> tokenizer = AutoTokenizer.from_pretrained("t5-base")
>>> model = AutoModelForSeq2SeqLM.from_pretrained("t5-base")
>>> document = (
... "at least two people were killed in a suspected bomb attack on a passenger bus "
... "in the strife-torn southern philippines on monday , the military said."
... )
>>> # encode input context
>>> input_ids = tokenizer(document, return_tensors="pt").input_ids
>>> # generate 3 independent sequences using beam search decoding (5 beams)
>>> # with T5 encoder-decoder model conditioned on short news article.
>>> outputs = model.generate(input_ids=input_ids, num_beams=5, num_return_sequences=3)
>>> print("Generated:", tokenizer.batch_decode(outputs, skip_special_tokens=True))

>>> tokenizer = AutoTokenizer.from_pretrained("distilgpt2")
>>> model = AutoModelForCausalLM.from_pretrained("distilgpt2")
>>> input_context = "The dog"
>>> # encode input context
>>> input_ids = tokenizer(input_context, return_tensors="pt").input_ids
>>> # generate 3 candidates using sampling
>>> outputs = model.generate(input_ids=input_ids, max_length=20, num_return_sequences=3, do_sample=True)
>>> print("Generated:", tokenizer.batch_decode(outputs, skip_special_tokens=True))

>>> tokenizer = AutoTokenizer.from_pretrained("ctrl")
>>> model = AutoModelForCausalLM.from_pretrained("ctrl")
>>> # "Legal" is one of the control codes for ctrl
>>> input_context = "Legal My neighbor is"
>>> # encode input context
>>> input_ids = tokenizer(input_context, return_tensors="pt").input_ids
>>> outputs = model.generate(input_ids=input_ids, max_length=20, repetition_penalty=1.2)
>>> print("Generated:", tokenizer.decode(outputs[0], skip_special_tokens=True))

>>> tokenizer = AutoTokenizer.from_pretrained("gpt2")
>>> model = AutoModelForCausalLM.from_pretrained("gpt2")
>>> input_context = "My cute dog"
>>> # get tokens of words that should not be generated
>>> bad_words_ids = [tokenizer(bad_word, add_prefix_space=True).input_ids for bad_word in ["idiot", "stupid", "shut up"]]
>>> # encode input context
>>> input_ids = tokenizer(input_context, return_tensors="pt").input_ids
>>> # generate sequences without allowing bad_words to be generated
>>> outputs = model.generate(input_ids=input_ids, max_length=20, do_sample=True, bad_words_ids=bad_words_ids)
>>> print("Generated:", tokenizer.decode(outputs[0], skip_special_tokens=True))
```


<a id='transformers.generation_utils.GenerationMixin.greedy_search'></a>
> **greedy\_search**(self, input_ids: LongTensor, logits_processor: typing.Optional[transformers.generation_logits_process.LogitsProcessorList] = None, stopping_criteria: typing.Optional[transformers.generation_stopping_criteria.StoppingCriteriaList] = None, max_length: typing.Optional[int] = None, pad_token_id: typing.Optional[int] = None, eos_token_id: typing.Optional[int] = None, output_attentions: typing.Optional[bool] = None, output_hidden_states: typing.Optional[bool] = None, output_scores: typing.Optional[bool] = None, return_dict_in_generate: typing.Optional[bool] = None, synced_gpus: typing.Optional[bool] = None, **model_kwargs)


Generates sequences for models with a language modeling head using greedy decoding.

> Parameters


- **input_ids** (`torch.LongTensor` of shape `(batch_size, sequence_length)`) --
  The sequence used as a prompt for the generation.
- **logits_processor** (`LogitsProcessorList`, _optional_) --
  An instance of [LogitsProcessorList](/docs/transformers/master/en/internal/generation_utils.html#transformers.LogitsProcessorList). List of instances of class derived from
  [LogitsProcessor](/docs/transformers/master/en/internal/generation_utils.html#transformers.LogitsProcessor) used to modify the prediction scores of the language modeling
  head applied at each generation step.
- **stopping_criteria** (`StoppingCriteriaList`, _optional_) --
  An instance of [StoppingCriteriaList](/docs/transformers/master/en/internal/generation_utils.html#transformers.StoppingCriteriaList). List of instances of class derived from
  [StoppingCriteria](/docs/transformers/master/en/internal/generation_utils.html#transformers.StoppingCriteria) used to tell if the generation loop should stop.

- **max_length** (`int`, _optional_, defaults to 20) --
  **DEPRECATED**. Use `logits_processor` or `stopping_criteria` directly to cap the number of
  generated tokens. The maximum length of the sequence to be generated.
- **pad_token_id** (`int`, _optional_) --
  The id of the _padding_ token.
- **eos_token_id** (`int`, _optional_) --
  The id of the _end-of-sequence_ token.
- **output_attentions** (`bool`, _optional_, defaults to _False_) --
  Whether or not to return the attentions tensors of all attention layers. See `attentions` under
  returned tensors for more details.
- **output_hidden_states** (`bool`, _optional_, defaults to _False_) --
  Whether or not to return the hidden states of all layers. See `hidden_states` under returned tensors
  for more details.
- **output_scores** (`bool`, _optional_, defaults to _False_) --
  Whether or not to return the prediction scores. See `scores` under returned tensors for more details.
- **return_dict_in_generate** (`bool`, _optional_, defaults to _False_) --
  Whether or not to return a [ModelOutput](/docs/transformers/master/en/main_classes/output.html#transformers.file_utils.ModelOutput) instead of a plain tuple.
- **synced_gpus** (`bool`, _optional_, defaults to `False`) --
  Whether to continue running the while loop until max_length (needed for ZeRO stage 3)
  model_kwargs --
  Additional model specific keyword arguments will be forwarded to the `forward` function of the
  model. If model is an encoder-decoder model the kwargs should include `encoder_outputs`.

> Returns

[GreedySearchDecoderOnlyOutput](/docs/transformers/master/en/internal/generation_utils.html#transformers.generation_utils.GreedySearchDecoderOnlyOutput),
[GreedySearchEncoderDecoderOutput](/docs/transformers/master/en/internal/generation_utils.html#transformers.generation_utils.GreedySearchEncoderDecoderOutput) or obj:_torch.LongTensor_: A
`torch.LongTensor` containing the generated tokens (default behaviour) or a
[GreedySearchDecoderOnlyOutput](/docs/transformers/master/en/internal/generation_utils.html#transformers.generation_utils.GreedySearchDecoderOnlyOutput) if
`model.config.is_encoder_decoder=False` and `return_dict_in_generate=True` or a
[GreedySearchEncoderDecoderOutput](/docs/transformers/master/en/internal/generation_utils.html#transformers.generation_utils.GreedySearchEncoderDecoderOutput) if
`model.config.is_encoder_decoder=True`.

> Examples:

```python
>>> from transformers import (
... AutoTokenizer,
... AutoModelForCausalLM,
... LogitsProcessorList,
... MinLengthLogitsProcessor,
... )

>>> tokenizer = AutoTokenizer.from_pretrained("gpt2")
>>> model = AutoModelForCausalLM.from_pretrained("gpt2")

>>> # set pad_token_id to eos_token_id because GPT2 does not have a EOS token
>>> model.config.pad_token_id = model.config.eos_token_id

>>> input_prompt = "Today is a beautiful day, and"
>>> input_ids = tokenizer(input_prompt, return_tensors="pt").input_ids

>>> # instantiate logits processors
>>> logits_processor = LogitsProcessorList([
...     MinLengthLogitsProcessor(15, eos_token_id=model.config.eos_token_id),
... ])

>>> outputs = model.greedy_search(input_ids, logits_processor=logits_processor)

>>> print("Generated:", tokenizer.batch_decode(outputs, skip_special_tokens=True))
```


<a id='transformers.generation_utils.GenerationMixin.group_beam_search'></a>
> **group\_beam\_search**(self, input_ids: LongTensor, beam_scorer: BeamScorer, logits_processor: typing.Optional[transformers.generation_logits_process.LogitsProcessorList] = None, stopping_criteria: typing.Optional[transformers.generation_stopping_criteria.StoppingCriteriaList] = None, max_length: typing.Optional[int] = None, pad_token_id: typing.Optional[int] = None, eos_token_id: typing.Optional[int] = None, output_attentions: typing.Optional[bool] = None, output_hidden_states: typing.Optional[bool] = None, output_scores: typing.Optional[bool] = None, return_dict_in_generate: typing.Optional[bool] = None, synced_gpus: typing.Optional[bool] = None, **model_kwargs)


Generates sequences for models with a language modeling head using beam search decoding.

> Parameters


- **input_ids** (`torch.LongTensor` of shape `(batch_size, sequence_length)`) --
  The sequence used as a prompt for the generation.
- **beam_scorer** (`BeamScorer`) --
  An derived instance of [BeamScorer](/docs/transformers/master/en/internal/generation_utils.html#transformers.BeamScorer) that defines how beam hypotheses are
  constructed, stored and sorted during generation. For more information, the documentation of
  [BeamScorer](/docs/transformers/master/en/internal/generation_utils.html#transformers.BeamScorer) should be read.
- **logits_processor** (`LogitsProcessorList`, _optional_) --
  An instance of [LogitsProcessorList](/docs/transformers/master/en/internal/generation_utils.html#transformers.LogitsProcessorList). List of instances of class derived from
  [LogitsProcessor](/docs/transformers/master/en/internal/generation_utils.html#transformers.LogitsProcessor) used to modify the prediction scores of the language modeling
  head applied at each generation step.
- **stopping_criteria** (`StoppingCriteriaList`, _optional_) --
  An instance of [StoppingCriteriaList](/docs/transformers/master/en/internal/generation_utils.html#transformers.StoppingCriteriaList). List of instances of class derived from
  [StoppingCriteria](/docs/transformers/master/en/internal/generation_utils.html#transformers.StoppingCriteria) used to tell if the generation loop should stop.
- **max_length** (`int`, _optional_, defaults to 20) --
  **DEPRECATED**. Use `logits_processor` or `stopping_criteria` directly to cap the number of
  generated tokens. The maximum length of the sequence to be generated.
- **pad_token_id** (`int`, _optional_) --
  The id of the _padding_ token.
- **eos_token_id** (`int`, _optional_) --
  The id of the _end-of-sequence_ token.
- **output_attentions** (`bool`, _optional_, defaults to _False_) --
  Whether or not to return the attentions tensors of all attention layers. See `attentions` under
  returned tensors for more details.
- **output_hidden_states** (`bool`, _optional_, defaults to _False_) --
  Whether or not to return the hidden states of all layers. See `hidden_states` under returned tensors
  for more details.
- **output_scores** (`bool`, _optional_, defaults to _False_) --
  Whether or not to return the prediction scores. See `scores` under returned tensors for more details.
- **return_dict_in_generate** (`bool`, _optional_, defaults to _False_) --
  Whether or not to return a [ModelOutput](/docs/transformers/master/en/main_classes/output.html#transformers.file_utils.ModelOutput) instead of a plain tuple.
- **synced_gpus** (`bool`, _optional_, defaults to `False`) --
  Whether to continue running the while loop until max_length (needed for ZeRO stage 3)

  model_kwargs --
  Additional model specific kwargs that will be forwarded to the `forward` function of the model. If
  model is an encoder-decoder model the kwargs should include `encoder_outputs`.

> Returns

[BeamSearchDecoderOnlyOutput](/docs/transformers/master/en/internal/generation_utils.html#transformers.generation_utils.BeamSearchDecoderOnlyOutput),
[BeamSearchEncoderDecoderOutput](/docs/transformers/master/en/internal/generation_utils.html#transformers.generation_utils.BeamSearchEncoderDecoderOutput) or obj:_torch.LongTensor_: A
`torch.LongTensor` containing the generated tokens (default behaviour) or a
[BeamSearchDecoderOnlyOutput](/docs/transformers/master/en/internal/generation_utils.html#transformers.generation_utils.BeamSearchDecoderOnlyOutput) if
[BeamSearchDecoderOnlyOutput](/docs/transformers/master/en/internal/generation_utils.html#transformers.generation_utils.BeamSearchDecoderOnlyOutput) if
`model.config.is_encoder_decoder=False` and `return_dict_in_generate=True` or a
[BeamSearchEncoderDecoderOutput](/docs/transformers/master/en/internal/generation_utils.html#transformers.generation_utils.BeamSearchEncoderDecoderOutput) if
`model.config.is_encoder_decoder=True`.

> Examples:

```python
>>> from transformers import (
...    AutoTokenizer,
...    AutoModelForSeq2SeqLM,
...    LogitsProcessorList,
...    MinLengthLogitsProcessor,
...    HammingDiversityLogitsProcessor,
...    BeamSearchScorer,
... )
>>> import torch

>>> tokenizer = AutoTokenizer.from_pretrained("t5-base")
>>> model = AutoModelForSeq2SeqLM.from_pretrained("t5-base")

>>> encoder_input_str = "translate English to German: How old are you?"
>>> encoder_input_ids = tokenizer(encoder_input_str, return_tensors="pt").input_ids


>>> # lets run diverse beam search using 6 beams
>>> num_beams = 6
>>> # define decoder start token ids
>>> input_ids = torch.ones((num_beams, 1), device=model.device, dtype=torch.long)
>>> input_ids = input_ids * model.config.decoder_start_token_id

>>> # add encoder_outputs to model keyword arguments
>>> model_kwargs = &amp;lcub;
...     "encoder_outputs": model.get_encoder()(encoder_input_ids.repeat_interleave(num_beams, dim=0), return_dict=True)
... }

>>> # instantiate beam scorer
>>> beam_scorer = BeamSearchScorer(
...     batch_size=1,
...     max_length=model.config.max_length,
...     num_beams=num_beams,
...     device=model.device,
...     num_beam_groups=3
... )

>>> # instantiate logits processors
>>> logits_processor = LogitsProcessorList([
...     HammingDiversityLogitsProcessor(5.5, num_beams=6, num_beam_groups=3),
...     MinLengthLogitsProcessor(5, eos_token_id=model.config.eos_token_id),
... ])

>>> outputs = model.group_beam_search(input_ids, beam_scorer, logits_processor=logits_processor, **model_kwargs)

>>> print("Generated:", tokenizer.batch_decode(outputs, skip_special_tokens=True))
```


<a id='transformers.generation_utils.GenerationMixin.prepare_inputs_for_generation'></a>
> **prepare\_inputs\_for\_generation**(self, input_ids: LongTensor, **kwargs)


Implement in subclasses of [PreTrainedModel](/docs/transformers/master/en/main_classes/model.html#transformers.PreTrainedModel) for custom behavior to prepare inputs in the
generate method.


<a id='transformers.generation_utils.GenerationMixin.sample'></a>
> **sample**(self, input_ids: LongTensor, logits_processor: typing.Optional[transformers.generation_logits_process.LogitsProcessorList] = None, stopping_criteria: typing.Optional[transformers.generation_stopping_criteria.StoppingCriteriaList] = None, logits_warper: typing.Optional[transformers.generation_logits_process.LogitsProcessorList] = None, max_length: typing.Optional[int] = None, pad_token_id: typing.Optional[int] = None, eos_token_id: typing.Optional[int] = None, output_attentions: typing.Optional[bool] = None, output_hidden_states: typing.Optional[bool] = None, output_scores: typing.Optional[bool] = None, return_dict_in_generate: typing.Optional[bool] = None, synced_gpus: typing.Optional[bool] = None, **model_kwargs)


Generates sequences for models with a language modeling head using multinomial sampling.

> Parameters


- **input_ids** (`torch.LongTensor` of shape `(batch_size, sequence_length)`) --
  The sequence used as a prompt for the generation.
- **logits_processor** (`LogitsProcessorList`, _optional_) --
  An instance of [LogitsProcessorList](/docs/transformers/master/en/internal/generation_utils.html#transformers.LogitsProcessorList). List of instances of class derived from
  [LogitsProcessor](/docs/transformers/master/en/internal/generation_utils.html#transformers.LogitsProcessor) used to modify the prediction scores of the language modeling
  head applied at each generation step.
- **stopping_criteria** (`StoppingCriteriaList`, _optional_) --
  An instance of [StoppingCriteriaList](/docs/transformers/master/en/internal/generation_utils.html#transformers.StoppingCriteriaList). List of instances of class derived from
  [StoppingCriteria](/docs/transformers/master/en/internal/generation_utils.html#transformers.StoppingCriteria) used to tell if the generation loop should stop.
- **logits_warper** (`LogitsProcessorList`, _optional_) --
  An instance of [LogitsProcessorList](/docs/transformers/master/en/internal/generation_utils.html#transformers.LogitsProcessorList). List of instances of class derived from
  [LogitsWarper](/docs/transformers/master/en/internal/generation_utils.html#transformers.LogitsWarper) used to warp the prediction score distribution of the language
  modeling head applied before multinomial sampling at each generation step.
- **max_length** (`int`, _optional_, defaults to 20) --
  **DEPRECATED**. Use `logits_processor` or `stopping_criteria` directly to cap the number of
  generated tokens. The maximum length of the sequence to be generated.
- **pad_token_id** (`int`, _optional_) --
  The id of the _padding_ token.
- **eos_token_id** (`int`, _optional_) --
  The id of the _end-of-sequence_ token.
- **output_attentions** (`bool`, _optional_, defaults to _False_) --
  Whether or not to return the attentions tensors of all attention layers. See `attentions` under
  returned tensors for more details.
- **output_hidden_states** (`bool`, _optional_, defaults to _False_) --
  Whether or not to return the hidden states of all layers. See `hidden_states` under returned tensors
  for more details.
- **output_scores** (`bool`, _optional_, defaults to _False_) --
  Whether or not to return the prediction scores. See `scores` under returned tensors for more details.
- **return_dict_in_generate** (`bool`, _optional_, defaults to _False_) --
  Whether or not to return a [ModelOutput](/docs/transformers/master/en/main_classes/output.html#transformers.file_utils.ModelOutput) instead of a plain tuple.
- **synced_gpus** (`bool`, _optional_, defaults to `False`) --
  Whether to continue running the while loop until max_length (needed for ZeRO stage 3)
  model_kwargs --
  Additional model specific kwargs will be forwarded to the `forward` function of the model. If
  model is an encoder-decoder model the kwargs should include `encoder_outputs`.

> Returns

[SampleDecoderOnlyOutput](/docs/transformers/master/en/internal/generation_utils.html#transformers.generation_utils.SampleDecoderOnlyOutput),
[SampleEncoderDecoderOutput](/docs/transformers/master/en/internal/generation_utils.html#transformers.generation_utils.SampleEncoderDecoderOutput) or obj:_torch.LongTensor_: A
`torch.LongTensor` containing the generated tokens (default behaviour) or a
[SampleDecoderOnlyOutput](/docs/transformers/master/en/internal/generation_utils.html#transformers.generation_utils.SampleDecoderOnlyOutput) if
`model.config.is_encoder_decoder=False` and `return_dict_in_generate=True` or a
[SampleEncoderDecoderOutput](/docs/transformers/master/en/internal/generation_utils.html#transformers.generation_utils.SampleEncoderDecoderOutput) if
`model.config.is_encoder_decoder=True`.

> Examples:

```python
>>> from transformers import (
...    AutoTokenizer,
...    AutoModelForCausalLM,
...    LogitsProcessorList,
...    MinLengthLogitsProcessor,
...    TopKLogitsWarper,
...    TemperatureLogitsWarper,
... )

>>> tokenizer = AutoTokenizer.from_pretrained("gpt2")
>>> model = AutoModelForCausalLM.from_pretrained("gpt2")

>>> # set pad_token_id to eos_token_id because GPT2 does not have a EOS token
>>> model.config.pad_token_id = model.config.eos_token_id

>>> input_prompt = "Today is a beautiful day, and"
>>> input_ids = tokenizer(input_prompt, return_tensors="pt").input_ids

>>> # instantiate logits processors
>>> logits_processor = LogitsProcessorList([
...     MinLengthLogitsProcessor(15, eos_token_id=model.config.eos_token_id),
... ])
>>> # instantiate logits processors
>>> logits_warper = LogitsProcessorList([
...     TopKLogitsWarper(50),
...     TemperatureLogitsWarper(0.7),
... ])

>>> outputs = model.sample(input_ids, logits_processor=logits_processor, logits_warper=logits_warper)

>>> print("Generated:", tokenizer.batch_decode(outputs, skip_special_tokens=True))
```


<a id='transformers.generation_tf_utils.TFGenerationMixin'></a>
> **class transformers.generation\_tf\_utils.TFGenerationMixin**()


A class containing all of the functions supporting generation, to be used as a mixin in
[TFPreTrainedModel](/docs/transformers/master/en/main_classes/model.html#transformers.TFPreTrainedModel).


<a id='transformers.generation_tf_utils.TFGenerationMixin.adjust_logits_during_generation'></a>
> **adjust\_logits\_during\_generation**(self, logits, cur_len, max_length, forced_bos_token_id, forced_eos_token_id, **kwargs)


Implement in subclasses of [PreTrainedModel](/docs/transformers/master/en/main_classes/model.html#transformers.PreTrainedModel) for custom behavior to adjust the logits in
the generate method.


<a id='transformers.generation_tf_utils.TFGenerationMixin.generate'></a>
> **generate**(self, input_ids = None, max_length = None, min_length = None, do_sample = None, early_stopping = None, num_beams = None, temperature = None, top_k = None, top_p = None, repetition_penalty = None, bad_words_ids = None, bos_token_id = None, pad_token_id = None, eos_token_id = None, length_penalty = None, no_repeat_ngram_size = None, num_return_sequences = None, attention_mask = None, decoder_start_token_id = None, use_cache = None, output_scores = None, output_attentions = None, output_hidden_states = None, return_dict_in_generate = None, forced_bos_token_id = None, forced_eos_token_id = None, **model_kwargs)


Generates sequences for models with a language modeling head. The method currently supports greedy decoding,
beam-search decoding, sampling with temperature, sampling with top-k or nucleus sampling.

Adapted in part from [Facebook's XLM beam search code](https://github.com/facebookresearch/XLM/blob/9e6f6814d17be4fe5b15f2e6c43eb2b2d76daeb4/src/model/transformer.py#L529).

Apart from `input_ids` and `attention_mask`, all the arguments below will default to the value of the
attribute of the same name inside the [PretrainedConfig](/docs/transformers/master/en/main_classes/configuration.html#transformers.PretrainedConfig) of the model. The default values
indicated are the default values of those config.

Most of these parameters are explained in more detail in [this blog post](https://huggingface.co/blog/how-to-generate).

> Parameters


- **input_ids** (`tf.Tensor` of `dtype=tf.int32` and shape `(batch_size, sequence_length)`, _optional_) --
  The sequence used as a prompt for the generation. If `None` the method initializes it with
  `bos_token_id` and a batch size of 1.
- **max_length** (`int`, _optional_, defaults to 20) --
  The maximum length of the sequence to be generated.
- **min_length** (`int`, _optional_, defaults to 10) --
  The minimum length of the sequence to be generated.
- **do_sample** (`bool`, _optional_, defaults to `False`) --
  Whether or not to use sampling ; use greedy decoding otherwise.
- **early_stopping** (`bool`, _optional_, defaults to `False`) --
  Whether to stop the beam search when at least `num_beams` sentences are finished per batch or not.
- **num_beams** (`int`, _optional_, defaults to 1) --
  Number of beams for beam search. 1 means no beam search.
- **temperature** (`float`, _optional_, defaults to 1.0) --
  The value used to module the next token probabilities.
- **top_k** (`int`, _optional_, defaults to 50) --
  The number of highest probability vocabulary tokens to keep for top-k-filtering.
- **top_p** (`float`, _optional_, defaults to 1.0) --
<<<<<<< HEAD
  If set to float&amp;lt;1, only the most probable tokens with probabilities that add up to `top_p` or
=======
  If set to float &amp;lt; 1, only the most probable tokens with probabilities that add up to `top_p` or
>>>>>>> afdf509c
  higher are kept for generation.
- **repetition_penalty** (`float`, _optional_, defaults to 1.0) --
  The parameter for repetition penalty. 1.0 means no penalty. See [this paper](https://arxiv.org/pdf/1909.05858.pdf) for more details.
- **pad_token_id** (`int`, _optional_) --
  The id of the _padding_ token.
- **bos_token_id** (`int`, _optional_) --
  The id of the _beginning-of-sequence_ token.
- **eos_token_id** (`int`, _optional_) --
  The id of the _end-of-sequence_ token.
- **length_penalty** (`float`, _optional_, defaults to 1.0) --
  Exponential penalty to the length. 1.0 means no penalty.

<<<<<<< HEAD
  Set to values&amp;lt;1.0 in order to encourage the model to generate shorter sequences, to a value > 1.0 in
=======
  Set to values &amp;lt; 1.0 in order to encourage the model to generate shorter sequences, to a value > 1.0 in
>>>>>>> afdf509c
  order to encourage the model to produce longer sequences.
- **no_repeat_ngram_size** (`int`, _optional_, defaults to 0) --
  If set to int > 0, all ngrams of that size can only occur once.
- **bad_words_ids(`List[int]`,** _optional_) --
  List of token ids that are not allowed to be generated. In order to get the tokens of the words that
  should not appear in the generated text, use `tokenizer.encode(bad_word, add_prefix_space=True)`.
- **num_return_sequences(`int`,** _optional_, defaults to 1) --
  The number of independently computed returned sequences for each element in the batch.
- **attention_mask** (`tf.Tensor` of `dtype=tf.int32` and shape `(batch_size, sequence_length)`, _optional_) --
  Mask to avoid performing attention on padding token indices. Mask values are in `[0, 1]`, 1 for
  tokens that are not masked, and 0 for masked tokens.

  If not provided, will default to a tensor the same shape as `input_ids` that masks the pad token.

  [What are attention masks?](../glossary.html#attention-mask)
- **decoder_start_token_id** (`int`, _optional_) --
  If an encoder-decoder model starts decoding with a different token than _bos_, the id of that token.
  use_cache -- (`bool`, _optional_, defaults to `True`):
  Whether or not the model should use the past last key/values attentions (if applicable to the model) to
  speed up decoding.
- **output_attentions** (`bool`, _optional_, defaults to _False_) --
  Whether or not to return the attentions tensors of all attention layers. See `attentions` under
  returned tensors for more details.
- **output_hidden_states** (`bool`, _optional_, defaults to _False_) --
  Whether or not to return the hidden states of all layers. See `hidden_states` under returned tensors
  for more details.
- **output_scores** (`bool`, _optional_, defaults to _False_) --
  Whether or not to return the prediction scores. See `scores` under returned tensors for more details.
- **return_dict_in_generate** (`bool`, _optional_, defaults to _False_) --
  Whether or not to return a [ModelOutput](/docs/transformers/master/en/main_classes/output.html#transformers.file_utils.ModelOutput) instead of a plain tuple.
- **forced_bos_token_id** (`int`, _optional_) --
  The id of the token to force as the first generated token after the `decoder_start_token_id`.
  Useful for multilingual models like [mBART](/docs/transformers/master/en/../model_doc/mbart.html) where the first generated token
  needs to be the target language token.
- **forced_eos_token_id** (`int`, _optional_) --
  The id of the token to force as the last generated token when `max_length` is reached.
  model_specific_kwargs --
  Additional model specific kwargs will be forwarded to the `forward` function of the model.

> Returns

A
[ModelOutput](/docs/transformers/master/en/main_classes/output.html#transformers.file_utils.ModelOutput) (if `return_dict_in_generate=True` or when
`config.return_dict_in_generate=True`) or a `tf.Tensor`.

If the model is _not_ an encoder-decoder model (`model.config.is_encoder_decoder=False`), the
possible [ModelOutput](/docs/transformers/master/en/main_classes/output.html#transformers.file_utils.ModelOutput) types are:

- `TFGreedySearchDecoderOnlyOutput`,
- `TFSampleDecoderOnlyOutput`,
- `TFBeamSearchDecoderOnlyOutput`,
- `TFBeamSampleDecoderOnlyOutput`

If the model is an encoder-decoder model (`model.config.is_encoder_decoder=True`), the possible
[ModelOutput](/docs/transformers/master/en/main_classes/output.html#transformers.file_utils.ModelOutput) types are:

- `TFGreedySearchEncoderDecoderOutput`,
- `TFSampleEncoderDecoderOutput`,
- `TFBeamSearchEncoderDecoderOutput`,
- `TFBeamSampleEncoderDecoderOutput`

> Return type

[ModelOutput](/docs/transformers/master/en/main_classes/output.html#transformers.file_utils.ModelOutput) or `tf.Tensor`

> Examples:

```python
tokenizer = AutoTokenizer.from_pretrained('distilgpt2')   # Initialize tokenizer
model = TFAutoModelWithLMHead.from_pretrained('distilgpt2')    # Download model and configuration from huggingface.co and cache.
outputs = model.generate(max_length=40)  # do greedy decoding
print(f'Generated: &amp;lcub;tokenizer.decode(outputs[0], skip_special_tokens=True)}')

tokenizer = AutoTokenizer.from_pretrained('openai-gpt')   # Initialize tokenizer
model = TFAutoModelWithLMHead.from_pretrained('openai-gpt')    # Download model and configuration from huggingface.co and cache.
input_context = 'The dog'
input_ids = tokenizer.encode(input_context, return_tensors='tf')  # encode input context
outputs = model.generate(input_ids=input_ids, num_beams=5, num_return_sequences=3, temperature=1.5)  # generate 3 independent sequences using beam search decoding (5 beams) with sampling from initial context 'The dog'
for i in range(3): #  3 output sequences were generated
print(f'Generated &amp;lcub;i}: &amp;lcub;tokenizer.decode(outputs[i], skip_special_tokens=True)}')

tokenizer = AutoTokenizer.from_pretrained('distilgpt2')   # Initialize tokenizer
model = TFAutoModelWithLMHead.from_pretrained('distilgpt2')    # Download model and configuration from huggingface.co and cache.
input_context = 'The dog'
input_ids = tokenizer.encode(input_context, return_tensors='tf')  # encode input context
outputs = model.generate(input_ids=input_ids, max_length=40, temperature=0.7, num_return_sequences=3, do_sample=True)  # generate 3 candidates using sampling
for i in range(3): #  3 output sequences were generated
print(f'Generated &amp;lcub;i}: &amp;lcub;tokenizer.decode(outputs[i], skip_special_tokens=True)}')

tokenizer = AutoTokenizer.from_pretrained('ctrl')   # Initialize tokenizer
model = TFAutoModelWithLMHead.from_pretrained('ctrl')    # Download model and configuration from huggingface.co and cache.
input_context = 'Legal My neighbor is'  # "Legal" is one of the control codes for ctrl
input_ids = tokenizer.encode(input_context, return_tensors='tf')  # encode input context
outputs = model.generate(input_ids=input_ids, max_length=50, temperature=0.7, repetition_penalty=1.2)  # generate sequences
print(f'Generated: &amp;lcub;tokenizer.decode(outputs[0], skip_special_tokens=True)}')

tokenizer = AutoTokenizer.from_pretrained('gpt2')   # Initialize tokenizer
model = TFAutoModelWithLMHead.from_pretrained('gpt2')    # Download model and configuration from huggingface.co and cache.
input_context = 'My cute dog'
bad_words_ids = [tokenizer.encode(bad_word, add_prefix_space=True) for bad_word in ['idiot', 'stupid', 'shut up']]
input_ids = tokenizer.encode(input_context, return_tensors='tf')  # encode input context
outputs = model.generate(input_ids=input_ids, max_length=100, do_sample=True, bad_words_ids=bad_words_ids)  # generate sequences without allowing bad_words to be generated
```


<a id='transformers.generation_tf_utils.TFGenerationMixin.prepare_inputs_for_generation'></a>
> **prepare\_inputs\_for\_generation**(self, inputs, **kwargs)


Implement in subclasses of [TFPreTrainedModel](/docs/transformers/master/en/main_classes/model.html#transformers.TFPreTrainedModel) for custom behavior to prepare inputs in
the generate method.


<a id='transformers.generation_flax_utils.FlaxGenerationMixin'></a>
> **class transformers.generation\_flax\_utils.FlaxGenerationMixin**()


A class containing all of the functions supporting generation, to be used as a mixin in
[FlaxPreTrainedModel](/docs/transformers/master/en/main_classes/model.html#transformers.FlaxPreTrainedModel).


<a id='transformers.generation_flax_utils.FlaxGenerationMixin.generate'></a>
> **generate**(self, input_ids: ndarray, max_length: typing.Optional[int] = None, pad_token_id: typing.Optional[int] = None, bos_token_id: typing.Optional[int] = None, eos_token_id: typing.Optional[int] = None, decoder_start_token_id: typing.Optional[int] = None, do_sample: typing.Optional[bool] = None, prng_key: typing.Optional[jax._src.numpy.lax_numpy.ndarray] = None, top_k: typing.Optional[int] = None, top_p: typing.Optional[float] = None, temperature: typing.Optional[float] = None, num_beams: typing.Optional[int] = None, no_repeat_ngram_size: typing.Optional[int] = None, min_length: typing.Optional[int] = None, forced_bos_token_id: typing.Optional[int] = None, forced_eos_token_id: typing.Optional[int] = None, length_penalty: typing.Optional[float] = None, early_stopping: typing.Optional[bool] = None, trace: bool = True, params: typing.Union[typing.Dict[str, jax._src.numpy.lax_numpy.ndarray], NoneType] = None, **model_kwargs)


Generates sequences for models with a language modeling head. The method currently supports greedy decoding,
and, multinomial sampling.

Apart from `input_ids`, all the arguments below will default to the value of the attribute of the same
name inside the [PretrainedConfig](/docs/transformers/master/en/main_classes/configuration.html#transformers.PretrainedConfig) of the model. The default values indicated are the
default values of those config.

Most of these parameters are explained in more detail in [this blog post](https://huggingface.co/blog/how-to-generate).

> Parameters


- **input_ids** (`jnp.ndarray` of shape `(batch_size, sequence_length)`) --
  The sequence used as a prompt for the generation.
- **max_length** (`int`, _optional_, defaults to 20) --
  The maximum length of the sequence to be generated.
- **do_sample** (`bool`, _optional_, defaults to `False`) --
  Whether or not to use sampling ; use greedy decoding otherwise.
- **temperature** (`float`, _optional_, defaults to 1.0) --
  The value used to module the next token probabilities.
- **top_k** (`int`, _optional_, defaults to 50) --
  The number of highest probability vocabulary tokens to keep for top-k-filtering.
- **top_p** (`float`, _optional_, defaults to 1.0) --
<<<<<<< HEAD
  If set to float&amp;lt;1, only the most probable tokens with probabilities that add up to `top_p` or
=======
  If set to float &amp;lt; 1, only the most probable tokens with probabilities that add up to `top_p` or
>>>>>>> afdf509c
  higher are kept for generation.
- **pad_token_id** (`int`, _optional_) --
  The id of the _padding_ token.
- **bos_token_id** (`int`, _optional_) --
  The id of the _beginning-of-sequence_ token.
- **eos_token_id** (`int`, _optional_) --
  The id of the _end-of-sequence_ token.
- **num_beams** (`int`, _optional_, defaults to 1) --
  Number of beams for beam search. 1 means no beam search.
- **decoder_start_token_id** (`int`, _optional_) --
  If an encoder-decoder model starts decoding with a different token than _bos_, the id of that token.
- **trace** (`bool`, _optional_, defaults to `True`) --
  Whether to trace generation. Setting `trace=False` should only be used for debugging and will lead to
  a considerably slower runtime.
- **params** (`Dict[str, jnp.ndarray]`, _optional_) --
  Optionally the model parameters can be passed. Can be useful for parallelized generation.
  model_kwargs --
  Additional model specific kwargs will be forwarded to the `forward` function of the model.

> Returns

[ModelOutput](/docs/transformers/master/en/main_classes/output.html#transformers.file_utils.ModelOutput).

> Examples:

```python
>>> from transformers import AutoTokenizer, FlaxAutoModelForCausalLM

>>> tokenizer = AutoTokenizer.from_pretrained("distilgpt2")
>>> model = FlaxAutoModelForCausalLM.from_pretrained("distilgpt2")
>>> input_context = "The dog"
>>> # encode input context
>>> input_ids = tokenizer(input_context, return_tensors="np").input_ids
>>> # generate candidates using sampling
>>> outputs = model.generate(input_ids=input_ids, max_length=20, top_k=30, do_sample=True)
>>> print("Generated:", tokenizer.batch_decode(outputs, skip_special_tokens=True))
```


## [Pushing to the Hub](#pushing-to-the-hub)

<a id='transformers.file_utils.PushToHubMixin'></a>
> **class transformers.file\_utils.PushToHubMixin**()


A Mixin containing the functionality to push a model or tokenizer to the hub.


<a id='transformers.file_utils.PushToHubMixin.push_to_hub'></a>
> **push\_to\_hub**(self, repo_path_or_name: typing.Optional[str] = None, repo_url: typing.Optional[str] = None, use_temp_dir: bool = False, commit_message: typing.Optional[str] = None, organization: typing.Optional[str] = None, private: typing.Optional[bool] = None, use_auth_token: typing.Union[bool, str, NoneType] = None)


Upload the &amp;lcub;object_files} to the 🤗 Model Hub while synchronizing a local clone of the repo in
`repo_path_or_name`.

> Parameters

- **repo_path_or_name** (`str`, _optional_) --
  Can either be a repository name for your &amp;lcub;object} in the Hub or a path to a local folder (in which case
  the repository will have the name of that local folder). If not specified, will default to the name
  given by `repo_url` and a local directory with that name will be created.
- **repo_url** (`str`, _optional_) --
  Specify this in case you want to push to an existing repository in the hub. If unspecified, a new
  repository will be created in your namespace (unless you specify an `organization`) with
  `repo_name`.
- **use_temp_dir** (`bool`, _optional_, defaults to `False`) --
  Whether or not to clone the distant repo in a temporary directory or in `repo_path_or_name` inside
  the current working directory. This will slow things down if you are making changes in an existing repo
  since you will need to clone the repo before every push.
- **commit_message** (`str`, _optional_) --
  Message to commit while pushing. Will default to `"add &amp;lcub;object}"`.
- **organization** (`str`, _optional_) --
  Organization in which you want to push your &amp;lcub;object} (you must be a member of this organization).
- **private** (`bool`, _optional_) --
  Whether or not the repository created should be private (requires a paying subscription).
- **use_auth_token** (`bool` or `str`, _optional_) --
  The token to use as HTTP bearer authorization for remote files. If `True`, will use the token
  generated when running `transformers-cli login` (stored in `~/.huggingface`). Will default to
  `True` if `repo_url` is not specified.


> Returns

The url of the commit of your &amp;lcub;object} in the given repository.

> Return type

`str`

> Examples:

```python
from transformers import &amp;lcub;object_class}

&amp;lcub;object} = &amp;lcub;object_class}.from_pretrained("bert-base-cased")

# Push the &amp;lcub;object} to your namespace with the name "my-finetuned-bert" and have a local clone in the
# _my-finetuned-bert_ folder.
&amp;lcub;object}.push_to_hub("my-finetuned-bert")

# Push the &amp;lcub;object} to your namespace with the name "my-finetuned-bert" with no local clone.
&amp;lcub;object}.push_to_hub("my-finetuned-bert", use_temp_dir=True)

# Push the &amp;lcub;object} to an organization with the name "my-finetuned-bert" and have a local clone in the
# _my-finetuned-bert_ folder.
&amp;lcub;object}.push_to_hub("my-finetuned-bert", organization="huggingface")

# Make a change to an existing repo that has been cloned locally in _my-finetuned-bert_.
&amp;lcub;object}.push_to_hub("my-finetuned-bert", repo_url="https://huggingface.co/sgugger/my-finetuned-bert")
```
<|MERGE_RESOLUTION|>--- conflicted
+++ resolved
@@ -26,9 +26,6 @@
 export let fw: "pt" | "tf"
 </script>
 
-<<<<<<< HEAD
-# Models
-=======
 <!--Copyright 2020 The HuggingFace Team. All rights reserved.
 
 Licensed under the Apache License, Version 2.0 (the "License"); you may not use this file except in compliance with
@@ -42,7 +39,6 @@
 -->
 
 # [Models](#models)
->>>>>>> afdf509c
 
 The base classes [PreTrainedModel](/docs/transformers/master/en/main_classes/model.html#transformers.PreTrainedModel), [TFPreTrainedModel](/docs/transformers/master/en/main_classes/model.html#transformers.TFPreTrainedModel), and
 [FlaxPreTrainedModel](/docs/transformers/master/en/main_classes/model.html#transformers.FlaxPreTrainedModel) implement the common methods for loading/saving a model either from a local
@@ -236,13 +232,8 @@
 - **resume_download** (`bool`, _optional_, defaults to `False`) --
   Whether or not to delete incompletely received files. Will attempt to resume the download if such a
   file exists.
-<<<<<<< HEAD
-- **proxies** (`Dict[str, str],`, _optional_) -- A dictionary of proxy servers to use by protocol or endpoint, e.g., `&lcub'http': 'foo.bar:3128',
-  'http://hostname': 'foo.bar:4012'&rcub`. The proxies are used on each request. - **output_loading_info(`bool`,** _optional_, defaults to `False`) --
-=======
 - **proxies** (`Dict[str, str], `optional`) -- A dictionary of proxy servers to use by protocol or endpoint, e.g., `&amp;lcub;'http': 'foo.bar:3128',
   'http://hostname': 'foo.bar:4012'}`. The proxies are used on each request. - **output_loading_info(`bool`,** _optional_, defaults to `False`) --
->>>>>>> afdf509c
   Whether ot not to also return a dictionary containing missing keys, unexpected keys and error messages.
 - **local_files_only(`bool`,** _optional_, defaults to `False`) --
   Whether or not to only look at local files (i.e., do not try to download the model).
@@ -269,11 +260,7 @@
 <Tip warning={true}>
 
 One should only disable __fast_init_ to ensure backwards compatibility with
-<<<<<<< HEAD
-`transformers.__version__&amp;lt;4.6.0` for seeded model initialization. This argument will be removed
-=======
 `transformers.__version__ &amp;lt; 4.6.0` for seeded model initialization. This argument will be removed
->>>>>>> afdf509c
 at the next major version. See [pull request 11471](https://github.com/huggingface/transformers/pull/11471) for more information.
 
 </Tip>
@@ -390,11 +377,7 @@
 Arguments:
 heads_to_prune (`Dict[int, List[int]]`):
 Dictionary with keys being selected layer indices (`int`) and associated values being the list of
-<<<<<<< HEAD
-heads to prune in said layer (list of `int`). For instance &lcub1: [0, 2], 2: [2, 3]&rcub will prune heads
-=======
 heads to prune in said layer (list of `int`). For instance &amp;lcub;1: [0, 2], 2: [2, 3]} will prune heads
->>>>>>> afdf509c
 0 and 2 on layer 1 and heads 2 and 3 on layer 2.
 
 
@@ -423,11 +406,7 @@
 
 
 <a id='transformers.PreTrainedModel.save_pretrained'></a>
-<<<<<<< HEAD
-> **save\_pretrained**(self, save_directory: typing.Union[str, os.PathLike], save_config: bool = True, state_dict: typing.Optional[dict] = None, save_function: typing.Callable = &lcubfunction save at 0x7f3854db49e0>, push_to_hub: bool = False, **kwargs)
-=======
 > **save\_pretrained**(self, save_directory: typing.Union[str, os.PathLike], save_config: bool = True, state_dict: typing.Optional[dict] = None, save_function: typing.Callable = &amp;lt;function save at 0x156b3a3a0>, push_to_hub: bool = False, **kwargs)
->>>>>>> afdf509c
 
 
 Save a model and its configuration file to a directory, so that it can be re-loaded using the
@@ -583,11 +562,7 @@
 
 
 <a id='transformers.modeling_utils.ModuleUtilsMixin.get_extended_attention_mask'></a>
-<<<<<<< HEAD
-> **get\_extended\_attention\_mask**(self, attention_mask: Tensor, input_shape: typing.Tuple[int], device: &lcubproperty object at 0x7f37d2bfb0b0>)
-=======
 > **get\_extended\_attention\_mask**(self, attention_mask: Tensor, input_shape: typing.Tuple[int], device: &amp;lt;property object at 0x157c58130>)
->>>>>>> afdf509c
 
 
 Makes broadcastable attention and causal masks so that future and masked tokens are ignored.
@@ -825,13 +800,8 @@
 - **resume_download** (`bool`, _optional_, defaults to `False`) --
   Whether or not to delete incompletely received files. Will attempt to resume the download if such a
   file exists.
-<<<<<<< HEAD
-  proxies -- (`Dict[str, str]`, _optional_): A dictionary of proxy servers to use by protocol or endpoint, e.g., `&lcub'http': 'foo.bar:3128',
-  'http://hostname': 'foo.bar:4012'&rcub`. The proxies are used on each request. - **output_loading_info(`bool`,** _optional_, defaults to `False`) --
-=======
   proxies -- (`Dict[str, str], `optional`): A dictionary of proxy servers to use by protocol or endpoint, e.g., `&amp;lcub;'http': 'foo.bar:3128',
   'http://hostname': 'foo.bar:4012'}`. The proxies are used on each request. - **output_loading_info(`bool`,** _optional_, defaults to `False`) --
->>>>>>> afdf509c
   Whether ot not to also return a dictionary containing missing keys, unexpected keys and error messages.
 - **local_files_only(`bool`,** _optional_, defaults to `False`) --
   Whether or not to only look at local files (e.g., not try doanloading the model).
@@ -983,11 +953,7 @@
 Arguments:
 heads_to_prune (`Dict[int, List[int]]`):
 Dictionary with keys being selected layer indices (`int`) and associated values being the list of
-<<<<<<< HEAD
-heads to prune in said layer (list of `int`). For instance &lcub1: [0, 2], 2: [2, 3]&rcub will prune heads
-=======
 heads to prune in said layer (list of `int`). For instance &amp;lcub;1: [0, 2], 2: [2, 3]} will prune heads
->>>>>>> afdf509c
 0 and 2 on layer 1 and heads 2 and 3 on layer 2.
 
 
@@ -1140,11 +1106,7 @@
 ## [FlaxPreTrainedModel](#flaxpretrainedmodel)
 
 <a id='transformers.FlaxPreTrainedModel'></a>
-<<<<<<< HEAD
-> **class transformers.FlaxPreTrainedModel**(config: PretrainedConfig, module: Module, input_shape: typing.Tuple = (1, 1), seed: int = 0, dtype: dtype = &lcubclass 'jax._src.numpy.lax_numpy.float32'&rcub)
-=======
 > **class transformers.FlaxPreTrainedModel**(config: PretrainedConfig, module: Module, input_shape: typing.Tuple = (1, 1), seed: int = 0, dtype: dtype = &amp;lt;class 'jax._src.numpy.lax_numpy.float32'>)
->>>>>>> afdf509c
 
 
 Base class for all models.
@@ -1225,11 +1187,7 @@
 
 
 <a id='transformers.FlaxPreTrainedModel.from_pretrained'></a>
-<<<<<<< HEAD
-> **from\_pretrained**(pretrained_model_name_or_path: typing.Union[str, os.PathLike], dtype: dtype = &lcubclass 'jax._src.numpy.lax_numpy.float32'&rcub, *model_args, **kwargs)
-=======
 > **from\_pretrained**(pretrained_model_name_or_path: typing.Union[str, os.PathLike], dtype: dtype = &amp;lt;class 'jax._src.numpy.lax_numpy.float32'>, *model_args, **kwargs)
->>>>>>> afdf509c
 
 
 Instantiate a pretrained flax model from a pre-trained model configuration.
@@ -1286,11 +1244,7 @@
 - **resume_download** (`bool`, _optional_, defaults to `False`) --
   Whether or not to delete incompletely received files. Will attempt to resume the download if such a
   file exists.
-<<<<<<< HEAD
-- **proxies** (`Dict[str, str], `optional`) -- A dictionary of proxy servers to use by protocol or endpoint, e.g., `&lcub'http': 'foo.bar:3128',
-=======
 - **proxies** (`Dict[str, str], `optional`) -- A dictionary of proxy servers to use by protocol or endpoint, e.g., `&amp;lcub;'http': 'foo.bar:3128',
->>>>>>> afdf509c
   'http://hostname': 'foo.bar:4012'}`. The proxies are used on each request. - **local_files_only(`bool`,** _optional_, defaults to `False`) --
   Whether or not to only look at local files (i.e., do not try to download the model).
 - **revision(`str`,** _optional_, defaults to `"main"`) --
@@ -1627,11 +1581,7 @@
 - **top_k** (`int`, _optional_, defaults to 50) --
   The number of highest probability vocabulary tokens to keep for top-k-filtering.
 - **top_p** (`float`, _optional_, defaults to 1.0) --
-<<<<<<< HEAD
-  If set to float&amp;lt;1, only the most probable tokens with probabilities that add up to `top_p` or
-=======
   If set to float &amp;lt; 1, only the most probable tokens with probabilities that add up to `top_p` or
->>>>>>> afdf509c
   higher are kept for generation.
 - **repetition_penalty** (`float`, _optional_, defaults to 1.0) --
   The parameter for repetition penalty. 1.0 means no penalty. See [this paper](https://arxiv.org/pdf/1909.05858.pdf) for more details.
@@ -1642,11 +1592,7 @@
 - **eos_token_id** (`int`, _optional_) --
   The id of the _end-of-sequence_ token.
 - **length_penalty** (`float`, _optional_, defaults to 1.0) --
-<<<<<<< HEAD
-  Exponential penalty to the length. 1.0 means no penalty. Set to values&amp;lt;1.0 in order to encourage the
-=======
   Exponential penalty to the length. 1.0 means no penalty. Set to values &amp;lt; 1.0 in order to encourage the
->>>>>>> afdf509c
   model to generate shorter sequences, to a value > 1.0 in order to encourage the model to produce longer
   sequences.
 - **no_repeat_ngram_size** (`int`, _optional_, defaults to 0) --
@@ -2136,11 +2082,7 @@
 - **top_k** (`int`, _optional_, defaults to 50) --
   The number of highest probability vocabulary tokens to keep for top-k-filtering.
 - **top_p** (`float`, _optional_, defaults to 1.0) --
-<<<<<<< HEAD
-  If set to float&amp;lt;1, only the most probable tokens with probabilities that add up to `top_p` or
-=======
   If set to float &amp;lt; 1, only the most probable tokens with probabilities that add up to `top_p` or
->>>>>>> afdf509c
   higher are kept for generation.
 - **repetition_penalty** (`float`, _optional_, defaults to 1.0) --
   The parameter for repetition penalty. 1.0 means no penalty. See [this paper](https://arxiv.org/pdf/1909.05858.pdf) for more details.
@@ -2153,11 +2095,7 @@
 - **length_penalty** (`float`, _optional_, defaults to 1.0) --
   Exponential penalty to the length. 1.0 means no penalty.
 
-<<<<<<< HEAD
-  Set to values&amp;lt;1.0 in order to encourage the model to generate shorter sequences, to a value > 1.0 in
-=======
   Set to values &amp;lt; 1.0 in order to encourage the model to generate shorter sequences, to a value > 1.0 in
->>>>>>> afdf509c
   order to encourage the model to produce longer sequences.
 - **no_repeat_ngram_size** (`int`, _optional_, defaults to 0) --
   If set to int > 0, all ngrams of that size can only occur once.
@@ -2306,11 +2244,7 @@
 - **top_k** (`int`, _optional_, defaults to 50) --
   The number of highest probability vocabulary tokens to keep for top-k-filtering.
 - **top_p** (`float`, _optional_, defaults to 1.0) --
-<<<<<<< HEAD
-  If set to float&amp;lt;1, only the most probable tokens with probabilities that add up to `top_p` or
-=======
   If set to float &amp;lt; 1, only the most probable tokens with probabilities that add up to `top_p` or
->>>>>>> afdf509c
   higher are kept for generation.
 - **pad_token_id** (`int`, _optional_) --
   The id of the _padding_ token.
