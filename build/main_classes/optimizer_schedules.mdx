---
local: optimization
sections:
- local: adamw-pytorch
  title: AdamW (PyTorch)
- local: adafactor-pytorch
  title: AdaFactor (PyTorch)
- local: adamweightdecay-tensorflow
  title: AdamWeightDecay (TensorFlow)
- local: schedules
  sections:
  - local: learning-rate-schedules-pytorch
    title: Learning Rate Schedules (Pytorch)
  - local: warmup-tensorflow
    title: Warmup (TensorFlow)
  title: Schedules
- local: gradient-strategies
  sections:
  - local: gradientaccumulator-tensorflow
    title: GradientAccumulator (TensorFlow)
  title: Gradient Strategies
title: Optimization
---
<script>
import Tip from "../../Tip.svelte";
import Youtube from "../../Youtube.svelte";	
export let fw: "pt" | "tf"
</script>

<<<<<<< HEAD
# Optimization
=======
<!--Copyright 2020 The HuggingFace Team. All rights reserved.

Licensed under the Apache License, Version 2.0 (the "License"); you may not use this file except in compliance with
the License. You may obtain a copy of the License at

http://www.apache.org/licenses/LICENSE-2.0

Unless required by applicable law or agreed to in writing, software distributed under the License is distributed on
an "AS IS" BASIS, WITHOUT WARRANTIES OR CONDITIONS OF ANY KIND, either express or implied. See the License for the
specific language governing permissions and limitations under the License.
-->

# [Optimization](#optimization)
>>>>>>> afdf509c

The `.optimization` module provides:

- an optimizer with weight decay fixed that can be used to fine-tuned models, and
- several schedules in the form of schedule objects that inherit from `_LRSchedule`:
- a gradient accumulation class to accumulate the gradients of multiple batches

## [AdamW (PyTorch)](#adamw-pytorch)

<a id='transformers.AdamW'></a>
> **class transformers.AdamW**(params: typing.Iterable[torch.nn.parameter.Parameter], lr: float = 0.001, betas: typing.Tuple[float, float] = (0.9, 0.999), eps: float = 1e-06, weight_decay: float = 0.0, correct_bias: bool = True)


Implements Adam algorithm with weight decay fix as introduced in [Decoupled Weight Decay Regularization](https://arxiv.org/abs/1711.05101).

> Parameters

- **params** (`Iterable[nn.parameter.Parameter]`) --
  Iterable of parameters to optimize or dictionaries defining parameter groups.
- **lr** (`float`, _optional_, defaults to 1e-3) --
  The learning rate to use.
- **betas** (`Tuple[float,float]`, _optional_, defaults to (0.9, 0.999)) --
  Adam's betas parameters (b1, b2).
- **eps** (`float`, _optional_, defaults to 1e-6) --
  Adam's epsilon for numerical stability.
- **weight_decay** (`float`, _optional_, defaults to 0) --
  Decoupled weight decay to apply.
- **correct_bias** (`bool`, _optional_, defaults to _True_) --
  Whether or not to correct bias in Adam (for instance, in Bert TF repository they use `False`).


<a id='transformers.AdamW.step'></a>
> **step**(self, closure: typing.Callable = None)


Performs a single optimization step.

Arguments:
closure (`Callable`, _optional_): A closure that reevaluates the model and returns the loss.


## [AdaFactor (PyTorch)](#adafactor-pytorch)

<a id='transformers.Adafactor'></a>
> **class transformers.Adafactor**(params, lr = None, eps = (1e-30, 0.001), clip_threshold = 1.0, decay_rate = -0.8, beta1 = None, weight_decay = 0.0, scale_parameter = True, relative_step = True, warmup_init = False)


AdaFactor pytorch implementation can be used as a drop in replacement for Adam original fairseq code:
https://github.com/pytorch/fairseq/blob/master/fairseq/optim/adafactor.py

Paper: _Adafactor: Adaptive Learning Rates with Sublinear Memory Cost_ https://arxiv.org/abs/1804.04235 Note that
this optimizer internally adjusts the learning rate depending on the *scale_parameter*, *relative_step* and
*warmup_init* options. To use a manual (external) learning rate schedule you should set _scale_parameter=False_ and
_relative_step=False_.

Arguments:
params (`Iterable[nn.parameter.Parameter]`):
Iterable of parameters to optimize or dictionaries defining parameter groups.
lr (`float`, _optional_):
The external learning rate.
eps (`Tuple[float, float]`, _optional_, defaults to (1e-30, 1e-3)):
Regularization constants for square gradient and parameter scale respectively
clip_threshold (`float`, _optional_, defaults 1.0):
Threshold of root mean square of final gradient update
decay_rate (`float`, _optional_, defaults to -0.8):
Coefficient used to compute running averages of square
beta1 (`float`, _optional_):
Coefficient used for computing running averages of gradient
weight_decay (`float`, _optional_, defaults to 0):
Weight decay (L2 penalty)
scale_parameter (`bool`, _optional_, defaults to `True`):
If True, learning rate is scaled by root mean square
relative_step (`bool`, _optional_, defaults to `True`):
If True, time-dependent learning rate is computed instead of external learning rate
warmup_init (`bool`, _optional_, defaults to `False`):
Time-dependent learning rate computation depends on whether warm-up initialization is being used

This implementation handles low-precision (FP16, bfloat) values, but we have not thoroughly tested.

Recommended T5 finetuning settings (https://discuss.huggingface.co/t/t5-finetuning-tips/684/3):

- Training without LR warmup or clip_threshold is not recommended.

  - use scheduled LR warm-up to fixed LR
  - use clip_threshold=1.0 (https://arxiv.org/abs/1804.04235)
- Disable relative updates
- Use scale_parameter=False
- Additional optimizer operations like gradient clipping should not be used alongside Adafactor

> Example:

```python
Adafactor(model.parameters(), scale_parameter=False, relative_step=False, warmup_init=False, lr=1e-3)
```

> Others reported the following combination to work well:

```python
Adafactor(model.parameters(), scale_parameter=True, relative_step=True, warmup_init=True, lr=None)
```

> When using `lr=None` with [Trainer](/docs/transformers/master/en/main_classes/trainer.html#transformers.Trainer) you will most likely need to use `AdafactorSchedule` scheduler as following:

```python
from transformers.optimization import Adafactor, AdafactorSchedule
optimizer = Adafactor(model.parameters(), scale_parameter=True, relative_step=True, warmup_init=True, lr=None)
lr_scheduler = AdafactorSchedule(optimizer)
trainer = Trainer(..., optimizers=(optimizer, lr_scheduler))
```

> Usage:

```python
# replace AdamW with Adafactor
optimizer = Adafactor(
model.parameters(),
lr=1e-3,
eps=(1e-30, 1e-3),
clip_threshold=1.0,
decay_rate=-0.8,
beta1=None,
weight_decay=0.0,
relative_step=False,
scale_parameter=False,
warmup_init=False
)
```


<a id='transformers.Adafactor.step'></a>
> **step**(self, closure = None)


Performs a single optimization step

Arguments:
closure (callable, optional): A closure that reevaluates the model
and returns the loss.


## [AdamWeightDecay (TensorFlow)](#adamweightdecay-tensorflow)

<a id='transformers.AdamWeightDecay'></a>
> **class transformers.AdamWeightDecay**(learning_rate: typing.Union[float, tensorflow.python.keras.optimizer_v2.learning_rate_schedule.LearningRateSchedule] = 0.001, beta_1: float = 0.9, beta_2: float = 0.999, epsilon: float = 1e-07, amsgrad: bool = False, weight_decay_rate: float = 0.0, include_in_weight_decay: typing.Optional[typing.List[str]] = None, exclude_from_weight_decay: typing.Optional[typing.List[str]] = None, name: str = 'AdamWeightDecay', **kwargs)


Adam enables L2 weight decay and clip_by_global_norm on gradients. Just adding the square of the weights to the
loss function is *not* the correct way of using L2 regularization/weight decay with Adam, since that will interact
with the m and v parameters in strange ways as shown in [Decoupled Weight Decay Regularization](https://arxiv.org/abs/1711.05101).

Instead we want ot decay the weights in a manner that doesn't interact with the m/v parameters. This is equivalent
to adding the square of the weights to the loss with plain (non-momentum) SGD.

> Parameters

- **learning_rate** (`Union[float, tf.keras.optimizers.schedules.LearningRateSchedule]`, _optional_, defaults to 1e-3) --
  The learning rate to use or a schedule.
- **beta_1** (`float`, _optional_, defaults to 0.9) --
  The beta1 parameter in Adam, which is the exponential decay rate for the 1st momentum estimates.
- **beta_2** (`float`, _optional_, defaults to 0.999) --
  The beta2 parameter in Adam, which is the exponential decay rate for the 2nd momentum estimates.
- **epsilon** (`float`, _optional_, defaults to 1e-7) --
  The epsilon parameter in Adam, which is a small constant for numerical stability.
- **amsgrad** (`bool`, _optional_, default to _False_) --
  Whether to apply AMSGrad variant of this algorithm or not, see [On the Convergence of Adam and Beyond](https://arxiv.org/abs/1904.09237).
- **weight_decay_rate** (`float`, _optional_, defaults to 0) --
  The weight decay to apply.
- **include_in_weight_decay** (`List[str]`, _optional_) --
  List of the parameter names (or re patterns) to apply weight decay to. If none is passed, weight decay is
  applied to all parameters by default (unless they are in `exclude_from_weight_decay`).
- **exclude_from_weight_decay** (`List[str]`, _optional_) --
  List of the parameter names (or re patterns) to exclude from applying weight decay to. If a
  `include_in_weight_decay` is passed, the names in it will supersede this list.
- **name** (`str`, _optional_, defaults to 'AdamWeightDecay') --
  Optional name for the operations created when applying gradients.
  kwargs --
<<<<<<< HEAD
  Keyword arguments. Allowed to be &lcub`clipnorm`, `clipvalue`, `lr`, `decay`&rcub. `clipnorm` is clip
=======
  Keyword arguments. Allowed to be &amp;lcub;`clipnorm`, `clipvalue`, `lr`, `decay`}. `clipnorm` is clip
>>>>>>> afdf509c
  gradients by norm; `clipvalue` is clip gradients by value, `decay` is included for backward
  compatibility to allow time inverse decay of learning rate. `lr` is included for backward compatibility,
  recommended to use `learning_rate` instead.


<a id='transformers.AdamWeightDecay.from_config'></a>
> **from\_config**(config)

Creates an optimizer from its config with WarmUp custom object.

<a id='transformers.create_optimizer'></a>
> **transformers.create\_optimizer**(init_lr: float, num_train_steps: int, num_warmup_steps: int, min_lr_ratio: float = 0.0, adam_beta1: float = 0.9, adam_beta2: float = 0.999, adam_epsilon: float = 1e-08, weight_decay_rate: float = 0.0, power: float = 1.0, include_in_weight_decay: typing.Optional[typing.List[str]] = None)


Creates an optimizer with a learning rate schedule using a warmup phase followed by a linear decay.

> Parameters

- **init_lr** (`float`) --
  The desired learning rate at the end of the warmup phase.
- **num_train_steps** (`int`) --
  The total number of training steps.
- **num_warmup_steps** (`int`) --
  The number of warmup steps.
- **min_lr_ratio** (`float`, _optional_, defaults to 0) --
  The final learning rate at the end of the linear decay will be `init_lr * min_lr_ratio`.
- **adam_beta1** (`float`, _optional_, defaults to 0.9) --
  The beta1 to use in Adam.
- **adam_beta2** (`float`, _optional_, defaults to 0.999) --
  The beta2 to use in Adam.
- **adam_epsilon** (`float`, _optional_, defaults to 1e-8) --
  The epsilon to use in Adam.
- **weight_decay_rate** (`float`, _optional_, defaults to 0) --
  The weight decay to use.
- **power** (`float`, _optional_, defaults to 1.0) --
  The power to use for PolynomialDecay.
- **include_in_weight_decay** (`List[str]`, _optional_) --
  List of the parameter names (or re patterns) to apply weight decay to. If none is passed, weight decay is
  applied to all parameters except bias and layer norm parameters.


## [Schedules](#schedules)

### [Learning Rate Schedules (Pytorch)](#learning-rate-schedules-pytorch)

<a id='transformers.SchedulerType'></a>
> **class transformers.SchedulerType**(value, names = None, module = None, qualname = None, type = None, start = 1)

An enumeration.

<a id='transformers.get_scheduler'></a>
> **transformers.get\_scheduler**(name: typing.Union[str, transformers.trainer_utils.SchedulerType], optimizer: Optimizer, num_warmup_steps: typing.Optional[int] = None, num_training_steps: typing.Optional[int] = None)


Unified API to get any scheduler from its name.

> Parameters

- **name** (`str` or ```SchedulerType`) --
  The name of the scheduler to use.
- **optimizer** (`torch.optim.Optimizer`) --
  The optimizer that will be used during training.
- **num_warmup_steps** (`int`, _optional_) --
  The number of warmup steps to do. This is not required by all schedulers (hence the argument being
  optional), the function will raise an error if it's unset and the scheduler type requires it.
- **num_training_steps** (`int``, _optional_) --
  The number of training steps to do. This is not required by all schedulers (hence the argument being
  optional), the function will raise an error if it's unset and the scheduler type requires it.


<a id='transformers.get_constant_schedule'></a>
> **transformers.get\_constant\_schedule**(optimizer: Optimizer, last_epoch: int = -1)


Create a schedule with a constant learning rate, using the learning rate set in optimizer.

> Parameters

- **optimizer** (`Optimizer`) --
  The optimizer for which to schedule the learning rate.
- **last_epoch** (`int`, _optional_, defaults to -1) --
  The index of the last epoch when resuming training.

> Returns

`torch.optim.lr_scheduler.LambdaLR` with the appropriate schedule.


<a id='transformers.get_constant_schedule_with_warmup'></a>
> **transformers.get\_constant\_schedule\_with\_warmup**(optimizer: Optimizer, num_warmup_steps: int, last_epoch: int = -1)


Create a schedule with a constant learning rate preceded by a warmup period during which the learning rate
increases linearly between 0 and the initial lr set in the optimizer.

> Parameters

- **optimizer** (`Optimizer`) --
  The optimizer for which to schedule the learning rate.
- **num_warmup_steps** (`int`) --
  The number of steps for the warmup phase.
- **last_epoch** (`int`, _optional_, defaults to -1) --
  The index of the last epoch when resuming training.

> Returns

`torch.optim.lr_scheduler.LambdaLR` with the appropriate schedule.


<img alt="" src="/imgs/warmup_constant_schedule.png"/>

<a id='transformers.get_cosine_schedule_with_warmup'></a>
> **transformers.get\_cosine\_schedule\_with\_warmup**(optimizer: Optimizer, num_warmup_steps: int, num_training_steps: int, num_cycles: float = 0.5, last_epoch: int = -1)


Create a schedule with a learning rate that decreases following the values of the cosine function between the
initial lr set in the optimizer to 0, after a warmup period during which it increases linearly between 0 and the
initial lr set in the optimizer.

> Parameters

- **optimizer** (`Optimizer`) --
  The optimizer for which to schedule the learning rate.
- **num_warmup_steps** (`int`) --
  The number of steps for the warmup phase.
- **num_training_steps** (`int`) --
  The total number of training steps.
- **num_cycles** (`float`, _optional_, defaults to 0.5) --
  The number of waves in the cosine schedule (the defaults is to just decrease from the max value to 0
  following a half-cosine).
- **last_epoch** (`int`, _optional_, defaults to -1) --
  The index of the last epoch when resuming training.

> Returns

`torch.optim.lr_scheduler.LambdaLR` with the appropriate schedule.


<img alt="" src="/imgs/warmup_cosine_schedule.png"/>

<a id='transformers.get_cosine_with_hard_restarts_schedule_with_warmup'></a>
> **transformers.get\_cosine\_with\_hard\_restarts\_schedule\_with\_warmup**(optimizer: Optimizer, num_warmup_steps: int, num_training_steps: int, num_cycles: int = 1, last_epoch: int = -1)


Create a schedule with a learning rate that decreases following the values of the cosine function between the
initial lr set in the optimizer to 0, with several hard restarts, after a warmup period during which it increases
linearly between 0 and the initial lr set in the optimizer.

> Parameters

- **optimizer** (`Optimizer`) --
  The optimizer for which to schedule the learning rate.
- **num_warmup_steps** (`int`) --
  The number of steps for the warmup phase.
- **num_training_steps** (`int`) --
  The total number of training steps.
- **num_cycles** (`int`, _optional_, defaults to 1) --
  The number of hard restarts to use.
- **last_epoch** (`int`, _optional_, defaults to -1) --
  The index of the last epoch when resuming training.

> Returns

`torch.optim.lr_scheduler.LambdaLR` with the appropriate schedule.


<img alt="" src="/imgs/warmup_cosine_hard_restarts_schedule.png"/>

<a id='transformers.get_linear_schedule_with_warmup'></a>
> **transformers.get\_linear\_schedule\_with\_warmup**(optimizer, num_warmup_steps, num_training_steps, last_epoch = -1)


Create a schedule with a learning rate that decreases linearly from the initial lr set in the optimizer to 0, after
a warmup period during which it increases linearly from 0 to the initial lr set in the optimizer.

> Parameters

- **optimizer** (`Optimizer`) --
  The optimizer for which to schedule the learning rate.
- **num_warmup_steps** (`int`) --
  The number of steps for the warmup phase.
- **num_training_steps** (`int`) --
  The total number of training steps.
- **last_epoch** (`int`, _optional_, defaults to -1) --
  The index of the last epoch when resuming training.

> Returns

`torch.optim.lr_scheduler.LambdaLR` with the appropriate schedule.


<img alt="" src="/imgs/warmup_linear_schedule.png"/>

<a id='transformers.get_polynomial_decay_schedule_with_warmup'></a>
> **transformers.get\_polynomial\_decay\_schedule\_with\_warmup**(optimizer, num_warmup_steps, num_training_steps, lr_end = 1e-07, power = 1.0, last_epoch = -1)


Create a schedule with a learning rate that decreases as a polynomial decay from the initial lr set in the
optimizer to end lr defined by _lr_end_, after a warmup period during which it increases linearly from 0 to the
initial lr set in the optimizer.

> Parameters

- **optimizer** (`Optimizer`) --
  The optimizer for which to schedule the learning rate.
- **num_warmup_steps** (`int`) --
  The number of steps for the warmup phase.
- **num_training_steps** (`int`) --
  The total number of training steps.
- **lr_end** (`float`, _optional_, defaults to 1e-7) --
  The end LR.
- **power** (`float`, _optional_, defaults to 1.0) --
  Power factor.
- **last_epoch** (`int`, _optional_, defaults to -1) --
  The index of the last epoch when resuming training.

  Note: _power_ defaults to 1.0 as in the fairseq implementation, which in turn is based on the original BERT
  implementation at
  https://github.com/google-research/bert/blob/f39e881b169b9d53bea03d2d341b31707a6c052b/optimization.py#L37

> Returns

`torch.optim.lr_scheduler.LambdaLR` with the appropriate schedule.



### [Warmup (TensorFlow)](#warmup-tensorflow)

<a id='transformers.WarmUp'></a>
> **class transformers.WarmUp**(initial_learning_rate: float, decay_schedule_fn: typing.Callable, warmup_steps: int, power: float = 1.0, name: str = None)


Applies a warmup schedule on a given learning rate decay schedule.

> Parameters

- **initial_learning_rate** (`float`) --
  The initial learning rate for the schedule after the warmup (so this will be the learning rate at the end
  of the warmup).
- **decay_schedule_fn** (`Callable`) --
  The schedule function to apply after the warmup for the rest of training.
- **warmup_steps** (`int`) --
  The number of steps for the warmup part of training.
- **power** (`float`, _optional_, defaults to 1) --
  The power to use for the polynomial warmup (defaults is a linear warmup).
- **name** (`str`, _optional_) --
  Optional name prefix for the returned tensors during the schedule.


## [Gradient Strategies](#gradient-strategies)

### [GradientAccumulator (TensorFlow)](#gradientaccumulator-tensorflow)

<a id='transformers.GradientAccumulator'></a>
> **class transformers.GradientAccumulator**()


Gradient accumulation utility. When used with a distribution strategy, the accumulator should be called in a
replica context. Gradients will be accumulated locally on each replica and without synchronization. Users should
then call `.gradients`, scale the gradients if required, and pass the result to `apply_gradients`.


<a id='transformers.GradientAccumulator.reset'></a>
> **reset**(self)

Resets the accumulated gradients on the current replica.<|MERGE_RESOLUTION|>--- conflicted
+++ resolved
@@ -27,9 +27,6 @@
 export let fw: "pt" | "tf"
 </script>
 
-<<<<<<< HEAD
-# Optimization
-=======
 <!--Copyright 2020 The HuggingFace Team. All rights reserved.
 
 Licensed under the Apache License, Version 2.0 (the "License"); you may not use this file except in compliance with
@@ -43,7 +40,6 @@
 -->
 
 # [Optimization](#optimization)
->>>>>>> afdf509c
 
 The `.optimization` module provides:
 
@@ -220,11 +216,7 @@
 - **name** (`str`, _optional_, defaults to 'AdamWeightDecay') --
   Optional name for the operations created when applying gradients.
   kwargs --
-<<<<<<< HEAD
-  Keyword arguments. Allowed to be &lcub`clipnorm`, `clipvalue`, `lr`, `decay`&rcub. `clipnorm` is clip
-=======
   Keyword arguments. Allowed to be &amp;lcub;`clipnorm`, `clipvalue`, `lr`, `decay`}. `clipnorm` is clip
->>>>>>> afdf509c
   gradients by norm; `clipvalue` is clip gradients by value, `decay` is included for backward
   compatibility to allow time inverse decay of learning rate. `lr` is included for backward compatibility,
   recommended to use `learning_rate` instead.
