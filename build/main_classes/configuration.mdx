---
local: configuration
sections:
- local: pretrainedconfig
  title: PretrainedConfig
title: Configuration
---
<script>
import Tip from "../../Tip.svelte";
import Youtube from "../../Youtube.svelte";	
export let fw: "pt" | "tf"
</script>

<!--Copyright 2020 The HuggingFace Team. All rights reserved.

Licensed under the Apache License, Version 2.0 (the "License"); you may not use this file except in compliance with
the License. You may obtain a copy of the License at

http://www.apache.org/licenses/LICENSE-2.0

Unless required by applicable law or agreed to in writing, software distributed under the License is distributed on
an "AS IS" BASIS, WITHOUT WARRANTIES OR CONDITIONS OF ANY KIND, either express or implied. See the License for the
specific language governing permissions and limitations under the License.
-->

# [Configuration](#configuration)

The base class [PretrainedConfig](/docs/transformers/master/en/main_classes/configuration.html#transformers.PretrainedConfig) implements the common methods for loading/saving a configuration
either from a local file or directory, or from a pretrained model configuration provided by the library (downloaded
from HuggingFace's AWS S3 repository).

Each derived config class implements model specific attributes. Common attributes present in all config classes are:
`hidden_size`, `num_attention_heads`, and `num_hidden_layers`. Text models further implement:
`vocab_size`.



## [PretrainedConfig](#pretrainedconfig)

<a id='transformers.PretrainedConfig'></a>
> **class transformers.PretrainedConfig**(**kwargs)


Base class for all configuration classes. Handles a few parameters common to all models' configurations as well as
methods for loading/downloading/saving configurations.

Note:
A configuration file can be loaded and saved to disk. Loading the configuration file and using this file to
initialize a model does **not** load the model weights. It only affects the model's configuration.

Class attributes (overridden by derived classes)

- **model_type** (`str`) -- An identifier for the model type, serialized into the JSON file, and used to
  recreate the correct object in [AutoConfig](/docs/transformers/master/en/model_doc/auto.html#transformers.AutoConfig).
- **is_composition** (`bool`) -- Whether the config class is composed of multiple sub-configs. In this
  case the config has to be initialized from two or more configs of type
  [PretrainedConfig](/docs/transformers/master/en/main_classes/configuration.html#transformers.PretrainedConfig) like: [EncoderDecoderConfig](/docs/transformers/master/en/model_doc/encoderdecoder.html#transformers.EncoderDecoderConfig) or
  [~RagConfig](/docs/transformers/master/en/model_doc/rag.html#transformers.RagConfig).
- **keys_to_ignore_at_inference** (`List[str]`) -- A list of keys to ignore by default when looking at
  dictionary outputs of the model during inference.
- **attribute_map** (`Dict[str, str]`) -- A dict that maps model specific attribute names to the
  standardized naming of attributes.

Common attributes (present in all subclasses)

- **vocab_size** (`int`) -- The number of tokens in the vocabulary, which is also the first dimension of
  the embeddings matrix (this attribute may be missing for models that don't have a text modality like ViT).
- **hidden_size** (`int`) -- The hidden size of the model.
- **num_attention_heads** (`int`) -- The number of attention heads used in the multi-head attention layers
  of the model.
- **num_hidden_layers** (`int`) -- The number of blocks in the model.

> Parameters

- **name_or_path** (`str`, _optional_, defaults to `""`) --
  Store the string that was passed to [from_pretrained()](/docs/transformers/master/en/main_classes/model.html#transformers.PreTrainedModel.from_pretrained) or
  [from_pretrained()](/docs/transformers/master/en/main_classes/model.html#transformers.TFPreTrainedModel.from_pretrained) as `pretrained_model_name_or_path` if the
  configuration was created with such a method.
- **output_hidden_states** (`bool`, _optional_, defaults to `False`) --
  Whether or not the model should return all hidden-states.
- **output_attentions** (`bool`, _optional_, defaults to `False`) --
  Whether or not the model should returns all attentions.
- **return_dict** (`bool`, _optional_, defaults to `True`) --
  Whether or not the model should return a [ModelOutput](/docs/transformers/master/en/main_classes/output.html#transformers.file_utils.ModelOutput) instead of a plain
  tuple.
- **is_encoder_decoder** (`bool`, _optional_, defaults to `False`) --
  Whether the model is used as an encoder/decoder or not.
- **is_decoder** (`bool`, _optional_, defaults to `False`) --
  Whether the model is used as decoder or not (in which case it's used as an encoder).
- **add_cross_attention** (`bool`, _optional_, defaults to `False`) --
  Whether cross-attention layers should be added to the model. Note, this option is only relevant for models
  that can be used as decoder models within the _:class:~transformers.EncoderDecoderModel_ class, which
  consists of all models in `AUTO_MODELS_FOR_CAUSAL_LM`.
- **tie_encoder_decoder** (`bool`, _optional_, defaults to `False`) --
  Whether all encoder weights should be tied to their equivalent decoder weights. This requires the encoder
  and decoder model to have the exact same parameter names.
<<<<<<< HEAD
- **prune_heads** (`Dict[int, List[int]]`, _optional_, defaults to `&lcub&rcub`) --
  Pruned heads of the model. The keys are the selected layer indices and the associated values, the list of
  heads to prune in said layer.

  For instance `&lcub1: [0, 2], 2: [2, 3]&rcub` will prune heads 0 and 2 on layer 1 and heads 2 and 3 on layer 2.
- **chunk_size_feed_forward** (`int`, _optional_, defaults to `0`) --
  The chunk size of all feed forward layers in the residual attention blocks. A chunk size of `0` means
  that the feed forward layer is not chunked. A chunk size of n means that the feed forward layer processes
  `n`&amp;lt;sequence_length embeddings at a time. For more information on feed forward chunking, see [How
=======
- **prune_heads** (`Dict[int, List[int]]`, _optional_, defaults to `&amp;lcub;}`) --
  Pruned heads of the model. The keys are the selected layer indices and the associated values, the list of
  heads to prune in said layer.

  For instance `&amp;lcub;1: [0, 2], 2: [2, 3]}` will prune heads 0 and 2 on layer 1 and heads 2 and 3 on layer 2.
- **chunk_size_feed_forward** (`int`, _optional_, defaults to `0`) --
  The chunk size of all feed forward layers in the residual attention blocks. A chunk size of `0` means
  that the feed forward layer is not chunked. A chunk size of n means that the feed forward layer processes
  `n` &amp;lt; sequence_length embeddings at a time. For more information on feed forward chunking, see [How
>>>>>>> afdf509c
  does Feed Forward Chunking work?](../glossary.html#feed-forward-chunking) .

  Parameters for sequence generation

  - **max_length** (`int`, _optional_, defaults to 20) -- Maximum length that will be used by default in the
    `generate` method of the model.
  - **min_length** (`int`, _optional_, defaults to 10) -- Minimum length that will be used by default in the
    `generate` method of the model.
  - **do_sample** (`bool`, _optional_, defaults to `False`) -- Flag that will be used by default in the
    `generate` method of the model. Whether or not to use sampling ; use greedy decoding otherwise.
  - **early_stopping** (`bool`, _optional_, defaults to `False`) -- Flag that will be used by default
    in the `generate` method of the model. Whether to stop the beam search when at least `num_beams`
    sentences are finished per batch or not.
  - **num_beams** (`int`, _optional_, defaults to 1) -- Number of beams for beam search that will be used by
    default in the `generate` method of the model. 1 means no beam search.
  - **num_beam_groups** (`int`, _optional_, defaults to 1) -- Number of groups to divide `num_beams`
    into in order to ensure diversity among different groups of beams that will be used by default in the
    `generate` method of the model. 1 means no group beam search.
  - **diversity_penalty** (`float`, _optional_, defaults to 0.0) -- Value to control diversity for group
    beam search. that will be used by default in the `generate` method of the model. 0 means no diversity
    penalty. The higher the penalty, the more diverse are the outputs.
  - **temperature** (`float`, _optional_, defaults to 1) -- The value used to module the next token
    probabilities that will be used by default in the `generate` method of the model. Must be strictly
    positive.
  - **top_k** (`int`, _optional_, defaults to 50) -- Number of highest probability vocabulary tokens to keep
    for top-k-filtering that will be used by default in the `generate` method of the model.
  - **top_p** (`float`, _optional_, defaults to 1) -- Value that will be used by default in the
<<<<<<< HEAD
    `generate` method of the model for `top_p`. If set to float&amp;lt;1, only the most probable tokens with
=======
    `generate` method of the model for `top_p`. If set to float &amp;lt; 1, only the most probable tokens with
>>>>>>> afdf509c
    probabilities that add up to `top_p` or higher are kept for generation.
  - **repetition_penalty** (`float`, _optional_, defaults to 1) -- Parameter for repetition penalty that
    will be used by default in the `generate` method of the model. 1.0 means no penalty.
  - **length_penalty** (`float`, _optional_, defaults to 1) -- Exponential penalty to the length that will
    be used by default in the `generate` method of the model.
  - **no_repeat_ngram_size** (`int`, _optional_, defaults to 0) -- Value that will be used by default in the
    `generate` method of the model for `no_repeat_ngram_size`. If set to int > 0, all ngrams of that size
    can only occur once.
  - **encoder_no_repeat_ngram_size** (`int`, _optional_, defaults to 0) -- Value that will be used by
    default in the `generate` method of the model for `encoder_no_repeat_ngram_size`. If set to int > 0,
    all ngrams of that size that occur in the `encoder_input_ids` cannot occur in the `decoder_input_ids`.
  - **bad_words_ids** (`List[int]`, _optional_) -- List of token ids that are not allowed to be generated
    that will be used by default in the `generate` method of the model. In order to get the tokens of the
    words that should not appear in the generated text, use `tokenizer.encode(bad_word, add_prefix_space=True)`.
  - **num_return_sequences** (`int`, _optional_, defaults to 1) -- Number of independently computed returned
    sequences for each element in the batch that will be used by default in the `generate` method of the
    model.
  - **output_scores** (`bool`, _optional_, defaults to `False`) -- Whether the model should return the
    logits when used for generation
  - **return_dict_in_generate** (`bool`, _optional_, defaults to `False`) -- Whether the model should
    return a [ModelOutput](/docs/transformers/master/en/main_classes/output.html#transformers.file_utils.ModelOutput) instead of a `torch.LongTensor`
  - **forced_bos_token_id** (`int`, _optional_) -- The id of the token to force as the first generated token
    after the `decoder_start_token_id`. Useful for multilingual models like [mBART](/docs/transformers/master/en/../model_doc/mbart.html) where the first generated token needs to be the target language token.
  - **forced_eos_token_id** (`int`, _optional_) -- The id of the token to force as the last generated token
    when `max_length` is reached.
  - **remove_invalid_values** (`bool`, _optional_) -- Whether to remove possible _nan_ and _inf_ outputs of
    the model to prevent the generation method to crash. Note that using `remove_invalid_values` can slow down
    generation.


Parameters for fine-tuning tasks

- **architectures** (`List[str]`, _optional_) -- Model architectures that can be used with the model
  pretrained weights.
- **finetuning_task** (`str`, _optional_) -- Name of the task used to fine-tune the model. This can be
  used when converting from an original (TensorFlow or PyTorch) checkpoint.
- **id2label** (`Dict[int, str]`, _optional_) -- A map from index (for instance prediction index, or
  target index) to label.
- **label2id** (`Dict[str, int]`, _optional_) -- A map from label to index for the model.
- **num_labels** (`int`, _optional_) -- Number of labels to use in the last layer added to the model,
  typically for a classification task.
- **task_specific_params** (`Dict[str, Any]`, _optional_) -- Additional keyword arguments to store for the
  current task.
- **problem_type** (`str`, _optional_) -- Problem type for `XxxForSequenceClassification` models. Can
  be one of (`"regression"`, `"single_label_classification"`, `"multi_label_classification"`).
  Please note that this parameter is only available in the following models: _AlbertForSequenceClassification_,
  _BertForSequenceClassification_, _BigBirdForSequenceClassification_, _ConvBertForSequenceClassification_,
  _DistilBertForSequenceClassification_, _ElectraForSequenceClassification_, _FunnelForSequenceClassification_,
  _LongformerForSequenceClassification_, _MobileBertForSequenceClassification_,
  _ReformerForSequenceClassification_, _RobertaForSequenceClassification_,
  _SqueezeBertForSequenceClassification_, _XLMForSequenceClassification_ and _XLNetForSequenceClassification_.

Parameters linked to the tokenizer

- **tokenizer_class** (`str`, _optional_) -- The name of the associated tokenizer class to use (if none is
  set, will use the tokenizer associated to the model by default).
- **prefix** (`str`, _optional_) -- A specific prompt that should be added at the beginning of each text
  before calling the model.
- **bos_token_id** (`int`, _optional_)) -- The id of the _beginning-of-stream_ token.
- **pad_token_id** (`int`, _optional_)) -- The id of the _padding_ token.
- **eos_token_id** (`int`, _optional_)) -- The id of the _end-of-stream_ token.
- **decoder_start_token_id** (`int`, _optional_)) -- If an encoder-decoder model starts decoding with a
  different token than _bos_, the id of that token.
- **sep_token_id** (`int`, _optional_)) -- The id of the _separation_ token.

PyTorch specific parameters

- **torchscript** (`bool`, _optional_, defaults to `False`) -- Whether or not the model should be
  used with Torchscript.
- **tie_word_embeddings** (`bool`, _optional_, defaults to `True`) -- Whether the model's input and
  output word embeddings should be tied. Note that this is only relevant if the model has a output word
  embedding layer.
- **torch_dtype** (`str`, _optional_) -- The `dtype` of the weights. This attribute can be used to
  initialize the model to a non-default `dtype` (which is normally `float32`) and thus allow for optimal
  storage allocation. For example, if the saved model is `float16`, ideally we want to load it back using the
  minimal amount of memory needed to load `float16` weights. Since the config object is stored in plain text,
  this attribute contains just the floating type string without the `torch.` prefix. For example, for
  `torch.float16` ``torch_dtype` is the `"float16"` string.

  This attribute is currently not being used during model loading time, but this may change in the future
  versions. But we can already start preparing for the future by saving the dtype with save_pretrained.

TensorFlow specific parameters

- **use_bfloat16** (`bool`, _optional_, defaults to `False``) -- Whether or not the model should use
  BFloat16 scalars (only used by some TensorFlow models).


<a id='transformers.file_utils.PushToHubMixin.push_to_hub'></a>
> **push\_to\_hub**(self, repo_path_or_name: typing.Optional[str] = None, repo_url: typing.Optional[str] = None, use_temp_dir: bool = False, commit_message: typing.Optional[str] = None, organization: typing.Optional[str] = None, private: typing.Optional[bool] = None, use_auth_token: typing.Union[bool, str, NoneType] = None)


Upload the configuration file to the 🤗 Model Hub while synchronizing a local clone of the repo in
`repo_path_or_name`.

> Parameters

- **repo_path_or_name** (`str`, _optional_) --
  Can either be a repository name for your config in the Hub or a path to a local folder (in which case
  the repository will have the name of that local folder). If not specified, will default to the name
  given by `repo_url` and a local directory with that name will be created.
- **repo_url** (`str`, _optional_) --
  Specify this in case you want to push to an existing repository in the hub. If unspecified, a new
  repository will be created in your namespace (unless you specify an `organization`) with
  `repo_name`.
- **use_temp_dir** (`bool`, _optional_, defaults to `False`) --
  Whether or not to clone the distant repo in a temporary directory or in `repo_path_or_name` inside
  the current working directory. This will slow things down if you are making changes in an existing repo
  since you will need to clone the repo before every push.
- **commit_message** (`str`, _optional_) --
  Message to commit while pushing. Will default to `"add config"`.
- **organization** (`str`, _optional_) --
  Organization in which you want to push your config (you must be a member of this organization).
- **private** (`bool`, _optional_) --
  Whether or not the repository created should be private (requires a paying subscription).
- **use_auth_token** (`bool` or `str`, _optional_) --
  The token to use as HTTP bearer authorization for remote files. If `True`, will use the token
  generated when running `transformers-cli login` (stored in `~/.huggingface`). Will default to
  `True` if `repo_url` is not specified.


> Returns

The url of the commit of your config in the given repository.

> Return type

`str`

> Examples:

```python
from transformers import AutoConfig

config = AutoConfig.from_pretrained("bert-base-cased")

# Push the config to your namespace with the name "my-finetuned-bert" and have a local clone in the
# _my-finetuned-bert_ folder.
config.push_to_hub("my-finetuned-bert")

# Push the config to your namespace with the name "my-finetuned-bert" with no local clone.
config.push_to_hub("my-finetuned-bert", use_temp_dir=True)

# Push the config to an organization with the name "my-finetuned-bert" and have a local clone in the
# _my-finetuned-bert_ folder.
config.push_to_hub("my-finetuned-bert", organization="huggingface")

# Make a change to an existing repo that has been cloned locally in _my-finetuned-bert_.
config.push_to_hub("my-finetuned-bert", repo_url="https://huggingface.co/sgugger/my-finetuned-bert")
```


<a id='transformers.PretrainedConfig.dict_torch_dtype_to_str'></a>
> **dict\_torch\_dtype\_to\_str**(self, d: typing.Dict[str, typing.Any])


Checks whether the passed dictionary has a _torch_dtype_ key and if it's not None, converts torch.dtype to a
string of just the type. For example, `torch.float32` get converted into _"float32"_ string, which can
then be stored in the json format.


<a id='transformers.PretrainedConfig.from_dict'></a>
> **from\_dict**(config_dict: typing.Dict[str, typing.Any], **kwargs)


Instantiates a [PretrainedConfig](/docs/transformers/master/en/main_classes/configuration.html#transformers.PretrainedConfig) from a Python dictionary of parameters.

> Parameters

- **config_dict** (`Dict[str, Any]`) --
  Dictionary that will be used to instantiate the configuration object. Such a dictionary can be
  retrieved from a pretrained checkpoint by leveraging the
  [get_config_dict()](/docs/transformers/master/en/main_classes/configuration.html#transformers.PretrainedConfig.get_config_dict) method.
- **kwargs** (`Dict[str, Any]`) --
  Additional parameters from which to initialize the configuration object.

> Returns

The configuration object instantiated from those parameters.

> Return type

[PretrainedConfig](/docs/transformers/master/en/main_classes/configuration.html#transformers.PretrainedConfig)


<a id='transformers.PretrainedConfig.from_json_file'></a>
> **from\_json\_file**(json_file: typing.Union[str, os.PathLike])


Instantiates a [PretrainedConfig](/docs/transformers/master/en/main_classes/configuration.html#transformers.PretrainedConfig) from the path to a JSON file of parameters.

> Parameters

- **json_file** (`str` or `os.PathLike`) --
  Path to the JSON file containing the parameters.

> Returns

The configuration object instantiated from that JSON file.


> Return type

[PretrainedConfig](/docs/transformers/master/en/main_classes/configuration.html#transformers.PretrainedConfig)


<a id='transformers.PretrainedConfig.from_pretrained'></a>
> **from\_pretrained**(pretrained_model_name_or_path: typing.Union[str, os.PathLike], **kwargs)


Instantiate a [PretrainedConfig](/docs/transformers/master/en/main_classes/configuration.html#transformers.PretrainedConfig) (or a derived class) from a pretrained model
configuration.

> Parameters

- **pretrained_model_name_or_path** (`str` or `os.PathLike`) --
  This can be either:

  - a string, the _model id_ of a pretrained model configuration hosted inside a model repo on
    huggingface.co. Valid model ids can be located at the root-level, like `bert-base-uncased`, or
    namespaced under a user or organization name, like `dbmdz/bert-base-german-cased`.
  - a path to a _directory_ containing a configuration file saved using the
    [save_pretrained()](/docs/transformers/master/en/main_classes/configuration.html#transformers.PretrainedConfig.save_pretrained) method, e.g., `./my_model_directory/`.
  - a path or url to a saved configuration JSON _file_, e.g.,
    `./my_model_directory/configuration.json`.
- **cache_dir** (`str` or `os.PathLike`, _optional_) --
  Path to a directory in which a downloaded pretrained model configuration should be cached if the
  standard cache should not be used.
- **force_download** (`bool`, _optional_, defaults to `False`) --
  Whether or not to force to (re-)download the configuration files and override the cached versions if
  they exist.
- **resume_download** (`bool`, _optional_, defaults to `False`) --
  Whether or not to delete incompletely received file. Attempts to resume the download if such a file
  exists.
- **proxies** (`Dict[str, str]`, _optional_) --
<<<<<<< HEAD
  A dictionary of proxy servers to use by protocol or endpoint, e.g., `&lcub'http': 'foo.bar:3128', 'http://hostname': 'foo.bar:4012'}.` The proxies are used on each request.
=======
  A dictionary of proxy servers to use by protocol or endpoint, e.g., `&amp;lcub;'http': 'foo.bar:3128', 'http://hostname': 'foo.bar:4012'}.` The proxies are used on each request.
>>>>>>> afdf509c
- **use_auth_token** (`str` or _bool_, _optional_) --
  The token to use as HTTP bearer authorization for remote files. If `True`, will use the token
  generated when running `transformers-cli login` (stored in `~/.huggingface`).
- **revision(`str`,** _optional_, defaults to `"main"`) --
  The specific model version to use. It can be a branch name, a tag name, or a commit id, since we use a
  git-based system for storing models and other artifacts on huggingface.co, so `revision` can be any
  identifier allowed by git.
- **return_unused_kwargs** (`bool`, _optional_, defaults to `False`) --
  If `False`, then this function returns just the final configuration object.

  If `True`, then this functions returns a `Tuple(config, unused_kwargs)` where _unused_kwargs_
  is a dictionary consisting of the key/value pairs whose keys are not configuration attributes: i.e.,
  the part of `kwargs` which has not been used to update `config` and is otherwise ignored.
- **kwargs** (`Dict[str, Any]`, _optional_) --
  The values in kwargs of any keys which are configuration attributes will be used to override the loaded
  values. Behavior concerning key/value pairs whose keys are *not* configuration attributes is controlled
  by the `return_unused_kwargs` keyword parameter.

<Tip>

Passing `use_auth_token=True` is required when you want to use a private model.

</Tip>

> Returns

The configuration object instantiated from this pretrained model.

> Return type

[PretrainedConfig](/docs/transformers/master/en/main_classes/configuration.html#transformers.PretrainedConfig)

> Examples:

```python
# We can't instantiate directly the base class _PretrainedConfig_ so let's show the examples on a
# derived class: BertConfig
config = BertConfig.from_pretrained('bert-base-uncased')    # Download configuration from huggingface.co and cache.
config = BertConfig.from_pretrained('./test/saved_model/')  # E.g. config (or model) was saved using _save_pretrained('./test/saved_model/')_
config = BertConfig.from_pretrained('./test/saved_model/my_configuration.json')
config = BertConfig.from_pretrained('bert-base-uncased', output_attentions=True, foo=False)
assert config.output_attentions == True
config, unused_kwargs = BertConfig.from_pretrained('bert-base-uncased', output_attentions=True,
foo=False, return_unused_kwargs=True)
assert config.output_attentions == True
assert unused_kwargs == &amp;lcub;'foo': False}
```


<a id='transformers.PretrainedConfig.get_config_dict'></a>
> **get\_config\_dict**(pretrained_model_name_or_path: typing.Union[str, os.PathLike], **kwargs)


From a `pretrained_model_name_or_path`, resolve to a dictionary of parameters, to be used for instantiating a
[PretrainedConfig](/docs/transformers/master/en/main_classes/configuration.html#transformers.PretrainedConfig) using `from_dict`.



> Parameters

- **pretrained_model_name_or_path** (`str` or `os.PathLike`) --
  The identifier of the pre-trained checkpoint from which we want the dictionary of parameters.

> Returns

The dictionary(ies) that will be used to instantiate the configuration object.


> Return type

`Tuple[Dict, Dict]`


<a id='transformers.PretrainedConfig.save_pretrained'></a>
> **save\_pretrained**(self, save_directory: typing.Union[str, os.PathLike], push_to_hub: bool = False, **kwargs)


Save a configuration object to the directory `save_directory`, so that it can be re-loaded using the
[from_pretrained()](/docs/transformers/master/en/main_classes/configuration.html#transformers.PretrainedConfig.from_pretrained) class method.

> Parameters

- **save_directory** (`str` or `os.PathLike`) --
  Directory where the configuration JSON file will be saved (will be created if it does not exist).
- **push_to_hub** (`bool`, _optional_, defaults to `False`) --
  Whether or not to push your model to the Hugging Face model hub after saving it.

<Tip warning={true}>

Using `push_to_hub=True` will synchronize the repository you are pushing to with
`save_directory`, which requires `save_directory` to be a local clone of the repo you are
pushing to if it's an existing folder. Pass along `temp_dir=True` to use a temporary directory
instead.

</Tip>

kwargs --
Additional key word arguments passed along to the
[push_to_hub()](/docs/transformers/master/en/main_classes/model.html#transformers.file_utils.PushToHubMixin.push_to_hub) method.


<a id='transformers.PretrainedConfig.to_dict'></a>
> **to\_dict**(self)


Serializes this instance to a Python dictionary.

> Returns

Dictionary of all the attributes that make up this configuration instance.

> Return type

`Dict[str, Any]`


<a id='transformers.PretrainedConfig.to_diff_dict'></a>
> **to\_diff\_dict**(self)


Removes all attributes from config which correspond to the default config attributes for better readability and
serializes to a Python dictionary.

> Returns

Dictionary of all the attributes that make up this configuration instance,

> Return type

`Dict[str, Any]`


<a id='transformers.PretrainedConfig.to_json_file'></a>
> **to\_json\_file**(self, json_file_path: typing.Union[str, os.PathLike], use_diff: bool = True)


Save this instance to a JSON file.

> Parameters

- **json_file_path** (`str` or `os.PathLike`) --
  Path to the JSON file in which this configuration instance's parameters will be saved.
- **use_diff** (`bool`, _optional_, defaults to `True`) --
  If set to `True`, only the difference between the config instance and the default
  `PretrainedConfig()` is serialized to JSON file.


<a id='transformers.PretrainedConfig.to_json_string'></a>
> **to\_json\_string**(self, use_diff: bool = True)


Serializes this instance to a JSON string.

> Parameters

- **use_diff** (`bool`, _optional_, defaults to `True`) --
  If set to `True`, only the difference between the config instance and the default
  `PretrainedConfig()` is serialized to JSON string.

> Returns

String containing all the attributes that make up this configuration instance in JSON format.

> Return type

`str`


<a id='transformers.PretrainedConfig.update'></a>
> **update**(self, config_dict: typing.Dict[str, typing.Any])


Updates attributes of this class with attributes from `config_dict`.

> Parameters

- **config_dict** (`Dict[str, Any]`) -- Dictionary of attributes that should be updated for this class.


<a id='transformers.PretrainedConfig.update_from_string'></a>
> **update\_from\_string**(self, update_str: str)


Updates attributes of this class with attributes from `update_str`.

The expected format is ints, floats and strings as is, and for booleans use `true` or `false`. For example:
"n_embd=10,resid_pdrop=0.2,scale_attn_weights=false,summary_type=cls_index"

The keys to change have to already exist in the config object.

> Parameters

- **update_str** (`str`) -- String with attributes that should be updated for this class.

<|MERGE_RESOLUTION|>--- conflicted
+++ resolved
@@ -94,17 +94,6 @@
 - **tie_encoder_decoder** (`bool`, _optional_, defaults to `False`) --
   Whether all encoder weights should be tied to their equivalent decoder weights. This requires the encoder
   and decoder model to have the exact same parameter names.
-<<<<<<< HEAD
-- **prune_heads** (`Dict[int, List[int]]`, _optional_, defaults to `&lcub&rcub`) --
-  Pruned heads of the model. The keys are the selected layer indices and the associated values, the list of
-  heads to prune in said layer.
-
-  For instance `&lcub1: [0, 2], 2: [2, 3]&rcub` will prune heads 0 and 2 on layer 1 and heads 2 and 3 on layer 2.
-- **chunk_size_feed_forward** (`int`, _optional_, defaults to `0`) --
-  The chunk size of all feed forward layers in the residual attention blocks. A chunk size of `0` means
-  that the feed forward layer is not chunked. A chunk size of n means that the feed forward layer processes
-  `n`&amp;lt;sequence_length embeddings at a time. For more information on feed forward chunking, see [How
-=======
 - **prune_heads** (`Dict[int, List[int]]`, _optional_, defaults to `&amp;lcub;}`) --
   Pruned heads of the model. The keys are the selected layer indices and the associated values, the list of
   heads to prune in said layer.
@@ -114,7 +103,6 @@
   The chunk size of all feed forward layers in the residual attention blocks. A chunk size of `0` means
   that the feed forward layer is not chunked. A chunk size of n means that the feed forward layer processes
   `n` &amp;lt; sequence_length embeddings at a time. For more information on feed forward chunking, see [How
->>>>>>> afdf509c
   does Feed Forward Chunking work?](../glossary.html#feed-forward-chunking) .
 
   Parameters for sequence generation
@@ -142,11 +130,7 @@
   - **top_k** (`int`, _optional_, defaults to 50) -- Number of highest probability vocabulary tokens to keep
     for top-k-filtering that will be used by default in the `generate` method of the model.
   - **top_p** (`float`, _optional_, defaults to 1) -- Value that will be used by default in the
-<<<<<<< HEAD
-    `generate` method of the model for `top_p`. If set to float&amp;lt;1, only the most probable tokens with
-=======
     `generate` method of the model for `top_p`. If set to float &amp;lt; 1, only the most probable tokens with
->>>>>>> afdf509c
     probabilities that add up to `top_p` or higher are kept for generation.
   - **repetition_penalty** (`float`, _optional_, defaults to 1) -- Parameter for repetition penalty that
     will be used by default in the `generate` method of the model. 1.0 means no penalty.
@@ -382,11 +366,7 @@
   Whether or not to delete incompletely received file. Attempts to resume the download if such a file
   exists.
 - **proxies** (`Dict[str, str]`, _optional_) --
-<<<<<<< HEAD
-  A dictionary of proxy servers to use by protocol or endpoint, e.g., `&lcub'http': 'foo.bar:3128', 'http://hostname': 'foo.bar:4012'}.` The proxies are used on each request.
-=======
   A dictionary of proxy servers to use by protocol or endpoint, e.g., `&amp;lcub;'http': 'foo.bar:3128', 'http://hostname': 'foo.bar:4012'}.` The proxies are used on each request.
->>>>>>> afdf509c
 - **use_auth_token** (`str` or _bool_, _optional_) --
   The token to use as HTTP bearer authorization for remote files. If `True`, will use the token
   generated when running `transformers-cli login` (stored in `~/.huggingface`).
