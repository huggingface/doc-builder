---
local: summary-of-the-tokenizers
sections:
- local: introduction
  sections:
  - local: subword-tokenization
    title: Subword tokenization
  title: Introduction
- local: bytepair-encoding-bpe
  sections:
  - local: bytelevel-bpe
    sections:
    - local: wordpiece
      title: WordPiece
    - local: unigram
      title: Unigram
    - local: sentencepiece
      title: SentencePiece
    title: Byte-level BPE
  title: Byte-Pair Encoding (BPE)
title: Summary of the tokenizers
---
<script>
import Tip from "../../Tip.svelte";
import Youtube from "../../Youtube.svelte";	
export let fw: "pt" | "tf"
</script>

<!--Copyright 2020 The HuggingFace Team. All rights reserved.

Licensed under the Apache License, Version 2.0 (the "License"); you may not use this file except in compliance with
the License. You may obtain a copy of the License at

http://www.apache.org/licenses/LICENSE-2.0

Unless required by applicable law or agreed to in writing, software distributed under the License is distributed on
an "AS IS" BASIS, WITHOUT WARRANTIES OR CONDITIONS OF ANY KIND, either express or implied. See the License for the
specific language governing permissions and limitations under the License.
-->

# [Summary of the tokenizers](#summary-of-the-tokenizers)

On this page, we will have a closer look at tokenization.

<iframe width="560" height="315" src="https://www.youtube.com/embed/VFp38yj8h3A" title="YouTube video player"
frameborder="0" allow="accelerometer; autoplay; clipboard-write; encrypted-media; gyroscope;
picture-in-picture" allowfullscreen></iframe>

As we saw in [the preprocessing tutorial](/docs/transformers/master/en/preprocessing.html), tokenizing a text is splitting it into words or
subwords, which then are converted to ids through a look-up table. Converting words or subwords to ids is
straightforward, so in this summary, we will focus on splitting a text into words or subwords (i.e. tokenizing a text).
More specifically, we will look at the three main types of tokenizers used in 🤗 Transformers: [Byte-Pair Encoding
(BPE)](/docs/transformers/master/en/tokenizer_summary.html#byte-pair-encoding), [WordPiece](/docs/transformers/master/en/tokenizer_summary.html#wordpiece), and [SentencePiece](/docs/transformers/master/en/tokenizer_summary.html#sentencepiece), and show examples
of which tokenizer type is used by which model.

Note that on each model page, you can look at the documentation of the associated tokenizer to know which tokenizer
type was used by the pretrained model. For instance, if we look at [BertTokenizer](/docs/transformers/master/en/model_doc/bert.html#transformers.BertTokenizer), we can see
that the model uses [WordPiece](/docs/transformers/master/en/tokenizer_summary.html#wordpiece).

## [Introduction](#introduction)

Splitting a text into smaller chunks is a task that is harder than it looks, and there are multiple ways of doing so.
For instance, let's look at the sentence `"Don't you love 🤗 Transformers? We sure do."`

<iframe width="560" height="315" src="https://www.youtube.com/embed/nhJxYji1aho" title="YouTube video player"
frameborder="0" allow="accelerometer; autoplay; clipboard-write; encrypted-media; gyroscope;
picture-in-picture" allowfullscreen></iframe>

A simple way of tokenizing this text is to split it by spaces, which would give:

```
["Don't", "you", "love", "🤗", "Transformers?", "We", "sure", "do."]
```

This is a sensible first step, but if we look at the tokens `"Transformers?"` and `"do."`, we notice that the
punctuation is attached to the words `"Transformer"` and `"do"`, which is suboptimal. We should take the
punctuation into account so that a model does not have to learn a different representation of a word and every possible
punctuation symbol that could follow it, which would explode the number of representations the model has to learn.
Taking punctuation into account, tokenizing our exemplary text would give:

```
["Don", "'", "t", "you", "love", "🤗", "Transformers", "?", "We", "sure", "do", "."]
```

Better. However, it is disadvantageous, how the tokenization dealt with the word `"Don't"`. `"Don't"` stands for
`"do not"`, so it would be better tokenized as `["Do", "n't"]`. This is where things start getting complicated, and
part of the reason each model has its own tokenizer type. Depending on the rules we apply for tokenizing a text, a
different tokenized output is generated for the same text. A pretrained model only performs properly if you feed it an
input that was tokenized with the same rules that were used to tokenize its training data.

[spaCy](https://spacy.io/) and [Moses](http://www.statmt.org/moses/?n=Development.GetStarted) are two popular
rule-based tokenizers. Applying them on our example, *spaCy* and *Moses* would output something like:

```
["Do", "n't", "you", "love", "🤗", "Transformers", "?", "We", "sure", "do", "."]
```

As can be seen space and punctuation tokenization, as well as rule-based tokenization, is used here. Space and
punctuation tokenization and rule-based tokenization are both examples of word tokenization, which is loosely defined
as splitting sentences into words. While it's the most intuitive way to split texts into smaller chunks, this
tokenization method can lead to problems for massive text corpora. In this case, space and punctuation tokenization
usually generates a very big vocabulary (the set of all unique words and tokens used). *E.g.*, [Transformer XL](/docs/transformers/master/en/model_doc/transformerxl.html) uses space and punctuation tokenization, resulting in a vocabulary size of 267,735!

Such a big vocabulary size forces the model to have an enormous embedding matrix as the input and output layer, which
causes both an increased memory and time complexity. In general, transformers models rarely have a vocabulary size
greater than 50,000, especially if they are pretrained only on a single language.

So if simple space and punctuation tokenization is unsatisfactory, why not simply tokenize on characters?

<iframe width="560" height="315" src="https://www.youtube.com/embed/ssLq_EK2jLE" title="YouTube video player"
frameborder="0" allow="accelerometer; autoplay; clipboard-write; encrypted-media; gyroscope;
picture-in-picture" allowfullscreen></iframe>

While character tokenization is very simple and would greatly reduce memory and time complexity it makes it much harder
for the model to learn meaningful input representations. *E.g.* learning a meaningful context-independent
representation for the letter `"t"` is much harder than learning a context-independent representation for the word
`"today"`. Therefore, character tokenization is often accompanied by a loss of performance. So to get the best of
both worlds, transformers models use a hybrid between word-level and character-level tokenization called **subword**
tokenization.

### [Subword tokenization](#subword-tokenization)

<iframe width="560" height="315" src="https://www.youtube.com/embed/zHvTiHr506c" title="YouTube video player"
frameborder="0" allow="accelerometer; autoplay; clipboard-write; encrypted-media; gyroscope;
picture-in-picture" allowfullscreen></iframe>

Subword tokenization algorithms rely on the principle that frequently used words should not be split into smaller
subwords, but rare words should be decomposed into meaningful subwords. For instance `"annoyingly"` might be
considered a rare word and could be decomposed into `"annoying"` and `"ly"`. Both `"annoying"` and `"ly"` as
stand-alone subwords would appear more frequently while at the same time the meaning of `"annoyingly"` is kept by the
composite meaning of `"annoying"` and `"ly"`. This is especially useful in agglutinative languages such as Turkish,
where you can form (almost) arbitrarily long complex words by stringing together subwords.

Subword tokenization allows the model to have a reasonable vocabulary size while being able to learn meaningful
context-independent representations. In addition, subword tokenization enables the model to process words it has never
seen before, by decomposing them into known subwords. For instance, the [BertTokenizer](/docs/transformers/master/en/model_doc/bert.html#transformers.BertTokenizer) tokenizes
`"I have a new GPU!"` as follows:

```
>>> from transformers import BertTokenizer
>>> tokenizer = BertTokenizer.from_pretrained("bert-base-uncased")
>>> tokenizer.tokenize("I have a new GPU!")
["i", "have", "a", "new", "gp", "##u", "!"]
```

Because we are considering the uncased model, the sentence was lowercased first. We can see that the words `["i", "have", "a", "new"]` are present in the tokenizer's vocabulary, but the word `"gpu"` is not. Consequently, the
tokenizer splits `"gpu"` into known subwords: `["gp" and "##u"]`. `"##"` means that the rest of the token should
be attached to the previous one, without space (for decoding or reversal of the tokenization).

As another example, [XLNetTokenizer](/docs/transformers/master/en/model_doc/xlnet.html#transformers.XLNetTokenizer) tokenizes our previously exemplary text as follows:

```
>>> from transformers import XLNetTokenizer
>>> tokenizer = XLNetTokenizer.from_pretrained("xlnet-base-cased")
>>> tokenizer.tokenize("Don't you love 🤗 Transformers? We sure do.")
["▁Don", "'", "t", "▁you", "▁love", "▁", "🤗", "▁", "Transform", "ers", "?", "▁We", "▁sure", "▁do", "."]
```

We'll get back to the meaning of those `"▁"` when we look at [SentencePiece](/docs/transformers/master/en/tokenizer_summary.html#sentencepiece). As one can see,
the rare word `"Transformers"` has been split into the more frequent subwords `"Transform"` and `"ers"`.

Let's now look at how the different subword tokenization algorithms work. Note that all of those tokenization
algorithms rely on some form of training which is usually done on the corpus the corresponding model will be trained
on.

<a id='byte-pair-encoding'></a>

## [Byte-Pair Encoding (BPE)](#bytepair-encoding-bpe)

Byte-Pair Encoding (BPE) was introduced in [Neural Machine Translation of Rare Words with Subword Units (Sennrich et
al., 2015)](https://arxiv.org/abs/1508.07909). BPE relies on a pre-tokenizer that splits the training data into
words. Pretokenization can be as simple as space tokenization, e.g. [GPT-2](/docs/transformers/master/en/model_doc/gpt2.html), [Roberta](/docs/transformers/master/en/model_doc/roberta.html). More advanced pre-tokenization include rule-based tokenization, e.g. [XLM](/docs/transformers/master/en/model_doc/xlm.html),
[FlauBERT](/docs/transformers/master/en/model_doc/flaubert.html) which uses Moses for most languages, or [GPT](/docs/transformers/master/en/model_doc/gpt.html) which uses
Spacy and ftfy, to count the frequency of each word in the training corpus.

After pre-tokenization, a set of unique words has been created and the frequency of each word it occurred in the
training data has been determined. Next, BPE creates a base vocabulary consisting of all symbols that occur in the set
of unique words and learns merge rules to form a new symbol from two symbols of the base vocabulary. It does so until
the vocabulary has attained the desired vocabulary size. Note that the desired vocabulary size is a hyperparameter to
define before training the tokenizer.

As an example, let's assume that after pre-tokenization, the following set of words including their frequency has been
determined:

```
("hug", 10), ("pug", 5), ("pun", 12), ("bun", 4), ("hugs", 5)
```

Consequently, the base vocabulary is `["b", "g", "h", "n", "p", "s", "u"]`. Splitting all words into symbols of the
base vocabulary, we obtain:

```
("h" "u" "g", 10), ("p" "u" "g", 5), ("p" "u" "n", 12), ("b" "u" "n", 4), ("h" "u" "g" "s", 5)
```

BPE then counts the frequency of each possible symbol pair and picks the symbol pair that occurs most frequently. In
the example above `"h"` followed by `"u"` is present _10 + 5 = 15_ times (10 times in the 10 occurrences of
`"hug"`, 5 times in the 5 occurrences of "hugs"). However, the most frequent symbol pair is `"u"` followed by "g",
occurring _10 + 5 + 5 = 20_ times in total. Thus, the first merge rule the tokenizer learns is to group all `"u"`
symbols followed by a `"g"` symbol together. Next, "ug" is added to the vocabulary. The set of words then becomes

```
("h" "ug", 10), ("p" "ug", 5), ("p" "u" "n", 12), ("b" "u" "n", 4), ("h" "ug" "s", 5)
```

BPE then identifies the next most common symbol pair. It's `"u"` followed by `"n"`, which occurs 16 times. `"u"`,
`"n"` is merged to `"un"` and added to the vocabulary. The next most frequent symbol pair is `"h"` followed by
`"ug"`, occurring 15 times. Again the pair is merged and `"hug"` can be added to the vocabulary.

At this stage, the vocabulary is `["b", "g", "h", "n", "p", "s", "u", "ug", "un", "hug"]` and our set of unique words
is represented as

```
("hug", 10), ("p" "ug", 5), ("p" "un", 12), ("b" "un", 4), ("hug" "s", 5)
```

Assuming, that the Byte-Pair Encoding training would stop at this point, the learned merge rules would then be applied
to new words (as long as those new words do not include symbols that were not in the base vocabulary). For instance,
<<<<<<< HEAD
the word `"bug"` would be tokenized to `["b", "ug"]` but `"mug"` would be tokenized as `["&lcubunk>", "ug"]` since
the symbol `"m"` is not in the base vocabulary. In general, single letters such as `"m"` are not replaced by the
`"&lcubunk>"` symbol because the training data usually includes at least one occurrence of each letter, but it is likely
=======
the word `"bug"` would be tokenized to `["b", "ug"]` but `"mug"` would be tokenized as `["&amp;lt;unk>", "ug"]` since
the symbol `"m"` is not in the base vocabulary. In general, single letters such as `"m"` are not replaced by the
`"&amp;lt;unk>"` symbol because the training data usually includes at least one occurrence of each letter, but it is likely
>>>>>>> afdf509c
to happen for very special characters like emojis.

As mentioned earlier, the vocabulary size, *i.e.* the base vocabulary size + the number of merges, is a hyperparameter
to choose. For instance [GPT](/docs/transformers/master/en/model_doc/gpt.html) has a vocabulary size of 40,478 since they have 478 base characters
and chose to stop training after 40,000 merges.

### [Byte-level BPE](#bytelevel-bpe)

A base vocabulary that includes all possible base characters can be quite large if *e.g.* all unicode characters are
considered as base characters. To have a better base vocabulary, [GPT-2](https://cdn.openai.com/better-language-models/language_models_are_unsupervised_multitask_learners.pdf) uses bytes
as the base vocabulary, which is a clever trick to force the base vocabulary to be of size 256 while ensuring that
every base character is included in the vocabulary. With some additional rules to deal with punctuation, the GPT2's
<<<<<<< HEAD
tokenizer can tokenize every text without the need for the &lcubunk> symbol. [GPT-2](model_doc/gpt.html) has a vocabulary
=======
tokenizer can tokenize every text without the need for the &amp;lt;unk> symbol. [GPT-2](/docs/transformers/master/en/model_doc/gpt.html) has a vocabulary
>>>>>>> afdf509c
size of 50,257, which corresponds to the 256 bytes base tokens, a special end-of-text token and the symbols learned
with 50,000 merges.

<a id='wordpiece'></a>

#### [WordPiece](#wordpiece)

WordPiece is the subword tokenization algorithm used for [BERT](/docs/transformers/master/en/model_doc/bert.html), [DistilBERT](/docs/transformers/master/en/model_doc/distilbert.html), and [Electra](/docs/transformers/master/en/model_doc/electra.html). The algorithm was outlined in [Japanese and Korean
Voice Search (Schuster et al., 2012)](https://static.googleusercontent.com/media/research.google.com/ja//pubs/archive/37842.pdf) and is very similar to
BPE. WordPiece first initializes the vocabulary to include every character present in the training data and
progressively learns a given number of merge rules. In contrast to BPE, WordPiece does not choose the most frequent
symbol pair, but the one that maximizes the likelihood of the training data once added to the vocabulary.

So what does this mean exactly? Referring to the previous example, maximizing the likelihood of the training data is
equivalent to finding the symbol pair, whose probability divided by the probabilities of its first symbol followed by
its second symbol is the greatest among all symbol pairs. *E.g.* `"u"`, followed by `"g"` would have only been
merged if the probability of `"ug"` divided by `"u"`, `"g"` would have been greater than for any other symbol
pair. Intuitively, WordPiece is slightly different to BPE in that it evaluates what it _loses_ by merging two symbols
to make ensure it's _worth it_.

<a id='unigram'></a>

#### [Unigram](#unigram)

Unigram is a subword tokenization algorithm introduced in [Subword Regularization: Improving Neural Network Translation
Models with Multiple Subword Candidates (Kudo, 2018)](https://arxiv.org/pdf/1804.10959.pdf). In contrast to BPE or
WordPiece, Unigram initializes its base vocabulary to a large number of symbols and progressively trims down each
symbol to obtain a smaller vocabulary. The base vocabulary could for instance correspond to all pre-tokenized words and
the most common substrings. Unigram is not used directly for any of the models in the transformers, but it's used in
conjunction with [SentencePiece](/docs/transformers/master/en/tokenizer_summary.html#sentencepiece).

At each training step, the Unigram algorithm defines a loss (often defined as the log-likelihood) over the training
data given the current vocabulary and a unigram language model. Then, for each symbol in the vocabulary, the algorithm
computes how much the overall loss would increase if the symbol was to be removed from the vocabulary. Unigram then
removes p (with p usually being 10% or 20%) percent of the symbols whose loss increase is the lowest, *i.e.* those
symbols that least affect the overall loss over the training data. This process is repeated until the vocabulary has
reached the desired size. The Unigram algorithm always keeps the base characters so that any word can be tokenized.

Because Unigram is not based on merge rules (in contrast to BPE and WordPiece), the algorithm has several ways of
tokenizing new text after training. As an example, if a trained Unigram tokenizer exhibits the vocabulary:

```
["b", "g", "h", "n", "p", "s", "u", "ug", "un", "hug"],
```

`"hugs"` could be tokenized both as `["hug", "s"]`, `["h", "ug", "s"]` or `["h", "u", "g", "s"]`. So which one
to choose? Unigram saves the probability of each token in the training corpus on top of saving the vocabulary so that
the probability of each possible tokenization can be computed after training. The algorithm simply picks the most
likely tokenization in practice, but also offers the possibility to sample a possible tokenization according to their
probabilities.

Those probabilities are defined by the loss the tokenizer is trained on. Assuming that the training data consists of
the words \\(x_&amp;lcub;1}, \dots, x_&amp;lcub;N}\\) and that the set of all possible tokenizations for a word \\(x_&amp;lcub;i}\\) is
defined as \\(S(x_&amp;lcub;i})\\), then the overall loss is defined as

$$\mathcal&amp;lcub;L} = -\sum_&amp;lcub;i=1}^&amp;lcub;N} \log \left ( \sum_&amp;lcub;x \in S(x_&amp;lcub;i})} p(x) \right )$$

<a id='sentencepiece'></a>

#### [SentencePiece](#sentencepiece)

All tokenization algorithms described so far have the same problem: It is assumed that the input text uses spaces to
separate words. However, not all languages use spaces to separate words. One possible solution is to use language
specific pre-tokenizers, *e.g.* [XLM](/docs/transformers/master/en/model_doc/xlm.html) uses a specific Chinese, Japanese, and Thai pre-tokenizer).
To solve this problem more generally, [SentencePiece: A simple and language independent subword tokenizer and
detokenizer for Neural Text Processing (Kudo et al., 2018)](https://arxiv.org/pdf/1808.06226.pdf) treats the input
as a raw input stream, thus including the space in the set of characters to use. It then uses the BPE or unigram
algorithm to construct the appropriate vocabulary.

The [XLNetTokenizer](/docs/transformers/master/en/model_doc/xlnet.html#transformers.XLNetTokenizer) uses SentencePiece for example, which is also why in the example earlier the
`"▁"` character was included in the vocabulary. Decoding with SentencePiece is very easy since all tokens can just be
concatenated and `"▁"` is replaced by a space.

All transformers models in the library that use SentencePiece use it in combination with unigram. Examples of models
using SentencePiece are [ALBERT](/docs/transformers/master/en/model_doc/albert.html), [XLNet](/docs/transformers/master/en/model_doc/xlnet.html), [Marian](/docs/transformers/master/en/model_doc/marian.html), and [T5](/docs/transformers/master/en/model_doc/t5.html).<|MERGE_RESOLUTION|>--- conflicted
+++ resolved
@@ -216,15 +216,9 @@
 
 Assuming, that the Byte-Pair Encoding training would stop at this point, the learned merge rules would then be applied
 to new words (as long as those new words do not include symbols that were not in the base vocabulary). For instance,
-<<<<<<< HEAD
-the word `"bug"` would be tokenized to `["b", "ug"]` but `"mug"` would be tokenized as `["&lcubunk>", "ug"]` since
-the symbol `"m"` is not in the base vocabulary. In general, single letters such as `"m"` are not replaced by the
-`"&lcubunk>"` symbol because the training data usually includes at least one occurrence of each letter, but it is likely
-=======
 the word `"bug"` would be tokenized to `["b", "ug"]` but `"mug"` would be tokenized as `["&amp;lt;unk>", "ug"]` since
 the symbol `"m"` is not in the base vocabulary. In general, single letters such as `"m"` are not replaced by the
 `"&amp;lt;unk>"` symbol because the training data usually includes at least one occurrence of each letter, but it is likely
->>>>>>> afdf509c
 to happen for very special characters like emojis.
 
 As mentioned earlier, the vocabulary size, *i.e.* the base vocabulary size + the number of merges, is a hyperparameter
@@ -237,11 +231,7 @@
 considered as base characters. To have a better base vocabulary, [GPT-2](https://cdn.openai.com/better-language-models/language_models_are_unsupervised_multitask_learners.pdf) uses bytes
 as the base vocabulary, which is a clever trick to force the base vocabulary to be of size 256 while ensuring that
 every base character is included in the vocabulary. With some additional rules to deal with punctuation, the GPT2's
-<<<<<<< HEAD
-tokenizer can tokenize every text without the need for the &lcubunk> symbol. [GPT-2](model_doc/gpt.html) has a vocabulary
-=======
 tokenizer can tokenize every text without the need for the &amp;lt;unk> symbol. [GPT-2](/docs/transformers/master/en/model_doc/gpt.html) has a vocabulary
->>>>>>> afdf509c
 size of 50,257, which corresponds to the 256 bytes base tokens, a special end-of-text token and the symbols learned
 with 50,000 merges.
 
