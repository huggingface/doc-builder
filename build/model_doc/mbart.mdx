---
local: mbart-and-mbart
sections:
- local: overview-of-mbart
  sections:
  - local: training-of-mbart
    title: Training of MBart
  title: Overview of MBart
- local: overview-of-mbart
  sections:
  - local: training-of-mbart
    title: Training of MBart-50
  title: Overview of MBart-50
- local: mbartconfig
  title: MBartConfig
- local: mbarttokenizer
  title: MBartTokenizer
- local: mbarttokenizerfast
  title: MBartTokenizerFast
- local: mbarttokenizer
  title: MBart50Tokenizer
- local: mbarttokenizerfast
  title: MBart50TokenizerFast
- local: mbartmodel
  title: MBartModel
- local: mbartforconditionalgeneration
  title: MBartForConditionalGeneration
- local: mbartforquestionanswering
  title: MBartForQuestionAnswering
- local: mbartforsequenceclassification
  title: MBartForSequenceClassification
- local: mbartforcausallm
  title: MBartForCausalLM
- local: tfmbartmodel
  title: TFMBartModel
- local: tfmbartforconditionalgeneration
  title: TFMBartForConditionalGeneration
- local: flaxmbartmodel
  title: FlaxMBartModel
- local: flaxmbartforconditionalgeneration
  title: FlaxMBartForConditionalGeneration
- local: flaxmbartforsequenceclassification
  title: FlaxMBartForSequenceClassification
- local: flaxmbartforquestionanswering
  title: FlaxMBartForQuestionAnswering
title: MBart and MBart-50
---
<script>
import Tip from "../../Tip.svelte";
import Youtube from "../../Youtube.svelte";	
export let fw: "pt" | "tf"
</script>

<!--Copyright 2020 The HuggingFace Team. All rights reserved.

Licensed under the Apache License, Version 2.0 (the "License"); you may not use this file except in compliance with
the License. You may obtain a copy of the License at

http://www.apache.org/licenses/LICENSE-2.0

Unless required by applicable law or agreed to in writing, software distributed under the License is distributed on
an "AS IS" BASIS, WITHOUT WARRANTIES OR CONDITIONS OF ANY KIND, either express or implied. See the License for the
specific language governing permissions and limitations under the License.
-->

# [MBart and MBart-50](#mbart-and-mbart)

**DISCLAIMER:** If you see something strange, file a [Github Issue](https://github.com/huggingface/transformers/issues/new?assignees=&labels=&template=bug-report.md&title) and assign
@patrickvonplaten

## [Overview of MBart](#overview-of-mbart)

The MBart model was presented in [Multilingual Denoising Pre-training for Neural Machine Translation](https://arxiv.org/abs/2001.08210) by Yinhan Liu, Jiatao Gu, Naman Goyal, Xian Li, Sergey Edunov Marjan
Ghazvininejad, Mike Lewis, Luke Zettlemoyer.

According to the abstract, MBART is a sequence-to-sequence denoising auto-encoder pretrained on large-scale monolingual
corpora in many languages using the BART objective. mBART is one of the first methods for pretraining a complete
sequence-to-sequence model by denoising full texts in multiple languages, while previous approaches have focused only
on the encoder, decoder, or reconstructing parts of the text.

This model was contributed by [valhalla](https://huggingface.co/valhalla). The Authors' code can be found [here](https://github.com/pytorch/fairseq/tree/master/examples/mbart)

### [Training of MBart](#training-of-mbart)

MBart is a multilingual encoder-decoder (sequence-to-sequence) model primarily intended for translation task. As the
model is multilingual it expects the sequences in a different format. A special language id token is added in both the
source and target text. The source text format is `X [eos, src_lang_code]` where `X` is the source text. The
target text format is `[tgt_lang_code] X [eos]`. `bos` is never used.

The regular [__call__()](/docs/transformers/master/en/internal/tokenization_utils.html#transformers.PreTrainedTokenizerBase.__call__) will encode source text format, and it should be wrapped
inside the context manager [as_target_tokenizer()](/docs/transformers/master/en/model_doc/mbart.html#transformers.MBartTokenizer.as_target_tokenizer) to encode target text format.

- Supervised training

```
>>> from transformers import MBartForConditionalGeneration, MBartTokenizer

>>> tokenizer = MBartTokenizer.from_pretrained("facebook/mbart-large-en-ro", src_lang="en_XX", tgt_lang="ro_RO")
>>> example_english_phrase = "UN Chief Says There Is No Military Solution in Syria"
>>> expected_translation_romanian = "Şeful ONU declară că nu există o soluţie militară în Siria"

>>> inputs = tokenizer(example_english_phrase, return_tensors="pt")
>>> with tokenizer.as_target_tokenizer():
...     labels = tokenizer(expected_translation_romanian, return_tensors="pt")

>>> model = MBartForConditionalGeneration.from_pretrained("facebook/mbart-large-en-ro")
>>> # forward pass
>>> model(**inputs, labels=batch['labels'])
```

- Generation

  While generating the target text set the `decoder_start_token_id` to the target language id. The following
  example shows how to translate English to Romanian using the _facebook/mbart-large-en-ro_ model.

```
>>> from transformers import MBartForConditionalGeneration, MBartTokenizer

>>> tokenizer = MBartTokenizer.from_pretrained("facebook/mbart-large-en-ro", src_lang="en_XX")
>>> article = "UN Chief Says There Is No Military Solution in Syria"
>>> inputs = tokenizer(article, return_tensors="pt")
>>> translated_tokens = model.generate(**inputs, decoder_start_token_id=tokenizer.lang_code_to_id["ro_RO"])
>>> tokenizer.batch_decode(translated_tokens, skip_special_tokens=True)[0]
"Şeful ONU declară că nu există o soluţie militară în Siria"
```

## [Overview of MBart-50](#overview-of-mbart)

MBart-50 was introduced in the _Multilingual Translation with Extensible Multilingual Pretraining and Finetuning
&amp;lt;https://arxiv.org/abs/2008.00401>_ paper by Yuqing Tang, Chau Tran, Xian Li, Peng-Jen Chen, Naman Goyal, Vishrav
Chaudhary, Jiatao Gu, Angela Fan. MBart-50 is created using the original _mbart-large-cc25_ checkpoint by extendeding
its embedding layers with randomly initialized vectors for an extra set of 25 language tokens and then pretrained on 50
languages.

According to the abstract

*Multilingual translation models can be created through multilingual finetuning. Instead of finetuning on one
direction, a pretrained model is finetuned on many directions at the same time. It demonstrates that pretrained models
can be extended to incorporate additional languages without loss of performance. Multilingual finetuning improves on
average 1 BLEU over the strongest baselines (being either multilingual from scratch or bilingual finetuning) while
improving 9.3 BLEU on average over bilingual baselines from scratch.*


### [Training of MBart-50](#training-of-mbart)

The text format for MBart-50 is slightly different from mBART. For MBart-50 the language id token is used as a prefix
for both source and target text i.e the text format is `[lang_code] X [eos]`, where `lang_code` is source
language id for source text and target language id for target text, with `X` being the source or target text
respectively.


MBart-50 has its own tokenizer [MBart50Tokenizer](/docs/transformers/master/en/model_doc/mbart.html#transformers.MBart50Tokenizer).

-  Supervised training

```
from transformers import MBartForConditionalGeneration, MBart50TokenizerFast

model = MBartForConditionalGeneration.from_pretrained("facebook/mbart-large-50")
tokenizer = MBart50TokenizerFast.from_pretrained("facebook/mbart-large-50", src_lang="en_XX", tgt_lang="ro_RO")

src_text = " UN Chief Says There Is No Military Solution in Syria"
tgt_text =  "Şeful ONU declară că nu există o soluţie militară în Siria"

model_inputs = tokenizer(src_text, return_tensors="pt")
with tokenizer.as_target_tokenizer():
labels = tokenizer(tgt_text, return_tensors="pt").input_ids

model(**model_inputs, labels=labels) # forward pass
```

- Generation

  To generate using the mBART-50 multilingual translation models, `eos_token_id` is used as the
  `decoder_start_token_id` and the target language id is forced as the first generated token. To force the
  target language id as the first generated token, pass the _forced_bos_token_id_ parameter to the _generate_ method.
  The following example shows how to translate between Hindi to French and Arabic to English using the
  _facebook/mbart-50-large-many-to-many_ checkpoint.

```
from transformers import MBartForConditionalGeneration, MBart50TokenizerFast

article_hi = "संयुक्त राष्ट्र के प्रमुख का कहना है कि सीरिया में कोई सैन्य समाधान नहीं है"
article_ar = "الأمين العام للأمم المتحدة يقول إنه لا يوجد حل عسكري في سوريا."

model = MBartForConditionalGeneration.from_pretrained("facebook/mbart-large-50-many-to-many-mmt")
tokenizer = MBart50TokenizerFast.from_pretrained("facebook/mbart-large-50-many-to-many-mmt")

# translate Hindi to French
tokenizer.src_lang = "hi_IN"
encoded_hi = tokenizer(article_hi, return_tensors="pt")
generated_tokens = model.generate(**encoded_hi, forced_bos_token_id=tokenizer.lang_code_to_id["fr_XX"])
tokenizer.batch_decode(generated_tokens, skip_special_tokens=True)
# => "Le chef de l 'ONU affirme qu 'il n 'y a pas de solution militaire en Syria."

# translate Arabic to English
tokenizer.src_lang = "ar_AR"
encoded_ar = tokenizer(article_ar, return_tensors="pt")
generated_tokens = model.generate(**encoded_ar, forced_bos_token_id=tokenizer.lang_code_to_id["en_XX"])
tokenizer.batch_decode(generated_tokens, skip_special_tokens=True)
# => "The Secretary-General of the United Nations says there is no military solution in Syria."
```

## [MBartConfig](#mbartconfig)

<a id='transformers.MBartConfig'></a>
> **class transformers.MBartConfig**(vocab_size = 50265, max_position_embeddings = 1024, encoder_layers = 12, encoder_ffn_dim = 4096, encoder_attention_heads = 16, decoder_layers = 12, decoder_ffn_dim = 4096, decoder_attention_heads = 16, encoder_layerdrop = 0.0, decoder_layerdrop = 0.0, use_cache = True, is_encoder_decoder = True, activation_function = 'gelu', d_model = 1024, dropout = 0.1, attention_dropout = 0.0, activation_dropout = 0.0, init_std = 0.02, classifier_dropout = 0.0, scale_embedding = False, pad_token_id = 1, bos_token_id = 0, eos_token_id = 2, forced_eos_token_id = 2, **kwargs)


This is the configuration class to store the configuration of a [MBartModel](/docs/transformers/master/en/model_doc/mbart.html#transformers.MBartModel). It is used to
instantiate an MBART model according to the specified arguments, defining the model architecture. Instantiating a
configuration with the defaults will yield a similar configuration to that of the MBART [facebook/mbart-large-cc25](https://huggingface.co/facebook/mbart-large-cc25) architecture.

Configuration objects inherit from [PretrainedConfig](/docs/transformers/master/en/main_classes/configuration.html#transformers.PretrainedConfig) and can be used to control the model
outputs. Read the documentation from [PretrainedConfig](/docs/transformers/master/en/main_classes/configuration.html#transformers.PretrainedConfig) for more information.


> Parameters

- **vocab_size** (`int`, _optional_, defaults to 50265) --
  Vocabulary size of the MBART model. Defines the number of different tokens that can be represented by the
  `inputs_ids` passed when calling [MBartModel](/docs/transformers/master/en/model_doc/mbart.html#transformers.MBartModel) or
  [TFMBartModel](/docs/transformers/master/en/model_doc/mbart.html#transformers.TFMBartModel).
- **d_model** (`int`, _optional_, defaults to 1024) --
  Dimensionality of the layers and the pooler layer.
- **encoder_layers** (`int`, _optional_, defaults to 12) --
  Number of encoder layers.
- **decoder_layers** (`int`, _optional_, defaults to 12) --
  Number of decoder layers.
- **encoder_attention_heads** (`int`, _optional_, defaults to 16) --
  Number of attention heads for each attention layer in the Transformer encoder.
- **decoder_attention_heads** (`int`, _optional_, defaults to 16) --
  Number of attention heads for each attention layer in the Transformer decoder.
- **decoder_ffn_dim** (`int`, _optional_, defaults to 4096) --
  Dimensionality of the "intermediate" (often named feed-forward) layer in decoder.
- **encoder_ffn_dim** (`int`, _optional_, defaults to 4096) --
  Dimensionality of the "intermediate" (often named feed-forward) layer in decoder.
- **activation_function** (`str` or `function`, _optional_, defaults to `"gelu"`) --
  The non-linear activation function (function or string) in the encoder and pooler. If string,
  `"gelu"`, `"relu"`, `"silu"` and `"gelu_new"` are supported.
- **dropout** (`float`, _optional_, defaults to 0.1) --
  The dropout probability for all fully connected layers in the embeddings, encoder, and pooler.
- **attention_dropout** (`float`, _optional_, defaults to 0.0) --
  The dropout ratio for the attention probabilities.
- **activation_dropout** (`float`, _optional_, defaults to 0.0) --
  The dropout ratio for activations inside the fully connected layer.
- **classifier_dropout** (`float`, _optional_, defaults to 0.0) --
  The dropout ratio for classifier.
- **max_position_embeddings** (`int`, _optional_, defaults to 1024) --
  The maximum sequence length that this model might ever be used with. Typically set this to something large
  just in case (e.g., 512 or 1024 or 2048).
- **init_std** (`float`, _optional_, defaults to 0.02) --
  The standard deviation of the truncated_normal_initializer for initializing all weight matrices.
  encoder_layerdrop -- (`float`, _optional_, defaults to 0.0):
  The LayerDrop probability for the encoder. See the [LayerDrop paper](see
  https://arxiv.org/abs/1909.11556) for more details.
  decoder_layerdrop -- (`float`, _optional_, defaults to 0.0):
  The LayerDrop probability for the decoder. See the [LayerDrop paper](see
  https://arxiv.org/abs/1909.11556) for more details.
- **scale_embedding** (`bool`, _optional_, defaults to `False`) --
  Scale embeddings by diving by sqrt(d_model).
- **use_cache** (`bool`, _optional_, defaults to `True`) --
  Whether or not the model should return the last key/values attentions (not used by all models)
- **forced_eos_token_id** (`int`, _optional_, defaults to 2) --
  The id of the token to force as the last generated token when `max_length` is reached. Usually set to
  `eos_token_id`.

> Example:

```python
>>> from transformers import MBartModel, MBartConfig

>>> # Initializing a MBART facebook/mbart-large-cc25 style configuration
>>> configuration = MBartConfig()

>>> # Initializing a model from the facebook/mbart-large-cc25 style configuration
>>> model = MBartModel(configuration)

>>> # Accessing the model configuration
>>> configuration = model.config
```


## [MBartTokenizer](#mbarttokenizer)

<a id='transformers.MBartTokenizer'></a>
> **class transformers.MBartTokenizer**(*args, tokenizer_file = None, src_lang = None, tgt_lang = None, additional_special_tokens = None, **kwargs)


Construct an MBART tokenizer.

[MBartTokenizer](/docs/transformers/master/en/model_doc/mbart.html#transformers.MBartTokenizer) is a subclass of [XLMRobertaTokenizer](/docs/transformers/master/en/model_doc/xlmroberta.html#transformers.XLMRobertaTokenizer). Refer to
superclass [XLMRobertaTokenizer](/docs/transformers/master/en/model_doc/xlmroberta.html#transformers.XLMRobertaTokenizer) for usage examples and documentation concerning the
initialization parameters and other methods.

The tokenization method is `&amp;lt;tokens> &amp;lt;eos> &amp;lt;language code>` for source language documents, and ``&amp;lt;language code>
&amp;lt;tokens> &amp;lt;eos>``` for target language documents.

> Examples:

```python
>>> from transformers import MBartTokenizer
>>> tokenizer = MBartTokenizer.from_pretrained('facebook/mbart-large-en-ro', src_lang="en_XX", tgt_lang="ro_RO")
>>> example_english_phrase = " UN Chief Says There Is No Military Solution in Syria"
>>> expected_translation_romanian = "Şeful ONU declară că nu există o soluţie militară în Siria"
>>> inputs = tokenizer(example_english_phrase, return_tensors="pt)
>>> with tokenizer.as_target_tokenizer():
...     labels = tokenizer(expected_translation_romanian, return_tensors="pt")
>>> inputs["labels"] = labels["input_ids"]
```


<a id='transformers.MBartTokenizer.as_target_tokenizer'></a>
> **as\_target\_tokenizer**(self)


Temporarily sets the tokenizer for encoding the targets. Useful for tokenizer associated to
sequence-to-sequence models that need a slightly different processing for the labels.


<a id='transformers.MBartTokenizer.build_inputs_with_special_tokens'></a>
> **build\_inputs\_with\_special\_tokens**(self, token_ids_0: typing.List[int], token_ids_1: typing.Optional[typing.List[int]] = None)


Build model inputs from a sequence or a pair of sequence for sequence classification tasks by concatenating and
adding special tokens. An MBART sequence has the following format, where `X` represents the sequence:

- `input_ids` (for encoder) `X [eos, src_lang_code]`
- `decoder_input_ids`: (for decoder) `X [eos, tgt_lang_code]`

BOS is never used. Pairs of sequences are not the expected use case, but they will be handled without a
separator.

> Parameters

- **token_ids_0** (`List[int]`) --
  List of IDs to which the special tokens will be added.
- **token_ids_1** (`List[int]`, _optional_) --
  Optional second list of IDs for sequence pairs.

> Returns

List of [input IDs](../glossary.html#input-ids) with the appropriate special tokens.

> Return type

`List[int]`


## [MBartTokenizerFast](#mbarttokenizerfast)

<a id='transformers.MBartTokenizerFast'></a>
> **class transformers.MBartTokenizerFast**(vocab_file = None, tokenizer_file = None, src_lang = None, tgt_lang = None, additional_special_tokens = None, **kwargs)


Construct a "fast" MBART tokenizer (backed by HuggingFace's _tokenizers_ library). Based on [BPE](https://huggingface.co/docs/tokenizers/python/latest/components.html?highlight=BPE#models).

[MBartTokenizerFast](/docs/transformers/master/en/model_doc/mbart.html#transformers.MBartTokenizerFast) is a subclass of [XLMRobertaTokenizerFast](/docs/transformers/master/en/model_doc/xlmroberta.html#transformers.XLMRobertaTokenizerFast). Refer to
superclass [XLMRobertaTokenizerFast](/docs/transformers/master/en/model_doc/xlmroberta.html#transformers.XLMRobertaTokenizerFast) for usage examples and documentation concerning the
initialization parameters and other methods.

The tokenization method is `&amp;lt;tokens> &amp;lt;eos> &amp;lt;language code>` for source language documents, and ``&amp;lt;language code>
&amp;lt;tokens> &amp;lt;eos>``` for target language documents.

> Examples:

```python
>>> from transformers import MBartTokenizerFast
>>> tokenizer = MBartTokenizerFast.from_pretrained('facebook/mbart-large-en-ro', src_lang="en_XX", tgt_lang="ro_RO")
>>> example_english_phrase = " UN Chief Says There Is No Military Solution in Syria"
>>> expected_translation_romanian = "Şeful ONU declară că nu există o soluţie militară în Siria"
>>> inputs = tokenizer(example_english_phrase, return_tensors="pt)
>>> with tokenizer.as_target_tokenizer():
...     labels = tokenizer(expected_translation_romanian, return_tensors="pt")
>>> inputs["labels"] = labels["input_ids"]
```


<a id='transformers.MBartTokenizerFast.build_inputs_with_special_tokens'></a>
> **build\_inputs\_with\_special\_tokens**(self, token_ids_0: typing.List[int], token_ids_1: typing.Optional[typing.List[int]] = None)


Build model inputs from a sequence or a pair of sequence for sequence classification tasks by concatenating and
adding special tokens. The special tokens depend on calling set_lang.

An MBART sequence has the following format, where `X` represents the sequence:

- `input_ids` (for encoder) `X [eos, src_lang_code]`
- `decoder_input_ids`: (for decoder) `X [eos, tgt_lang_code]`

BOS is never used. Pairs of sequences are not the expected use case, but they will be handled without a
separator.

> Parameters

- **token_ids_0** (`List[int]`) --
  List of IDs to which the special tokens will be added.
- **token_ids_1** (`List[int]`, _optional_) --
  Optional second list of IDs for sequence pairs.

> Returns

list of [input IDs](../glossary.html#input-ids) with the appropriate special tokens.

> Return type

`List[int]`


<a id='transformers.MBartTokenizerFast.set_src_lang_special_tokens'></a>
> **set\_src\_lang\_special\_tokens**(self, src_lang)

Reset the special tokens to the source lang setting. No prefix and suffix=[eos, src_lang_code].

<a id='transformers.MBartTokenizerFast.set_tgt_lang_special_tokens'></a>
> **set\_tgt\_lang\_special\_tokens**(self, lang: str)

Reset the special tokens to the target language setting. No prefix and suffix=[eos, tgt_lang_code].

<a id='transformers.MBartTokenizer'></a>
> **class MBartTokenizer**(*args, tokenizer_file = None, src_lang = None, tgt_lang = None, additional_special_tokens = None, **kwargs)


Construct an MBART tokenizer.

[MBartTokenizer](/docs/transformers/master/en/model_doc/mbart.html#transformers.MBartTokenizer) is a subclass of [XLMRobertaTokenizer](/docs/transformers/master/en/model_doc/xlmroberta.html#transformers.XLMRobertaTokenizer). Refer to
superclass [XLMRobertaTokenizer](/docs/transformers/master/en/model_doc/xlmroberta.html#transformers.XLMRobertaTokenizer) for usage examples and documentation concerning the
initialization parameters and other methods.

The tokenization method is `&amp;lt;tokens> &amp;lt;eos> &amp;lt;language code>` for source language documents, and ``&amp;lt;language code>
&amp;lt;tokens> &amp;lt;eos>``` for target language documents.

> Examples:

```python
>>> from transformers import MBartTokenizer
>>> tokenizer = MBartTokenizer.from_pretrained('facebook/mbart-large-en-ro', src_lang="en_XX", tgt_lang="ro_RO")
>>> example_english_phrase = " UN Chief Says There Is No Military Solution in Syria"
>>> expected_translation_romanian = "Şeful ONU declară că nu există o soluţie militară în Siria"
>>> inputs = tokenizer(example_english_phrase, return_tensors="pt)
>>> with tokenizer.as_target_tokenizer():
...     labels = tokenizer(expected_translation_romanian, return_tensors="pt")
>>> inputs["labels"] = labels["input_ids"]
```


## [MBart50Tokenizer](#mbarttokenizer)

<a id='transformers.MBart50Tokenizer'></a>
<<<<<<< HEAD
> **class transformers.MBart50Tokenizer**(vocab_file, src_lang = None, tgt_lang = None, eos_token = &lcub/s>, sep_token = &lcub/s>, cls_token = &lcubs>, unk_token = &lcubunk>, pad_token = &lcubpad>, mask_token = &lcubmask>, sp_model_kwargs: typing.Union[typing.Dict[str, typing.Any], NoneType] = None, **kwargs)
=======
> **class transformers.MBart50Tokenizer**(vocab_file, src_lang = None, tgt_lang = None, eos_token = '&amp;lt;/s>', sep_token = '&amp;lt;/s>', cls_token = '&amp;lt;s>', unk_token = '&amp;lt;unk>', pad_token = '&amp;lt;pad>', mask_token = '&amp;lt;mask>', sp_model_kwargs: typing.Union[typing.Dict[str, typing.Any], NoneType] = None, **kwargs)
>>>>>>> afdf509c


Construct a MBart50 tokenizer. Based on [SentencePiece](https://github.com/google/sentencepiece).

This tokenizer inherits from [PreTrainedTokenizer](/docs/transformers/master/en/main_classes/tokenizer.html#transformers.PreTrainedTokenizer) which contains most of the main methods.
Users should refer to this superclass for more information regarding those methods.

> Parameters

- **vocab_file** (`str`) --
  Path to the vocabulary file.
- **src_lang** (`str`, _optional_) --
  A string representing the source language.
- **tgt_lang** (`str`, _optional_) --
  A string representing the target language.
<<<<<<< HEAD
- **eos_token** (`str`, _optional_, defaults to `"&lcub/s>"`) --
  The end of sequence token.
- **sep_token** (`str`, _optional_, defaults to `"&lcub/s>"`) --
  The separator token, which is used when building a sequence from multiple sequences, e.g. two sequences for
  sequence classification or for a text and a question for question answering. It is also used as the last
  token of a sequence built with special tokens.
- **cls_token** (`str`, _optional_, defaults to `"&lcubs>"`) --
  The classifier token which is used when doing sequence classification (classification of the whole sequence
  instead of per-token classification). It is the first token of the sequence when built with special tokens.
- **unk_token** (`str`, _optional_, defaults to `"&lcubunk>"`) --
  The unknown token. A token that is not in the vocabulary cannot be converted to an ID and is set to be this
  token instead.
- **pad_token** (`str`, _optional_, defaults to `"&lcubpad>"`) --
  The token used for padding, for example when batching sequences of different lengths.
- **mask_token** (`str`, _optional_, defaults to `"&lcubmask>"`) --
=======
- **eos_token** (`str`, _optional_, defaults to `"&amp;lt;/s>"`) --
  The end of sequence token.
- **sep_token** (`str`, _optional_, defaults to `"&amp;lt;/s>"`) --
  The separator token, which is used when building a sequence from multiple sequences, e.g. two sequences for
  sequence classification or for a text and a question for question answering. It is also used as the last
  token of a sequence built with special tokens.
- **cls_token** (`str`, _optional_, defaults to `"&amp;lt;s>"`) --
  The classifier token which is used when doing sequence classification (classification of the whole sequence
  instead of per-token classification). It is the first token of the sequence when built with special tokens.
- **unk_token** (`str`, _optional_, defaults to `"&amp;lt;unk>"`) --
  The unknown token. A token that is not in the vocabulary cannot be converted to an ID and is set to be this
  token instead.
- **pad_token** (`str`, _optional_, defaults to `"&amp;lt;pad>"`) --
  The token used for padding, for example when batching sequences of different lengths.
- **mask_token** (`str`, _optional_, defaults to `"&amp;lt;mask>"`) --
>>>>>>> afdf509c
  The token used for masking values. This is the token used when training this model with masked language
  modeling. This is the token which the model will try to predict.
- **sp_model_kwargs** (`dict`, _optional_) --
  Will be passed to the `SentencePieceProcessor.__init__()` method. The [Python wrapper for SentencePiece](https://github.com/google/sentencepiece/tree/master/python) can be used, among other things, to set:

  - `enable_sampling`: Enable subword regularization.
  - `nbest_size`: Sampling parameters for unigram. Invalid for BPE-Dropout.

    - `nbest_size = &amp;lcub;0,1}`: No sampling is performed.
    - `nbest_size > 1`: samples from the nbest_size results.
<<<<<<< HEAD
    - `nbest_size&amp;lt;0`: assuming that nbest_size is infinite and samples from the all hypothesis (lattice)
=======
    - `nbest_size &amp;lt; 0`: assuming that nbest_size is infinite and samples from the all hypothesis (lattice)
>>>>>>> afdf509c
      using forward-filtering-and-backward-sampling algorithm.

  - `alpha`: Smoothing parameter for unigram sampling, and dropout probability of merge operations for
    BPE-dropout.

> Examples:

```python
>>> from transformers import MBart50Tokenizer
>>> tokenizer = MBart50Tokenizer.from_pretrained("facebook/mbart-large-50", src_lang="en_XX", tgt_lang="ro_RO")
>>> src_text = " UN Chief Says There Is No Military Solution in Syria"
>>> tgt_text =  "Şeful ONU declară că nu există o soluţie militară în Siria"
>>> model_inputs = tokenizer(src_text, return_tensors="pt")
>>> with tokenizer.as_target_tokenizer():
...    labels = tokenizer(tgt_text, return_tensors="pt").input_ids
>>> # model(**model_inputs, labels=labels) should work
```


<a id='transformers.MBart50Tokenizer.build_inputs_with_special_tokens'></a>
> **build\_inputs\_with\_special\_tokens**(self, token_ids_0: typing.List[int], token_ids_1: typing.Optional[typing.List[int]] = None)


Build model inputs from a sequence or a pair of sequence for sequence classification tasks by concatenating and
adding special tokens. An MBART-50 sequence has the following format, where `X` represents the sequence:

- `input_ids` (for encoder) `[src_lang_code] X [eos]`
- `labels`: (for decoder) `[tgt_lang_code] X [eos]`

BOS is never used. Pairs of sequences are not the expected use case, but they will be handled without a
separator.

> Parameters

- **token_ids_0** (`List[int]`) --
  List of IDs to which the special tokens will be added.
- **token_ids_1** (`List[int]`, _optional_) --
  Optional second list of IDs for sequence pairs.

> Returns

List of [input IDs](../glossary.html#input-ids) with the appropriate special tokens.

> Return type

`List[int]`


<a id='transformers.MBart50Tokenizer.convert_tokens_to_string'></a>
> **convert\_tokens\_to\_string**(self, tokens: typing.List[str])

Converts a sequence of tokens (strings for sub-words) in a single string.

<a id='transformers.MBart50Tokenizer.get_special_tokens_mask'></a>
> **get\_special\_tokens\_mask**(self, token_ids_0: typing.List[int], token_ids_1: typing.Optional[typing.List[int]] = None, already_has_special_tokens: bool = False)


Retrieve sequence ids from a token list that has no special tokens added. This method is called when adding
special tokens using the tokenizer `prepare_for_model` method.

> Parameters

- **token_ids_0** (`List[int]`) --
  List of IDs.
- **token_ids_1** (`List[int]`, _optional_) --
  Optional second list of IDs for sequence pairs.
- **already_has_special_tokens** (`bool`, _optional_, defaults to `False`) --
  Whether or not the token list is already formatted with special tokens for the model.

> Returns

A list of integers in the range [0, 1]: 1 for a special token, 0 for a sequence token.

> Return type

`List[int]`


<a id='transformers.MBart50Tokenizer.set_src_lang_special_tokens'></a>
> **set\_src\_lang\_special\_tokens**(self, src_lang: str)

Reset the special tokens to the source lang setting. prefix=[src_lang_code] and suffix=[eos].

<a id='transformers.MBart50Tokenizer.set_tgt_lang_special_tokens'></a>
> **set\_tgt\_lang\_special\_tokens**(self, tgt_lang: str)

Reset the special tokens to the target language setting. prefix=[tgt_lang_code] and suffix=[eos].

## [MBart50TokenizerFast](#mbarttokenizerfast)

<a id='transformers.MBart50TokenizerFast'></a>
<<<<<<< HEAD
> **class transformers.MBart50TokenizerFast**(vocab_file = None, src_lang = None, tgt_lang = None, tokenizer_file = None, eos_token = &lcub/s>, sep_token = &lcub/s>, cls_token = &lcubs>, unk_token = &lcubunk>, pad_token = &lcubpad>, mask_token = &lcubmask>, **kwargs)
=======
> **class transformers.MBart50TokenizerFast**(vocab_file = None, src_lang = None, tgt_lang = None, tokenizer_file = None, eos_token = '&amp;lt;/s>', sep_token = '&amp;lt;/s>', cls_token = '&amp;lt;s>', unk_token = '&amp;lt;unk>', pad_token = '&amp;lt;pad>', mask_token = '&amp;lt;mask>', **kwargs)
>>>>>>> afdf509c


Construct a "fast" MBART tokenizer for mBART-50 (backed by HuggingFace's _tokenizers_ library). Based on [BPE](https://huggingface.co/docs/tokenizers/python/latest/components.html?highlight=BPE#models).

This tokenizer inherits from [PreTrainedTokenizerFast](/docs/transformers/master/en/main_classes/tokenizer.html#transformers.PreTrainedTokenizerFast) which contains most of the main
methods. Users should refer to this superclass for more information regarding those methods.

> Parameters

- **vocab_file** (`str`) --
  Path to the vocabulary file.
- **src_lang** (`str`, _optional_) --
  A string representing the source language.
- **tgt_lang** (`str`, _optional_) --
  A string representing the target language.
<<<<<<< HEAD
- **eos_token** (`str`, _optional_, defaults to `"&lcub/s>"`) --
  The end of sequence token.
- **sep_token** (`str`, _optional_, defaults to `"&lcub/s>"`) --
  The separator token, which is used when building a sequence from multiple sequences, e.g. two sequences for
  sequence classification or for a text and a question for question answering. It is also used as the last
  token of a sequence built with special tokens.
- **cls_token** (`str`, _optional_, defaults to `"&lcubs>"`) --
  The classifier token which is used when doing sequence classification (classification of the whole sequence
  instead of per-token classification). It is the first token of the sequence when built with special tokens.
- **unk_token** (`str`, _optional_, defaults to `"&lcubunk>"`) --
  The unknown token. A token that is not in the vocabulary cannot be converted to an ID and is set to be this
  token instead.
- **pad_token** (`str`, _optional_, defaults to `"&lcubpad>"`) --
  The token used for padding, for example when batching sequences of different lengths.
- **mask_token** (`str`, _optional_, defaults to `"&lcubmask>"`) --
=======
- **eos_token** (`str`, _optional_, defaults to `"&amp;lt;/s>"`) --
  The end of sequence token.
- **sep_token** (`str`, _optional_, defaults to `"&amp;lt;/s>"`) --
  The separator token, which is used when building a sequence from multiple sequences, e.g. two sequences for
  sequence classification or for a text and a question for question answering. It is also used as the last
  token of a sequence built with special tokens.
- **cls_token** (`str`, _optional_, defaults to `"&amp;lt;s>"`) --
  The classifier token which is used when doing sequence classification (classification of the whole sequence
  instead of per-token classification). It is the first token of the sequence when built with special tokens.
- **unk_token** (`str`, _optional_, defaults to `"&amp;lt;unk>"`) --
  The unknown token. A token that is not in the vocabulary cannot be converted to an ID and is set to be this
  token instead.
- **pad_token** (`str`, _optional_, defaults to `"&amp;lt;pad>"`) --
  The token used for padding, for example when batching sequences of different lengths.
- **mask_token** (`str`, _optional_, defaults to `"&amp;lt;mask>"`) --
>>>>>>> afdf509c
  The token used for masking values. This is the token used when training this model with masked language
  modeling. This is the token which the model will try to predict.

> Examples:

```python
>>> from transformers import MBart50TokenizerFast
>>> tokenizer = MBart50TokenizerFast.from_pretrained("facebook/mbart-large-50", src_lang="en_XX", tgt_lang="ro_RO")
>>> src_text = " UN Chief Says There Is No Military Solution in Syria"
>>> tgt_text =  "Şeful ONU declară că nu există o soluţie militară în Siria"
>>> model_inputs = tokenizer(src_text, return_tensors="pt")
>>> with tokenizer.as_target_tokenizer():
...    labels = tokenizer(tgt_text, return_tensors="pt").input_ids
>>> # model(**model_inputs, labels=labels) should work
```


<a id='transformers.MBart50TokenizerFast.build_inputs_with_special_tokens'></a>
> **build\_inputs\_with\_special\_tokens**(self, token_ids_0: typing.List[int], token_ids_1: typing.Optional[typing.List[int]] = None)


Build model inputs from a sequence or a pair of sequence for sequence classification tasks by concatenating and
adding special tokens. The special tokens depend on calling set_lang.

An MBART-50 sequence has the following format, where `X` represents the sequence:

- `input_ids` (for encoder) `[src_lang_code] X [eos]`
- `labels`: (for decoder) `[tgt_lang_code] X [eos]`

BOS is never used. Pairs of sequences are not the expected use case, but they will be handled without a
separator.

> Parameters

- **token_ids_0** (`List[int]`) --
  List of IDs to which the special tokens will be added.
- **token_ids_1** (`List[int]`, _optional_) --
  Optional second list of IDs for sequence pairs.

> Returns

list of [input IDs](../glossary.html#input-ids) with the appropriate special tokens.

> Return type

`List[int]`


<a id='transformers.MBart50TokenizerFast.set_src_lang_special_tokens'></a>
> **set\_src\_lang\_special\_tokens**(self, src_lang: str)

Reset the special tokens to the source lang setting. prefix=[src_lang_code] and suffix=[eos].

<a id='transformers.MBart50TokenizerFast.set_tgt_lang_special_tokens'></a>
> **set\_tgt\_lang\_special\_tokens**(self, tgt_lang: str)

Reset the special tokens to the target language setting. prefix=[src_lang_code] and suffix=[eos].

<a id='transformers.MBart50Tokenizer'></a>
<<<<<<< HEAD
> **class MBart50Tokenizer**(vocab_file, src_lang = None, tgt_lang = None, eos_token = &lcub/s>, sep_token = &lcub/s>, cls_token = &lcubs>, unk_token = &lcubunk>, pad_token = &lcubpad>, mask_token = &lcubmask>, sp_model_kwargs: typing.Union[typing.Dict[str, typing.Any], NoneType] = None, **kwargs)
=======
> **class MBart50Tokenizer**(vocab_file, src_lang = None, tgt_lang = None, eos_token = '&amp;lt;/s>', sep_token = '&amp;lt;/s>', cls_token = '&amp;lt;s>', unk_token = '&amp;lt;unk>', pad_token = '&amp;lt;pad>', mask_token = '&amp;lt;mask>', sp_model_kwargs: typing.Union[typing.Dict[str, typing.Any], NoneType] = None, **kwargs)
>>>>>>> afdf509c


Construct a MBart50 tokenizer. Based on [SentencePiece](https://github.com/google/sentencepiece).

This tokenizer inherits from [PreTrainedTokenizer](/docs/transformers/master/en/main_classes/tokenizer.html#transformers.PreTrainedTokenizer) which contains most of the main methods.
Users should refer to this superclass for more information regarding those methods.

> Parameters

- **vocab_file** (`str`) --
  Path to the vocabulary file.
- **src_lang** (`str`, _optional_) --
  A string representing the source language.
- **tgt_lang** (`str`, _optional_) --
  A string representing the target language.
<<<<<<< HEAD
- **eos_token** (`str`, _optional_, defaults to `"&lcub/s>"`) --
  The end of sequence token.
- **sep_token** (`str`, _optional_, defaults to `"&lcub/s>"`) --
  The separator token, which is used when building a sequence from multiple sequences, e.g. two sequences for
  sequence classification or for a text and a question for question answering. It is also used as the last
  token of a sequence built with special tokens.
- **cls_token** (`str`, _optional_, defaults to `"&lcubs>"`) --
  The classifier token which is used when doing sequence classification (classification of the whole sequence
  instead of per-token classification). It is the first token of the sequence when built with special tokens.
- **unk_token** (`str`, _optional_, defaults to `"&lcubunk>"`) --
  The unknown token. A token that is not in the vocabulary cannot be converted to an ID and is set to be this
  token instead.
- **pad_token** (`str`, _optional_, defaults to `"&lcubpad>"`) --
  The token used for padding, for example when batching sequences of different lengths.
- **mask_token** (`str`, _optional_, defaults to `"&lcubmask>"`) --
=======
- **eos_token** (`str`, _optional_, defaults to `"&amp;lt;/s>"`) --
  The end of sequence token.
- **sep_token** (`str`, _optional_, defaults to `"&amp;lt;/s>"`) --
  The separator token, which is used when building a sequence from multiple sequences, e.g. two sequences for
  sequence classification or for a text and a question for question answering. It is also used as the last
  token of a sequence built with special tokens.
- **cls_token** (`str`, _optional_, defaults to `"&amp;lt;s>"`) --
  The classifier token which is used when doing sequence classification (classification of the whole sequence
  instead of per-token classification). It is the first token of the sequence when built with special tokens.
- **unk_token** (`str`, _optional_, defaults to `"&amp;lt;unk>"`) --
  The unknown token. A token that is not in the vocabulary cannot be converted to an ID and is set to be this
  token instead.
- **pad_token** (`str`, _optional_, defaults to `"&amp;lt;pad>"`) --
  The token used for padding, for example when batching sequences of different lengths.
- **mask_token** (`str`, _optional_, defaults to `"&amp;lt;mask>"`) --
>>>>>>> afdf509c
  The token used for masking values. This is the token used when training this model with masked language
  modeling. This is the token which the model will try to predict.
- **sp_model_kwargs** (`dict`, _optional_) --
  Will be passed to the `SentencePieceProcessor.__init__()` method. The [Python wrapper for SentencePiece](https://github.com/google/sentencepiece/tree/master/python) can be used, among other things, to set:

  - `enable_sampling`: Enable subword regularization.
  - `nbest_size`: Sampling parameters for unigram. Invalid for BPE-Dropout.

    - `nbest_size = &amp;lcub;0,1}`: No sampling is performed.
    - `nbest_size > 1`: samples from the nbest_size results.
<<<<<<< HEAD
    - `nbest_size&amp;lt;0`: assuming that nbest_size is infinite and samples from the all hypothesis (lattice)
=======
    - `nbest_size &amp;lt; 0`: assuming that nbest_size is infinite and samples from the all hypothesis (lattice)
>>>>>>> afdf509c
      using forward-filtering-and-backward-sampling algorithm.

  - `alpha`: Smoothing parameter for unigram sampling, and dropout probability of merge operations for
    BPE-dropout.

> Examples:

```python
>>> from transformers import MBart50Tokenizer
>>> tokenizer = MBart50Tokenizer.from_pretrained("facebook/mbart-large-50", src_lang="en_XX", tgt_lang="ro_RO")
>>> src_text = " UN Chief Says There Is No Military Solution in Syria"
>>> tgt_text =  "Şeful ONU declară că nu există o soluţie militară în Siria"
>>> model_inputs = tokenizer(src_text, return_tensors="pt")
>>> with tokenizer.as_target_tokenizer():
...    labels = tokenizer(tgt_text, return_tensors="pt").input_ids
>>> # model(**model_inputs, labels=labels) should work
```


## [MBartModel](#mbartmodel)

<a id='transformers.MBartModel'></a>
> **class transformers.MBartModel**(config: MBartConfig)

The bare MBART Model outputting raw hidden-states without any specific head on top.
This model inherits from [PreTrainedModel](/docs/transformers/master/en/main_classes/model.html#transformers.PreTrainedModel). Check the superclass documentation for the generic
methods the library implements for all its model (such as downloading or saving, resizing the input embeddings,
pruning heads etc.)

This model is also a PyTorch [torch.nn.Module](https://pytorch.org/docs/stable/nn.html#torch.nn.Module)
subclass. Use it as a regular PyTorch Module and refer to the PyTorch documentation for all matter related to
general usage and behavior.

> Parameters

- **config** ([MBartConfig](/docs/transformers/master/en/model_doc/mbart.html#transformers.MBartConfig)) --
  Model configuration class with all the parameters of the model. Initializing with a config file does not
  load the weights associated with the model, only the configuration. Check out the
  [from_pretrained()](/docs/transformers/master/en/main_classes/model.html#transformers.PreTrainedModel.from_pretrained) method to load the model weights.


<a id='transformers.MBartModel.forward'></a>
> **forward**(self, input_ids = None, attention_mask = None, decoder_input_ids = None, decoder_attention_mask = None, head_mask = None, decoder_head_mask = None, cross_attn_head_mask = None, encoder_outputs = None, past_key_values = None, inputs_embeds = None, decoder_inputs_embeds = None, use_cache = None, output_attentions = None, output_hidden_states = None, return_dict = None)

The [MBartModel](/docs/transformers/master/en/model_doc/mbart.html#transformers.MBartModel) forward method, overrides the `__call__` special method.

<Tip>

Although the recipe for forward pass needs to be defined within this function, one should call the
`Module` instance afterwards instead of this since the former takes care of running the pre and post
processing steps while the latter silently ignores them.

</Tip>

> Parameters

- **input_ids** (`torch.LongTensor` of shape `(batch_size, sequence_length)`) --
  Indices of input sequence tokens in the vocabulary. Padding will be ignored by default should you provide
  it.

  Indices can be obtained using [MBartTokenizer](/docs/transformers/master/en/model_doc/mbart.html#transformers.MBartTokenizer). See
  [transformers.PreTrainedTokenizer.encode()](/docs/transformers/master/en/internal/tokenization_utils.html#transformers.PreTrainedTokenizerBase.encode) and [transformers.PreTrainedTokenizer.__call__()](/docs/transformers/master/en/internal/tokenization_utils.html#transformers.PreTrainedTokenizerBase.__call__) for
  details.

  [What are input IDs?](../glossary.html#input-ids)
- **attention_mask** (`torch.Tensor` of shape `(batch_size, sequence_length)`, _optional_) --
  Mask to avoid performing attention on padding token indices. Mask values selected in `[0, 1]`:

  - 1 for tokens that are **not masked**,
  - 0 for tokens that are **masked**.

  [What are attention masks?](../glossary.html#attention-mask)
- **decoder_input_ids** (`torch.LongTensor` of shape `(batch_size, target_sequence_length)`, _optional_) --
  Indices of decoder input sequence tokens in the vocabulary.

  Indices can be obtained using [MBartTokenizer](/docs/transformers/master/en/model_doc/mbart.html#transformers.MBartTokenizer). See
  [transformers.PreTrainedTokenizer.encode()](/docs/transformers/master/en/internal/tokenization_utils.html#transformers.PreTrainedTokenizerBase.encode) and [transformers.PreTrainedTokenizer.__call__()](/docs/transformers/master/en/internal/tokenization_utils.html#transformers.PreTrainedTokenizerBase.__call__) for
  details.

  [What are decoder input IDs?](../glossary.html#decoder-input-ids)

  MBart uses a specific language id token as the starting token for `decoder_input_ids` generation that
  varies according to source and target language, *e.g.* 25004 for _en_XX_, and 25003 for _de_DE_. If
  `past_key_values` is used, optionally only the last `decoder_input_ids` have to be input (see
  `past_key_values`).

  For translation and summarization training, `decoder_input_ids` should be provided. If no
  `decoder_input_ids` is provided, the model will create this tensor by shifting the `input_ids` to
  the right for denoising pre-training following the paper.
- **decoder_attention_mask** (`torch.LongTensor` of shape `(batch_size, target_sequence_length)`, _optional_) --
  Default behavior: generate a tensor that ignores pad tokens in `decoder_input_ids`. Causal mask will
  also be used by default.
- **head_mask** (`torch.Tensor` of shape `(encoder_layers, encoder_attention_heads)`, _optional_) --
  Mask to nullify selected heads of the attention modules in the encoder. Mask values selected in `[0, 1]`:

  - 1 indicates the head is **not masked**,
  - 0 indicates the head is **masked**.

- **decoder_head_mask** (`torch.Tensor` of shape `(decoder_layers, decoder_attention_heads)`, _optional_) --
  Mask to nullify selected heads of the attention modules in the decoder. Mask values selected in `[0, 1]`:

  - 1 indicates the head is **not masked**,
  - 0 indicates the head is **masked**.

- **cross_attn_head_mask** (`torch.Tensor` of shape `(decoder_layers, decoder_attention_heads)`, _optional_) --
  Mask to nullify selected heads of the cross-attention modules in the decoder. Mask values selected in `[0, 1]`:

  - 1 indicates the head is **not masked**,
  - 0 indicates the head is **masked**.

- **encoder_outputs** (`tuple(tuple(torch.FloatTensor)`, _optional_) --
  Tuple consists of (`last_hidden_state`, _optional_: `hidden_states`, _optional_:
  `attentions`) `last_hidden_state` of shape `(batch_size, sequence_length, hidden_size)`,
  _optional_) is a sequence of hidden-states at the output of the last layer of the encoder. Used in the
  cross-attention of the decoder.
- **past_key_values** (`tuple(tuple(torch.FloatTensor))`, _optional_, returned when `use_cache=True` is passed or when `config.use_cache=True`) --
  Tuple of `tuple(torch.FloatTensor)` of length `config.n_layers`, with each tuple having 2 tensors
  of shape `(batch_size, num_heads, sequence_length, embed_size_per_head)`) and 2 additional tensors of
  shape `(batch_size, num_heads, encoder_sequence_length, embed_size_per_head)`.

  Contains pre-computed hidden-states (key and values in the self-attention blocks and in the cross-attention
  blocks) that can be used (see `past_key_values` input) to speed up sequential decoding.

  If `past_key_values` are used, the user can optionally input only the last `decoder_input_ids`
  (those that don't have their past key value states given to this model) of shape `(batch_size, 1)`
  instead of all ``decoder_input_ids``` of shape `(batch_size, sequence_length)`. - **inputs_embeds** (`torch.FloatTensor` of shape `(batch_size, sequence_length, hidden_size)`, _optional_) -- Optionally, instead of passing `input_ids` you can choose to directly pass an embedded representation. This is useful if you want more control over how to convert `input_ids` indices into associated
  vectors than the model's internal embedding lookup matrix.
- **decoder_inputs_embeds** (`torch.FloatTensor` of shape `(batch_size, target_sequence_length, hidden_size)`, _optional_) --
  Optionally, instead of passing `decoder_input_ids` you can choose to directly pass an embedded
  representation. If `past_key_values` is used, optionally only the last `decoder_inputs_embeds`
  have to be input (see `past_key_values`). This is useful if you want more control over how to convert
  `decoder_input_ids` indices into associated vectors than the model's internal embedding lookup matrix.

  If `decoder_input_ids` and `decoder_inputs_embeds` are both unset, `decoder_inputs_embeds`
  takes the value of `inputs_embeds`.
- **use_cache** (`bool`, _optional_) --
  If set to `True`, `past_key_values` key value states are returned and can be used to speed up
  decoding (see `past_key_values`).
- **output_attentions** (`bool`, _optional_) --
  Whether or not to return the attentions tensors of all attention layers. See `attentions` under returned
  tensors for more detail.
- **output_hidden_states** (`bool`, _optional_) --
  Whether or not to return the hidden states of all layers. See `hidden_states` under returned tensors for
  more detail.
- **return_dict** (`bool`, _optional_) --
  Whether or not to return a [ModelOutput](/docs/transformers/master/en/main_classes/output.html#transformers.file_utils.ModelOutput) instead of a plain tuple.

> Returns

A [Seq2SeqModelOutput](/docs/transformers/master/en/main_classes/output.html#transformers.modeling_outputs.Seq2SeqModelOutput) or a tuple of
`torch.FloatTensor` (if `return_dict=False` is passed or when `config.return_dict=False`) comprising
various elements depending on the configuration ([MBartConfig](/docs/transformers/master/en/model_doc/mbart.html#transformers.MBartConfig)) and inputs.

- **last_hidden_state** (`torch.FloatTensor` of shape `(batch_size, sequence_length, hidden_size)`) -- Sequence of hidden-states at the output of the last layer of the decoder of the model.

  If `past_key_values` is used only the last hidden-state of the sequences of shape `(batch_size, 1, hidden_size)` is output.
- **past_key_values** (`tuple(tuple(torch.FloatTensor))`, _optional_, returned when `use_cache=True` is passed or when `config.use_cache=True`) -- Tuple of `tuple(torch.FloatTensor)` of length `config.n_layers`, with each tuple having 2 tensors
  of shape `(batch_size, num_heads, sequence_length, embed_size_per_head)`) and 2 additional tensors of
  shape `(batch_size, num_heads, encoder_sequence_length, embed_size_per_head)`.

  Contains pre-computed hidden-states (key and values in the self-attention blocks and in the cross-attention
  blocks) that can be used (see `past_key_values` input) to speed up sequential decoding.
- **decoder_hidden_states** (`tuple(torch.FloatTensor)`, _optional_, returned when `output_hidden_states=True` is passed or when `config.output_hidden_states=True`) -- Tuple of `torch.FloatTensor` (one for the output of the embeddings + one for the output of each layer)
  of shape `(batch_size, sequence_length, hidden_size)`.

  Hidden-states of the decoder at the output of each layer plus the initial embedding outputs.
- **decoder_attentions** (`tuple(torch.FloatTensor)`, _optional_, returned when `output_attentions=True` is passed or when `config.output_attentions=True`) -- Tuple of `torch.FloatTensor` (one for each layer) of shape `(batch_size, num_heads, sequence_length, sequence_length)`.

  Attentions weights of the decoder, after the attention softmax, used to compute the weighted average in the
  self-attention heads.
- **cross_attentions** (`tuple(torch.FloatTensor)`, _optional_, returned when `output_attentions=True` is passed or when `config.output_attentions=True`) -- Tuple of `torch.FloatTensor` (one for each layer) of shape `(batch_size, num_heads, sequence_length, sequence_length)`.

  Attentions weights of the decoder's cross-attention layer, after the attention softmax, used to compute the
  weighted average in the cross-attention heads.
- **encoder_last_hidden_state** (`torch.FloatTensor` of shape `(batch_size, sequence_length, hidden_size)`, _optional_) -- Sequence of hidden-states at the output of the last layer of the encoder of the model.
- **encoder_hidden_states** (`tuple(torch.FloatTensor)`, _optional_, returned when `output_hidden_states=True` is passed or when `config.output_hidden_states=True`) -- Tuple of `torch.FloatTensor` (one for the output of the embeddings + one for the output of each layer)
  of shape `(batch_size, sequence_length, hidden_size)`.

  Hidden-states of the encoder at the output of each layer plus the initial embedding outputs.
- **encoder_attentions** (`tuple(torch.FloatTensor)`, _optional_, returned when `output_attentions=True` is passed or when `config.output_attentions=True`) -- Tuple of `torch.FloatTensor` (one for each layer) of shape `(batch_size, num_heads, sequence_length, sequence_length)`.

  Attentions weights of the encoder, after the attention softmax, used to compute the weighted average in the
  self-attention heads.

> Return type

[Seq2SeqModelOutput](/docs/transformers/master/en/main_classes/output.html#transformers.modeling_outputs.Seq2SeqModelOutput) or `tuple(torch.FloatTensor)`

> Example:

```python
>>> from transformers import MBartTokenizer, MBartModel
>>> import torch

>>> tokenizer = MBartTokenizer.from_pretrained('facebook/mbart-large-cc25')
>>> model = MBartModel.from_pretrained('facebook/mbart-large-cc25')

>>> inputs = tokenizer("Hello, my dog is cute", return_tensors="pt")
>>> outputs = model(**inputs)

>>> last_hidden_states = outputs.last_hidden_state
```


## [MBartForConditionalGeneration](#mbartforconditionalgeneration)

<a id='transformers.MBartForConditionalGeneration'></a>
> **class transformers.MBartForConditionalGeneration**(config: MBartConfig)

The MBART Model with a language modeling head. Can be used for summarization.
This model inherits from [PreTrainedModel](/docs/transformers/master/en/main_classes/model.html#transformers.PreTrainedModel). Check the superclass documentation for the generic
methods the library implements for all its model (such as downloading or saving, resizing the input embeddings,
pruning heads etc.)

This model is also a PyTorch [torch.nn.Module](https://pytorch.org/docs/stable/nn.html#torch.nn.Module)
subclass. Use it as a regular PyTorch Module and refer to the PyTorch documentation for all matter related to
general usage and behavior.

> Parameters

- **config** ([MBartConfig](/docs/transformers/master/en/model_doc/mbart.html#transformers.MBartConfig)) --
  Model configuration class with all the parameters of the model. Initializing with a config file does not
  load the weights associated with the model, only the configuration. Check out the
  [from_pretrained()](/docs/transformers/master/en/main_classes/model.html#transformers.PreTrainedModel.from_pretrained) method to load the model weights.


<a id='transformers.MBartForConditionalGeneration.forward'></a>
> **forward**(self, input_ids = None, attention_mask = None, decoder_input_ids = None, decoder_attention_mask = None, head_mask = None, decoder_head_mask = None, cross_attn_head_mask = None, encoder_outputs = None, past_key_values = None, inputs_embeds = None, decoder_inputs_embeds = None, labels = None, use_cache = None, output_attentions = None, output_hidden_states = None, return_dict = None)

The [MBartForConditionalGeneration](/docs/transformers/master/en/model_doc/mbart.html#transformers.MBartForConditionalGeneration) forward method, overrides the `__call__` special method.

<Tip>

Although the recipe for forward pass needs to be defined within this function, one should call the
`Module` instance afterwards instead of this since the former takes care of running the pre and post
processing steps while the latter silently ignores them.

</Tip>

> Parameters

- **input_ids** (`torch.LongTensor` of shape `(batch_size, sequence_length)`) --
  Indices of input sequence tokens in the vocabulary. Padding will be ignored by default should you provide
  it.

  Indices can be obtained using [MBartTokenizer](/docs/transformers/master/en/model_doc/mbart.html#transformers.MBartTokenizer). See
  [transformers.PreTrainedTokenizer.encode()](/docs/transformers/master/en/internal/tokenization_utils.html#transformers.PreTrainedTokenizerBase.encode) and [transformers.PreTrainedTokenizer.__call__()](/docs/transformers/master/en/internal/tokenization_utils.html#transformers.PreTrainedTokenizerBase.__call__) for
  details.

  [What are input IDs?](../glossary.html#input-ids)
- **attention_mask** (`torch.Tensor` of shape `(batch_size, sequence_length)`, _optional_) --
  Mask to avoid performing attention on padding token indices. Mask values selected in `[0, 1]`:

  - 1 for tokens that are **not masked**,
  - 0 for tokens that are **masked**.

  [What are attention masks?](../glossary.html#attention-mask)
- **decoder_input_ids** (`torch.LongTensor` of shape `(batch_size, target_sequence_length)`, _optional_) --
  Indices of decoder input sequence tokens in the vocabulary.

  Indices can be obtained using [MBartTokenizer](/docs/transformers/master/en/model_doc/mbart.html#transformers.MBartTokenizer). See
  [transformers.PreTrainedTokenizer.encode()](/docs/transformers/master/en/internal/tokenization_utils.html#transformers.PreTrainedTokenizerBase.encode) and [transformers.PreTrainedTokenizer.__call__()](/docs/transformers/master/en/internal/tokenization_utils.html#transformers.PreTrainedTokenizerBase.__call__) for
  details.

  [What are decoder input IDs?](../glossary.html#decoder-input-ids)

  MBart uses a specific language id token as the starting token for `decoder_input_ids` generation that
  varies according to source and target language, *e.g.* 25004 for _en_XX_, and 25003 for _de_DE_. If
  `past_key_values` is used, optionally only the last `decoder_input_ids` have to be input (see
  `past_key_values`).

  For translation and summarization training, `decoder_input_ids` should be provided. If no
  `decoder_input_ids` is provided, the model will create this tensor by shifting the `input_ids` to
  the right for denoising pre-training following the paper.
- **decoder_attention_mask** (`torch.LongTensor` of shape `(batch_size, target_sequence_length)`, _optional_) --
  Default behavior: generate a tensor that ignores pad tokens in `decoder_input_ids`. Causal mask will
  also be used by default.
- **head_mask** (`torch.Tensor` of shape `(encoder_layers, encoder_attention_heads)`, _optional_) --
  Mask to nullify selected heads of the attention modules in the encoder. Mask values selected in `[0, 1]`:

  - 1 indicates the head is **not masked**,
  - 0 indicates the head is **masked**.

- **decoder_head_mask** (`torch.Tensor` of shape `(decoder_layers, decoder_attention_heads)`, _optional_) --
  Mask to nullify selected heads of the attention modules in the decoder. Mask values selected in `[0, 1]`:

  - 1 indicates the head is **not masked**,
  - 0 indicates the head is **masked**.

- **cross_attn_head_mask** (`torch.Tensor` of shape `(decoder_layers, decoder_attention_heads)`, _optional_) --
  Mask to nullify selected heads of the cross-attention modules in the decoder. Mask values selected in `[0, 1]`:

  - 1 indicates the head is **not masked**,
  - 0 indicates the head is **masked**.

- **encoder_outputs** (`tuple(tuple(torch.FloatTensor)`, _optional_) --
  Tuple consists of (`last_hidden_state`, _optional_: `hidden_states`, _optional_:
  `attentions`) `last_hidden_state` of shape `(batch_size, sequence_length, hidden_size)`,
  _optional_) is a sequence of hidden-states at the output of the last layer of the encoder. Used in the
  cross-attention of the decoder.
- **past_key_values** (`tuple(tuple(torch.FloatTensor))`, _optional_, returned when `use_cache=True` is passed or when `config.use_cache=True`) --
  Tuple of `tuple(torch.FloatTensor)` of length `config.n_layers`, with each tuple having 2 tensors
  of shape `(batch_size, num_heads, sequence_length, embed_size_per_head)`) and 2 additional tensors of
  shape `(batch_size, num_heads, encoder_sequence_length, embed_size_per_head)`.

  Contains pre-computed hidden-states (key and values in the self-attention blocks and in the cross-attention
  blocks) that can be used (see `past_key_values` input) to speed up sequential decoding.

  If `past_key_values` are used, the user can optionally input only the last `decoder_input_ids`
  (those that don't have their past key value states given to this model) of shape `(batch_size, 1)`
  instead of all ``decoder_input_ids``` of shape `(batch_size, sequence_length)`. - **inputs_embeds** (`torch.FloatTensor` of shape `(batch_size, sequence_length, hidden_size)`, _optional_) -- Optionally, instead of passing `input_ids` you can choose to directly pass an embedded representation. This is useful if you want more control over how to convert `input_ids` indices into associated
  vectors than the model's internal embedding lookup matrix.
- **decoder_inputs_embeds** (`torch.FloatTensor` of shape `(batch_size, target_sequence_length, hidden_size)`, _optional_) --
  Optionally, instead of passing `decoder_input_ids` you can choose to directly pass an embedded
  representation. If `past_key_values` is used, optionally only the last `decoder_inputs_embeds`
  have to be input (see `past_key_values`). This is useful if you want more control over how to convert
  `decoder_input_ids` indices into associated vectors than the model's internal embedding lookup matrix.

  If `decoder_input_ids` and `decoder_inputs_embeds` are both unset, `decoder_inputs_embeds`
  takes the value of `inputs_embeds`.
- **use_cache** (`bool`, _optional_) --
  If set to `True`, `past_key_values` key value states are returned and can be used to speed up
  decoding (see `past_key_values`).
- **output_attentions** (`bool`, _optional_) --
  Whether or not to return the attentions tensors of all attention layers. See `attentions` under returned
  tensors for more detail.
- **output_hidden_states** (`bool`, _optional_) --
  Whether or not to return the hidden states of all layers. See `hidden_states` under returned tensors for
  more detail.
- **return_dict** (`bool`, _optional_) --
  Whether or not to return a [ModelOutput](/docs/transformers/master/en/main_classes/output.html#transformers.file_utils.ModelOutput) instead of a plain tuple.

- **labels** (`torch.LongTensor` of shape `(batch_size, sequence_length)`, _optional_) --
  Labels for computing the masked language modeling loss. Indices should either be in `[0, ..., config.vocab_size]` or -100 (see `input_ids` docstring). Tokens with indices set to `-100` are ignored
  (masked), the loss is only computed for the tokens with labels in `[0, ..., config.vocab_size]`.


> Returns

A [Seq2SeqLMOutput](/docs/transformers/master/en/main_classes/output.html#transformers.modeling_outputs.Seq2SeqLMOutput) or a tuple of
`torch.FloatTensor` (if `return_dict=False` is passed or when `config.return_dict=False`) comprising
various elements depending on the configuration ([MBartConfig](/docs/transformers/master/en/model_doc/mbart.html#transformers.MBartConfig)) and inputs.

- **loss** (`torch.FloatTensor` of shape `(1,)`, _optional_, returned when `labels` is provided) -- Language modeling loss.
- **logits** (`torch.FloatTensor` of shape `(batch_size, sequence_length, config.vocab_size)`) -- Prediction scores of the language modeling head (scores for each vocabulary token before SoftMax).
- **past_key_values** (`tuple(tuple(torch.FloatTensor))`, _optional_, returned when `use_cache=True` is passed or when `config.use_cache=True`) -- Tuple of `tuple(torch.FloatTensor)` of length `config.n_layers`, with each tuple having 2 tensors
  of shape `(batch_size, num_heads, sequence_length, embed_size_per_head)`) and 2 additional tensors of
  shape `(batch_size, num_heads, encoder_sequence_length, embed_size_per_head)`.

  Contains pre-computed hidden-states (key and values in the self-attention blocks and in the cross-attention
  blocks) that can be used (see `past_key_values` input) to speed up sequential decoding.
- **decoder_hidden_states** (`tuple(torch.FloatTensor)`, _optional_, returned when `output_hidden_states=True` is passed or when `config.output_hidden_states=True`) -- Tuple of `torch.FloatTensor` (one for the output of the embeddings + one for the output of each layer)
  of shape `(batch_size, sequence_length, hidden_size)`.

  Hidden-states of the decoder at the output of each layer plus the initial embedding outputs.
- **decoder_attentions** (`tuple(torch.FloatTensor)`, _optional_, returned when `output_attentions=True` is passed or when `config.output_attentions=True`) -- Tuple of `torch.FloatTensor` (one for each layer) of shape `(batch_size, num_heads, sequence_length, sequence_length)`.

  Attentions weights of the decoder, after the attention softmax, used to compute the weighted average in the
  self-attention heads.
- **cross_attentions** (`tuple(torch.FloatTensor)`, _optional_, returned when `output_attentions=True` is passed or when `config.output_attentions=True`) -- Tuple of `torch.FloatTensor` (one for each layer) of shape `(batch_size, num_heads, sequence_length, sequence_length)`.

  Attentions weights of the decoder's cross-attention layer, after the attention softmax, used to compute the
  weighted average in the cross-attention heads.
- **encoder_last_hidden_state** (`torch.FloatTensor` of shape `(batch_size, sequence_length, hidden_size)`, _optional_) -- Sequence of hidden-states at the output of the last layer of the encoder of the model.
- **encoder_hidden_states** (`tuple(torch.FloatTensor)`, _optional_, returned when `output_hidden_states=True` is passed or when `config.output_hidden_states=True`) -- Tuple of `torch.FloatTensor` (one for the output of the embeddings + one for the output of each layer)
  of shape `(batch_size, sequence_length, hidden_size)`.

  Hidden-states of the encoder at the output of each layer plus the initial embedding outputs.
- **encoder_attentions** (`tuple(torch.FloatTensor)`, _optional_, returned when `output_attentions=True` is passed or when `config.output_attentions=True`) -- Tuple of `torch.FloatTensor` (one for each layer) of shape `(batch_size, num_heads, sequence_length, sequence_length)`.

  Attentions weights of the encoder, after the attention softmax, used to compute the weighted average in the
  self-attention heads.



> Return type

[Seq2SeqLMOutput](/docs/transformers/master/en/main_classes/output.html#transformers.modeling_outputs.Seq2SeqLMOutput) or `tuple(torch.FloatTensor)`

> Summarization example:

```python
>>> from transformers import MBartTokenizer, MBartForConditionalGeneration, MBartConfig

>>> model = MBartForConditionalGeneration.from_pretrained('facebook/mbart-large-cc25')
>>> tokenizer = MBartTokenizer.from_pretrained('facebook/mbart-large-cc25')

>>> ARTICLE_TO_SUMMARIZE = "Meine Freunde sind cool, aber sie essen zu viel Kuchen."
>>> inputs = tokenizer([ARTICLE_TO_SUMMARIZE], max_length=1024, return_tensors='pt')

>>> # Generate Summary
>>> summary_ids = model.generate(inputs['input_ids'], num_beams=4, max_length=5, early_stopping=True)
>>> print([tokenizer.decode(g, skip_special_tokens=True, clean_up_tokenization_spaces=False) for g in summary_ids])
```

> Mask filling example:

```python
>>> from transformers import MBartTokenizer, MBartForConditionalGeneration
>>> tokenizer = MBartTokenizer.from_pretrained('facebook/mbart-large-cc25')
<<<<<<< HEAD
>>> # de_DE is the language symbol id <LID> for German
>>> TXT = "&lcub/s> Meine Freunde sind &lcubmask> nett aber sie essen zu viel Kuchen. &lcub/s> de_DE"
=======
>>> # de_DE is the language symbol id &amp;lt;LID> for German
>>> TXT = "&amp;lt;/s> Meine Freunde sind &amp;lt;mask> nett aber sie essen zu viel Kuchen. &amp;lt;/s> de_DE"
>>>>>>> afdf509c

>>> model = MBartForConditionalGeneration.from_pretrained('facebook/mbart-large-cc25')
>>> input_ids = tokenizer([TXT], add_special_tokens=False, return_tensors='pt')['input_ids']
>>> logits = model(input_ids).logits

>>> masked_index = (input_ids[0] == tokenizer.mask_token_id).nonzero().item()
>>> probs = logits[0, masked_index].softmax(dim=0)
>>> values, predictions = probs.topk(5)

>>> tokenizer.decode(predictions).split()
```


## [MBartForQuestionAnswering](#mbartforquestionanswering)

<a id='transformers.MBartForQuestionAnswering'></a>
> **class transformers.MBartForQuestionAnswering**(config)


MBART Model with a span classification head on top for extractive question-answering tasks like SQuAD (a linear
layer on top of the hidden-states output to compute _span start logits_ and _span end logits_).

This model inherits from [PreTrainedModel](/docs/transformers/master/en/main_classes/model.html#transformers.PreTrainedModel). Check the superclass documentation for the generic
methods the library implements for all its model (such as downloading or saving, resizing the input embeddings,
pruning heads etc.)

This model is also a PyTorch [torch.nn.Module](https://pytorch.org/docs/stable/nn.html#torch.nn.Module)
subclass. Use it as a regular PyTorch Module and refer to the PyTorch documentation for all matter related to
general usage and behavior.

> Parameters

- **config** ([MBartConfig](/docs/transformers/master/en/model_doc/mbart.html#transformers.MBartConfig)) --
  Model configuration class with all the parameters of the model. Initializing with a config file does not
  load the weights associated with the model, only the configuration. Check out the
  [from_pretrained()](/docs/transformers/master/en/main_classes/model.html#transformers.PreTrainedModel.from_pretrained) method to load the model weights.


<a id='transformers.MBartForQuestionAnswering.forward'></a>
> **forward**(self, input_ids = None, attention_mask = None, decoder_input_ids = None, decoder_attention_mask = None, head_mask = None, decoder_head_mask = None, cross_attn_head_mask = None, encoder_outputs = None, start_positions = None, end_positions = None, inputs_embeds = None, decoder_inputs_embeds = None, use_cache = None, output_attentions = None, output_hidden_states = None, return_dict = None)

The [MBartForQuestionAnswering](/docs/transformers/master/en/model_doc/mbart.html#transformers.MBartForQuestionAnswering) forward method, overrides the `__call__` special method.

<Tip>

Although the recipe for forward pass needs to be defined within this function, one should call the
`Module` instance afterwards instead of this since the former takes care of running the pre and post
processing steps while the latter silently ignores them.

</Tip>

> Parameters

- **input_ids** (`torch.LongTensor` of shape `(batch_size, sequence_length)`) --
  Indices of input sequence tokens in the vocabulary. Padding will be ignored by default should you provide
  it.

  Indices can be obtained using [MBartTokenizer](/docs/transformers/master/en/model_doc/mbart.html#transformers.MBartTokenizer). See
  [transformers.PreTrainedTokenizer.encode()](/docs/transformers/master/en/internal/tokenization_utils.html#transformers.PreTrainedTokenizerBase.encode) and [transformers.PreTrainedTokenizer.__call__()](/docs/transformers/master/en/internal/tokenization_utils.html#transformers.PreTrainedTokenizerBase.__call__) for
  details.

  [What are input IDs?](../glossary.html#input-ids)
- **attention_mask** (`torch.Tensor` of shape `(batch_size, sequence_length)`, _optional_) --
  Mask to avoid performing attention on padding token indices. Mask values selected in `[0, 1]`:

  - 1 for tokens that are **not masked**,
  - 0 for tokens that are **masked**.

  [What are attention masks?](../glossary.html#attention-mask)
- **decoder_input_ids** (`torch.LongTensor` of shape `(batch_size, target_sequence_length)`, _optional_) --
  Indices of decoder input sequence tokens in the vocabulary.

  Indices can be obtained using [MBartTokenizer](/docs/transformers/master/en/model_doc/mbart.html#transformers.MBartTokenizer). See
  [transformers.PreTrainedTokenizer.encode()](/docs/transformers/master/en/internal/tokenization_utils.html#transformers.PreTrainedTokenizerBase.encode) and [transformers.PreTrainedTokenizer.__call__()](/docs/transformers/master/en/internal/tokenization_utils.html#transformers.PreTrainedTokenizerBase.__call__) for
  details.

  [What are decoder input IDs?](../glossary.html#decoder-input-ids)

  MBart uses a specific language id token as the starting token for `decoder_input_ids` generation that
  varies according to source and target language, *e.g.* 25004 for _en_XX_, and 25003 for _de_DE_. If
  `past_key_values` is used, optionally only the last `decoder_input_ids` have to be input (see
  `past_key_values`).

  For translation and summarization training, `decoder_input_ids` should be provided. If no
  `decoder_input_ids` is provided, the model will create this tensor by shifting the `input_ids` to
  the right for denoising pre-training following the paper.
- **decoder_attention_mask** (`torch.LongTensor` of shape `(batch_size, target_sequence_length)`, _optional_) --
  Default behavior: generate a tensor that ignores pad tokens in `decoder_input_ids`. Causal mask will
  also be used by default.
- **head_mask** (`torch.Tensor` of shape `(encoder_layers, encoder_attention_heads)`, _optional_) --
  Mask to nullify selected heads of the attention modules in the encoder. Mask values selected in `[0, 1]`:

  - 1 indicates the head is **not masked**,
  - 0 indicates the head is **masked**.

- **decoder_head_mask** (`torch.Tensor` of shape `(decoder_layers, decoder_attention_heads)`, _optional_) --
  Mask to nullify selected heads of the attention modules in the decoder. Mask values selected in `[0, 1]`:

  - 1 indicates the head is **not masked**,
  - 0 indicates the head is **masked**.

- **cross_attn_head_mask** (`torch.Tensor` of shape `(decoder_layers, decoder_attention_heads)`, _optional_) --
  Mask to nullify selected heads of the cross-attention modules in the decoder. Mask values selected in `[0, 1]`:

  - 1 indicates the head is **not masked**,
  - 0 indicates the head is **masked**.

- **encoder_outputs** (`tuple(tuple(torch.FloatTensor)`, _optional_) --
  Tuple consists of (`last_hidden_state`, _optional_: `hidden_states`, _optional_:
  `attentions`) `last_hidden_state` of shape `(batch_size, sequence_length, hidden_size)`,
  _optional_) is a sequence of hidden-states at the output of the last layer of the encoder. Used in the
  cross-attention of the decoder.
- **past_key_values** (`tuple(tuple(torch.FloatTensor))`, _optional_, returned when `use_cache=True` is passed or when `config.use_cache=True`) --
  Tuple of `tuple(torch.FloatTensor)` of length `config.n_layers`, with each tuple having 2 tensors
  of shape `(batch_size, num_heads, sequence_length, embed_size_per_head)`) and 2 additional tensors of
  shape `(batch_size, num_heads, encoder_sequence_length, embed_size_per_head)`.

  Contains pre-computed hidden-states (key and values in the self-attention blocks and in the cross-attention
  blocks) that can be used (see `past_key_values` input) to speed up sequential decoding.

  If `past_key_values` are used, the user can optionally input only the last `decoder_input_ids`
  (those that don't have their past key value states given to this model) of shape `(batch_size, 1)`
  instead of all ``decoder_input_ids``` of shape `(batch_size, sequence_length)`. - **inputs_embeds** (`torch.FloatTensor` of shape `(batch_size, sequence_length, hidden_size)`, _optional_) -- Optionally, instead of passing `input_ids` you can choose to directly pass an embedded representation. This is useful if you want more control over how to convert `input_ids` indices into associated
  vectors than the model's internal embedding lookup matrix.
- **decoder_inputs_embeds** (`torch.FloatTensor` of shape `(batch_size, target_sequence_length, hidden_size)`, _optional_) --
  Optionally, instead of passing `decoder_input_ids` you can choose to directly pass an embedded
  representation. If `past_key_values` is used, optionally only the last `decoder_inputs_embeds`
  have to be input (see `past_key_values`). This is useful if you want more control over how to convert
  `decoder_input_ids` indices into associated vectors than the model's internal embedding lookup matrix.

  If `decoder_input_ids` and `decoder_inputs_embeds` are both unset, `decoder_inputs_embeds`
  takes the value of `inputs_embeds`.
- **use_cache** (`bool`, _optional_) --
  If set to `True`, `past_key_values` key value states are returned and can be used to speed up
  decoding (see `past_key_values`).
- **output_attentions** (`bool`, _optional_) --
  Whether or not to return the attentions tensors of all attention layers. See `attentions` under returned
  tensors for more detail.
- **output_hidden_states** (`bool`, _optional_) --
  Whether or not to return the hidden states of all layers. See `hidden_states` under returned tensors for
  more detail.
- **return_dict** (`bool`, _optional_) --
  Whether or not to return a [ModelOutput](/docs/transformers/master/en/main_classes/output.html#transformers.file_utils.ModelOutput) instead of a plain tuple.

- **start_positions** (`torch.LongTensor` of shape `(batch_size,)`, _optional_) --
  Labels for position (index) of the start of the labelled span for computing the token classification loss.
  Positions are clamped to the length of the sequence (_sequence_length_). Position outside of the sequence
  are not taken into account for computing the loss.
- **end_positions** (`torch.LongTensor` of shape `(batch_size,)`, _optional_) --
  Labels for position (index) of the end of the labelled span for computing the token classification loss.
  Positions are clamped to the length of the sequence (_sequence_length_). Position outside of the sequence
  are not taken into account for computing the loss.

> Returns

A [Seq2SeqQuestionAnsweringModelOutput](/docs/transformers/master/en/main_classes/output.html#transformers.modeling_outputs.Seq2SeqQuestionAnsweringModelOutput) or a tuple of
`torch.FloatTensor` (if `return_dict=False` is passed or when `config.return_dict=False`) comprising
various elements depending on the configuration ([MBartConfig](/docs/transformers/master/en/model_doc/mbart.html#transformers.MBartConfig)) and inputs.

- **loss** (`torch.FloatTensor` of shape `(1,)`, _optional_, returned when `labels` is provided) -- Total span extraction loss is the sum of a Cross-Entropy for the start and end positions.
- **start_logits** (`torch.FloatTensor` of shape `(batch_size, sequence_length)`) -- Span-start scores (before SoftMax).
- **end_logits** (`torch.FloatTensor` of shape `(batch_size, sequence_length)`) -- Span-end scores (before SoftMax).
- **past_key_values** (`tuple(tuple(torch.FloatTensor))`, _optional_, returned when `use_cache=True` is passed or when `config.use_cache=True`) -- Tuple of `tuple(torch.FloatTensor)` of length `config.n_layers`, with each tuple having 2 tensors
  of shape `(batch_size, num_heads, sequence_length, embed_size_per_head)`) and 2 additional tensors of
  shape `(batch_size, num_heads, encoder_sequence_length, embed_size_per_head)`.

  Contains pre-computed hidden-states (key and values in the self-attention blocks and in the cross-attention
  blocks) that can be used (see `past_key_values` input) to speed up sequential decoding.
- **decoder_hidden_states** (`tuple(torch.FloatTensor)`, _optional_, returned when `output_hidden_states=True` is passed or when `config.output_hidden_states=True`) -- Tuple of `torch.FloatTensor` (one for the output of the embeddings + one for the output of each layer)
  of shape `(batch_size, sequence_length, hidden_size)`.

  Hidden-states of the decoder at the output of each layer plus the initial embedding outputs.
- **decoder_attentions** (`tuple(torch.FloatTensor)`, _optional_, returned when `output_attentions=True` is passed or when `config.output_attentions=True`) -- Tuple of `torch.FloatTensor` (one for each layer) of shape `(batch_size, num_heads, sequence_length, sequence_length)`.

  Attentions weights of the decoder, after the attention softmax, used to compute the weighted average in the
  self-attention heads.
- **cross_attentions** (`tuple(torch.FloatTensor)`, _optional_, returned when `output_attentions=True` is passed or when `config.output_attentions=True`) -- Tuple of `torch.FloatTensor` (one for each layer) of shape `(batch_size, num_heads, sequence_length, sequence_length)`.

  Attentions weights of the decoder's cross-attention layer, after the attention softmax, used to compute the
  weighted average in the cross-attention heads.
- **encoder_last_hidden_state** (`torch.FloatTensor` of shape `(batch_size, sequence_length, hidden_size)`, _optional_) -- Sequence of hidden-states at the output of the last layer of the encoder of the model.
- **encoder_hidden_states** (`tuple(torch.FloatTensor)`, _optional_, returned when `output_hidden_states=True` is passed or when `config.output_hidden_states=True`) -- Tuple of `torch.FloatTensor` (one for the output of the embeddings + one for the output of each layer)
  of shape `(batch_size, sequence_length, hidden_size)`.

  Hidden-states of the encoder at the output of each layer plus the initial embedding outputs.
- **encoder_attentions** (`tuple(torch.FloatTensor)`, _optional_, returned when `output_attentions=True` is passed or when `config.output_attentions=True`) -- Tuple of `torch.FloatTensor` (one for each layer) of shape `(batch_size, num_heads, sequence_length, sequence_length)`.

  Attentions weights of the encoder, after the attention softmax, used to compute the weighted average in the
  self-attention heads.

> Return type

[Seq2SeqQuestionAnsweringModelOutput](/docs/transformers/master/en/main_classes/output.html#transformers.modeling_outputs.Seq2SeqQuestionAnsweringModelOutput) or `tuple(torch.FloatTensor)`

> Example:

```python
>>> from transformers import MBartTokenizer, MBartForQuestionAnswering
>>> import torch

>>> tokenizer = MBartTokenizer.from_pretrained('facebook/mbart-large-cc25')
>>> model = MBartForQuestionAnswering.from_pretrained('facebook/mbart-large-cc25')

>>> question, text = "Who was Jim Henson?", "Jim Henson was a nice puppet"
>>> inputs = tokenizer(question, text, return_tensors='pt')
>>> start_positions = torch.tensor([1])
>>> end_positions = torch.tensor([3])

>>> outputs = model(**inputs, start_positions=start_positions, end_positions=end_positions)
>>> loss = outputs.loss
>>> start_scores = outputs.start_logits
>>> end_scores = outputs.end_logits
```


## [MBartForSequenceClassification](#mbartforsequenceclassification)

<a id='transformers.MBartForSequenceClassification'></a>
> **class transformers.MBartForSequenceClassification**(config: MBartConfig, **kwargs)


MBart model with a sequence classification/head on top (a linear layer on top of the pooled output) e.g. for GLUE
tasks.

This model inherits from [PreTrainedModel](/docs/transformers/master/en/main_classes/model.html#transformers.PreTrainedModel). Check the superclass documentation for the generic
methods the library implements for all its model (such as downloading or saving, resizing the input embeddings,
pruning heads etc.)

This model is also a PyTorch [torch.nn.Module](https://pytorch.org/docs/stable/nn.html#torch.nn.Module)
subclass. Use it as a regular PyTorch Module and refer to the PyTorch documentation for all matter related to
general usage and behavior.

> Parameters

- **config** ([MBartConfig](/docs/transformers/master/en/model_doc/mbart.html#transformers.MBartConfig)) --
  Model configuration class with all the parameters of the model. Initializing with a config file does not
  load the weights associated with the model, only the configuration. Check out the
  [from_pretrained()](/docs/transformers/master/en/main_classes/model.html#transformers.PreTrainedModel.from_pretrained) method to load the model weights.


<a id='transformers.MBartForSequenceClassification.forward'></a>
> **forward**(self, input_ids = None, attention_mask = None, decoder_input_ids = None, decoder_attention_mask = None, head_mask = None, decoder_head_mask = None, cross_attn_head_mask = None, encoder_outputs = None, inputs_embeds = None, decoder_inputs_embeds = None, labels = None, use_cache = None, output_attentions = None, output_hidden_states = None, return_dict = None)

The [MBartForSequenceClassification](/docs/transformers/master/en/model_doc/mbart.html#transformers.MBartForSequenceClassification) forward method, overrides the `__call__` special method.

<Tip>

Although the recipe for forward pass needs to be defined within this function, one should call the
`Module` instance afterwards instead of this since the former takes care of running the pre and post
processing steps while the latter silently ignores them.

</Tip>

> Parameters

- **input_ids** (`torch.LongTensor` of shape `(batch_size, sequence_length)`) --
  Indices of input sequence tokens in the vocabulary. Padding will be ignored by default should you provide
  it.

  Indices can be obtained using [MBartTokenizer](/docs/transformers/master/en/model_doc/mbart.html#transformers.MBartTokenizer). See
  [transformers.PreTrainedTokenizer.encode()](/docs/transformers/master/en/internal/tokenization_utils.html#transformers.PreTrainedTokenizerBase.encode) and [transformers.PreTrainedTokenizer.__call__()](/docs/transformers/master/en/internal/tokenization_utils.html#transformers.PreTrainedTokenizerBase.__call__) for
  details.

  [What are input IDs?](../glossary.html#input-ids)
- **attention_mask** (`torch.Tensor` of shape `(batch_size, sequence_length)`, _optional_) --
  Mask to avoid performing attention on padding token indices. Mask values selected in `[0, 1]`:

  - 1 for tokens that are **not masked**,
  - 0 for tokens that are **masked**.

  [What are attention masks?](../glossary.html#attention-mask)
- **decoder_input_ids** (`torch.LongTensor` of shape `(batch_size, target_sequence_length)`, _optional_) --
  Indices of decoder input sequence tokens in the vocabulary.

  Indices can be obtained using [MBartTokenizer](/docs/transformers/master/en/model_doc/mbart.html#transformers.MBartTokenizer). See
  [transformers.PreTrainedTokenizer.encode()](/docs/transformers/master/en/internal/tokenization_utils.html#transformers.PreTrainedTokenizerBase.encode) and [transformers.PreTrainedTokenizer.__call__()](/docs/transformers/master/en/internal/tokenization_utils.html#transformers.PreTrainedTokenizerBase.__call__) for
  details.

  [What are decoder input IDs?](../glossary.html#decoder-input-ids)

  MBart uses a specific language id token as the starting token for `decoder_input_ids` generation that
  varies according to source and target language, *e.g.* 25004 for _en_XX_, and 25003 for _de_DE_. If
  `past_key_values` is used, optionally only the last `decoder_input_ids` have to be input (see
  `past_key_values`).

  For translation and summarization training, `decoder_input_ids` should be provided. If no
  `decoder_input_ids` is provided, the model will create this tensor by shifting the `input_ids` to
  the right for denoising pre-training following the paper.
- **decoder_attention_mask** (`torch.LongTensor` of shape `(batch_size, target_sequence_length)`, _optional_) --
  Default behavior: generate a tensor that ignores pad tokens in `decoder_input_ids`. Causal mask will
  also be used by default.
- **head_mask** (`torch.Tensor` of shape `(encoder_layers, encoder_attention_heads)`, _optional_) --
  Mask to nullify selected heads of the attention modules in the encoder. Mask values selected in `[0, 1]`:

  - 1 indicates the head is **not masked**,
  - 0 indicates the head is **masked**.

- **decoder_head_mask** (`torch.Tensor` of shape `(decoder_layers, decoder_attention_heads)`, _optional_) --
  Mask to nullify selected heads of the attention modules in the decoder. Mask values selected in `[0, 1]`:

  - 1 indicates the head is **not masked**,
  - 0 indicates the head is **masked**.

- **cross_attn_head_mask** (`torch.Tensor` of shape `(decoder_layers, decoder_attention_heads)`, _optional_) --
  Mask to nullify selected heads of the cross-attention modules in the decoder. Mask values selected in `[0, 1]`:

  - 1 indicates the head is **not masked**,
  - 0 indicates the head is **masked**.

- **encoder_outputs** (`tuple(tuple(torch.FloatTensor)`, _optional_) --
  Tuple consists of (`last_hidden_state`, _optional_: `hidden_states`, _optional_:
  `attentions`) `last_hidden_state` of shape `(batch_size, sequence_length, hidden_size)`,
  _optional_) is a sequence of hidden-states at the output of the last layer of the encoder. Used in the
  cross-attention of the decoder.
- **past_key_values** (`tuple(tuple(torch.FloatTensor))`, _optional_, returned when `use_cache=True` is passed or when `config.use_cache=True`) --
  Tuple of `tuple(torch.FloatTensor)` of length `config.n_layers`, with each tuple having 2 tensors
  of shape `(batch_size, num_heads, sequence_length, embed_size_per_head)`) and 2 additional tensors of
  shape `(batch_size, num_heads, encoder_sequence_length, embed_size_per_head)`.

  Contains pre-computed hidden-states (key and values in the self-attention blocks and in the cross-attention
  blocks) that can be used (see `past_key_values` input) to speed up sequential decoding.

  If `past_key_values` are used, the user can optionally input only the last `decoder_input_ids`
  (those that don't have their past key value states given to this model) of shape `(batch_size, 1)`
  instead of all ``decoder_input_ids``` of shape `(batch_size, sequence_length)`. - **inputs_embeds** (`torch.FloatTensor` of shape `(batch_size, sequence_length, hidden_size)`, _optional_) -- Optionally, instead of passing `input_ids` you can choose to directly pass an embedded representation. This is useful if you want more control over how to convert `input_ids` indices into associated
  vectors than the model's internal embedding lookup matrix.
- **decoder_inputs_embeds** (`torch.FloatTensor` of shape `(batch_size, target_sequence_length, hidden_size)`, _optional_) --
  Optionally, instead of passing `decoder_input_ids` you can choose to directly pass an embedded
  representation. If `past_key_values` is used, optionally only the last `decoder_inputs_embeds`
  have to be input (see `past_key_values`). This is useful if you want more control over how to convert
  `decoder_input_ids` indices into associated vectors than the model's internal embedding lookup matrix.

  If `decoder_input_ids` and `decoder_inputs_embeds` are both unset, `decoder_inputs_embeds`
  takes the value of `inputs_embeds`.
- **use_cache** (`bool`, _optional_) --
  If set to `True`, `past_key_values` key value states are returned and can be used to speed up
  decoding (see `past_key_values`).
- **output_attentions** (`bool`, _optional_) --
  Whether or not to return the attentions tensors of all attention layers. See `attentions` under returned
  tensors for more detail.
- **output_hidden_states** (`bool`, _optional_) --
  Whether or not to return the hidden states of all layers. See `hidden_states` under returned tensors for
  more detail.
- **return_dict** (`bool`, _optional_) --
  Whether or not to return a [ModelOutput](/docs/transformers/master/en/main_classes/output.html#transformers.file_utils.ModelOutput) instead of a plain tuple.

- **labels** (`torch.LongTensor` of shape `(batch_size,)`, _optional_) --
  Labels for computing the sequence classification/regression loss. Indices should be in `[0, ..., config.num_labels - 1]`. If `config.num_labels > 1` a classification loss is computed (Cross-Entropy).

> Returns

A [Seq2SeqSequenceClassifierOutput](/docs/transformers/master/en/main_classes/output.html#transformers.modeling_outputs.Seq2SeqSequenceClassifierOutput) or a tuple of
`torch.FloatTensor` (if `return_dict=False` is passed or when `config.return_dict=False`) comprising
various elements depending on the configuration ([MBartConfig](/docs/transformers/master/en/model_doc/mbart.html#transformers.MBartConfig)) and inputs.

- **loss** (`torch.FloatTensor` of shape `(1,)`, _optional_, returned when `label` is provided) -- Classification (or regression if config.num_labels==1) loss.
- **logits** (`torch.FloatTensor` of shape `(batch_size, config.num_labels)`) -- Classification (or regression if config.num_labels==1) scores (before SoftMax).
- **past_key_values** (`tuple(tuple(torch.FloatTensor))`, _optional_, returned when `use_cache=True` is passed or when `config.use_cache=True`) -- Tuple of `tuple(torch.FloatTensor)` of length `config.n_layers`, with each tuple having 2 tensors
  of shape `(batch_size, num_heads, sequence_length, embed_size_per_head)`) and 2 additional tensors of
  shape `(batch_size, num_heads, encoder_sequence_length, embed_size_per_head)`.

  Contains pre-computed hidden-states (key and values in the self-attention blocks and in the cross-attention
  blocks) that can be used (see `past_key_values` input) to speed up sequential decoding.
- **decoder_hidden_states** (`tuple(torch.FloatTensor)`, _optional_, returned when `output_hidden_states=True` is passed or when `config.output_hidden_states=True`) -- Tuple of `torch.FloatTensor` (one for the output of the embeddings + one for the output of each layer)
  of shape `(batch_size, sequence_length, hidden_size)`.

  Hidden-states of the decoder at the output of each layer plus the initial embedding outputs.
- **decoder_attentions** (`tuple(torch.FloatTensor)`, _optional_, returned when `output_attentions=True` is passed or when `config.output_attentions=True`) -- Tuple of `torch.FloatTensor` (one for each layer) of shape `(batch_size, num_heads, sequence_length, sequence_length)`.

  Attentions weights of the decoder, after the attention softmax, used to compute the weighted average in the
  self-attention heads.
- **cross_attentions** (`tuple(torch.FloatTensor)`, _optional_, returned when `output_attentions=True` is passed or when `config.output_attentions=True`) -- Tuple of `torch.FloatTensor` (one for each layer) of shape `(batch_size, num_heads, sequence_length, sequence_length)`.

  Attentions weights of the decoder's cross-attention layer, after the attention softmax, used to compute the
  weighted average in the cross-attention heads.
- **encoder_last_hidden_state** (`torch.FloatTensor` of shape `(batch_size, sequence_length, hidden_size)`, _optional_) -- Sequence of hidden-states at the output of the last layer of the encoder of the model.
- **encoder_hidden_states** (`tuple(torch.FloatTensor)`, _optional_, returned when `output_hidden_states=True` is passed or when `config.output_hidden_states=True`) -- Tuple of `torch.FloatTensor` (one for the output of the embeddings + one for the output of each layer)
  of shape `(batch_size, sequence_length, hidden_size)`.

  Hidden-states of the encoder at the output of each layer plus the initial embedding outputs.
- **encoder_attentions** (`tuple(torch.FloatTensor)`, _optional_, returned when `output_attentions=True` is passed or when `config.output_attentions=True`) -- Tuple of `torch.FloatTensor` (one for each layer) of shape `(batch_size, num_heads, sequence_length, sequence_length)`.

  Attentions weights of the encoder, after the attention softmax, used to compute the weighted average in the
  self-attention heads.

> Return type

[Seq2SeqSequenceClassifierOutput](/docs/transformers/master/en/main_classes/output.html#transformers.modeling_outputs.Seq2SeqSequenceClassifierOutput) or `tuple(torch.FloatTensor)`

> Example:

```python
>>> from transformers import MBartTokenizer, MBartForSequenceClassification
>>> import torch

>>> tokenizer = MBartTokenizer.from_pretrained('facebook/mbart-large-cc25')
>>> model = MBartForSequenceClassification.from_pretrained('facebook/mbart-large-cc25')

>>> inputs = tokenizer("Hello, my dog is cute", return_tensors="pt")
>>> labels = torch.tensor([1]).unsqueeze(0)  # Batch size 1
>>> outputs = model(**inputs, labels=labels)
>>> loss = outputs.loss
>>> logits = outputs.logits
```


## [MBartForCausalLM](#mbartforcausallm)

<a id='transformers.MBartForCausalLM'></a>
> **class transformers.MBartForCausalLM**(config)

<a id='transformers.MBartForCausalLM.forward'></a>
> **forward**(self, input_ids = None, attention_mask = None, encoder_hidden_states = None, encoder_attention_mask = None, head_mask = None, cross_attn_head_mask = None, past_key_values = None, inputs_embeds = None, labels = None, use_cache = None, output_attentions = None, output_hidden_states = None, return_dict = None)


> Parameters

- **input_ids** (`torch.LongTensor` of shape `(batch_size, sequence_length)`) --
  Indices of input sequence tokens in the vocabulary. Padding will be ignored by default should you
  provide it.

  Indices can be obtained using [MBartTokenizer](/docs/transformers/master/en/model_doc/mbart.html#transformers.MBartTokenizer). See
  [transformers.PreTrainedTokenizer.encode()](/docs/transformers/master/en/internal/tokenization_utils.html#transformers.PreTrainedTokenizerBase.encode) and [transformers.PreTrainedTokenizer.__call__()](/docs/transformers/master/en/internal/tokenization_utils.html#transformers.PreTrainedTokenizerBase.__call__)
  for details.

  [What are input IDs?](../glossary.html#input-ids)
- **attention_mask** (`torch.Tensor` of shape `(batch_size, sequence_length)`, _optional_) --
  Mask to avoid performing attention on padding token indices. Mask values selected in `[0, 1]`:

  - 1 for tokens that are **not masked**,
  - 0 for tokens that are **masked**.

  [What are attention masks?](../glossary.html#attention-mask)
- **encoder_hidden_states**  (`torch.FloatTensor` of shape `(batch_size, sequence_length, hidden_size)`, _optional_) --
  Sequence of hidden-states at the output of the last layer of the encoder. Used in the cross-attention
  if the model is configured as a decoder.
- **encoder_attention_mask** (`torch.FloatTensor` of shape `(batch_size, sequence_length)`, _optional_) --
  Mask to avoid performing attention on the padding token indices of the encoder input. This mask is used
  in the cross-attention if the model is configured as a decoder. Mask values selected in `[0, 1]`:
- **head_mask** (`torch.Tensor` of shape `(decoder_layers, decoder_attention_heads)`, _optional_) --
  Mask to nullify selected heads of the attention modules. Mask values selected in `[0, 1]`:

  - 1 indicates the head is **not masked**,
  - 0 indicates the head is **masked**.

- **cross_attn_head_mask** (`torch.Tensor` of shape `(decoder_layers, decoder_attention_heads)`, _optional_) --
  Mask to nullify selected heads of the cross-attention modules. Mask values selected in `[0, 1]`:

  - 1 indicates the head is **not masked**,
  - 0 indicates the head is **masked**.

- **past_key_values** (`tuple(tuple(torch.FloatTensor))`, _optional_, returned when `use_cache=True` is passed or when `config.use_cache=True`) --
  Tuple of `tuple(torch.FloatTensor)` of length `config.n_layers`, with each tuple having 2
  tensors of shape `(batch_size, num_heads, sequence_length, embed_size_per_head)`) and 2 additional
  tensors of shape `(batch_size, num_heads, encoder_sequence_length, embed_size_per_head)`. The two
  additional tensors are only required when the model is used as a decoder in a Sequence to Sequence
  model.

  Contains pre-computed hidden-states (key and values in the self-attention blocks and in the
  cross-attention blocks) that can be used (see `past_key_values` input) to speed up sequential
  decoding.

  If `past_key_values` are used, the user can optionally input only the last `decoder_input_ids`
  (those that don't have their past key value states given to this model) of shape `(batch_size, 1)`
  instead of all `decoder_input_ids` of shape `(batch_size, sequence_length)`.
- **labels** (`torch.LongTensor` of shape `(batch_size, sequence_length)`, _optional_) --
  Labels for computing the masked language modeling loss. Indices should either be in `[0, ..., config.vocab_size]` or -100 (see `input_ids` docstring). Tokens with indices set to `-100` are
  ignored (masked), the loss is only computed for the tokens with labels in `[0, ..., config.vocab_size]`.
- **use_cache** (`bool`, _optional_) --
  If set to `True`, `past_key_values` key value states are returned and can be used to speed up
  decoding (see `past_key_values`).

  - 1 for tokens that are **not masked**,
  - 0 for tokens that are **masked**.
- **output_attentions** (`bool`, _optional_) --
  Whether or not to return the attentions tensors of all attention layers. See `attentions` under
  returned tensors for more detail.
- **output_hidden_states** (`bool`, _optional_) --
  Whether or not to return the hidden states of all layers. See `hidden_states` under returned tensors
  for more detail.
- **return_dict** (`bool`, _optional_) --
  Whether or not to return a [ModelOutput](/docs/transformers/master/en/main_classes/output.html#transformers.file_utils.ModelOutput) instead of a plain tuple.


> Returns

A [CausalLMOutputWithCrossAttentions](/docs/transformers/master/en/main_classes/output.html#transformers.modeling_outputs.CausalLMOutputWithCrossAttentions) or a tuple of
`torch.FloatTensor` (if `return_dict=False` is passed or when `config.return_dict=False`) comprising
various elements depending on the configuration ([MBartConfig](/docs/transformers/master/en/model_doc/mbart.html#transformers.MBartConfig)) and inputs.

- **loss** (`torch.FloatTensor` of shape `(1,)`, _optional_, returned when `labels` is provided) -- Language modeling loss (for next-token prediction).
- **logits** (`torch.FloatTensor` of shape `(batch_size, sequence_length, config.vocab_size)`) -- Prediction scores of the language modeling head (scores for each vocabulary token before SoftMax).
- **hidden_states** (`tuple(torch.FloatTensor)`, _optional_, returned when `output_hidden_states=True` is passed or when `config.output_hidden_states=True`) -- Tuple of `torch.FloatTensor` (one for the output of the embeddings + one for the output of each layer)
  of shape `(batch_size, sequence_length, hidden_size)`.

  Hidden-states of the model at the output of each layer plus the initial embedding outputs.
- **attentions** (`tuple(torch.FloatTensor)`, _optional_, returned when `output_attentions=True` is passed or when `config.output_attentions=True`) -- Tuple of `torch.FloatTensor` (one for each layer) of shape `(batch_size, num_heads, sequence_length, sequence_length)`.

  Attentions weights after the attention softmax, used to compute the weighted average in the self-attention
  heads.
- **cross_attentions** (`tuple(torch.FloatTensor)`, _optional_, returned when `output_attentions=True` is passed or when `config.output_attentions=True`) -- Tuple of `torch.FloatTensor` (one for each layer) of shape `(batch_size, num_heads, sequence_length, sequence_length)`.

  Cross attentions weights after the attention softmax, used to compute the weighted average in the
  cross-attention heads.
- **past_key_values** (`tuple(tuple(torch.FloatTensor))`, _optional_, returned when `use_cache=True` is passed or when `config.use_cache=True`) -- Tuple of `torch.FloatTensor` tuples of length `config.n_layers`, with each tuple containing the
  cached key, value states of the self-attention and the cross-attention layers if model is used in
  encoder-decoder setting. Only relevant if `config.is_decoder = True`.

  Contains pre-computed hidden-states (key and values in the attention blocks) that can be used (see
  `past_key_values` input) to speed up sequential decoding.


> Example:

```python
>>> from transformers import MBartTokenizer, MBartForCausalLM

>>> tokenizer = MBartTokenizer.from_pretrained('facebook/bart-large')
>>> model = MBartForCausalLM.from_pretrained('facebook/bart-large', add_cross_attention=False)
>>> assert model.config.is_decoder, f"&amp;lcub;model.__class__} has to be configured as a decoder."
>>> inputs = tokenizer("Hello, my dog is cute", return_tensors="pt")
>>> outputs = model(**inputs)

>>> last_hidden_states = outputs.last_hidden_state
```

> Return type

[CausalLMOutputWithCrossAttentions](/docs/transformers/master/en/main_classes/output.html#transformers.modeling_outputs.CausalLMOutputWithCrossAttentions) or `tuple(torch.FloatTensor)`


## [TFMBartModel](#tfmbartmodel)

<a id='transformers.TFMBartModel'></a>
> **class transformers.TFMBartModel**(*args, **kwargs)

The bare MBART Model outputting raw hidden-states without any specific head on top.
This model inherits from [TFPreTrainedModel](/docs/transformers/master/en/main_classes/model.html#transformers.TFPreTrainedModel). Check the superclass documentation for the
generic methods the library implements for all its model (such as downloading or saving, resizing the input
embeddings, pruning heads etc.)

This model is also a [tf.keras.Model](https://www.tensorflow.org/api_docs/python/tf/keras/Model) subclass. Use
it as a regular TF 2.0 Keras Model and refer to the TF 2.0 documentation for all matter related to general usage
and behavior.

<Tip>

TF 2.0 models accepts two formats as inputs:

- having all inputs as keyword arguments (like PyTorch models), or
- having all inputs as a list, tuple or dict in the first positional arguments.

This second option is useful when using `tf.keras.Model.fit` method which currently requires having all
the tensors in the first argument of the model call function: `model(inputs)`.

If you choose this second option, there are three possibilities you can use to gather all the input Tensors in
the first positional argument :

- a single Tensor with `input_ids` only and nothing else: `model(input_ids)`
- a list of varying length with one or several input Tensors IN THE ORDER given in the docstring:
  `model([input_ids, attention_mask])` or `model([input_ids, attention_mask, token_type_ids])`
- a dictionary with one or several input Tensors associated to the input names given in the docstring:
  `model(&amp;lcub;"input_ids": input_ids, "token_type_ids": token_type_ids})`

</Tip>

> Parameters

- **config** ([MBartConfig](/docs/transformers/master/en/model_doc/mbart.html#transformers.MBartConfig)) -- Model configuration class with all the parameters of the model.
  Initializing with a config file does not load the weights associated with the model, only the
  configuration. Check out the [from_pretrained()](/docs/transformers/master/en/main_classes/model.html#transformers.TFPreTrainedModel.from_pretrained) method to load the
  model weights.


<a id='transformers.TFMBartModel.call'></a>
> **call**(self, input_ids = None, attention_mask = None, decoder_input_ids = None, decoder_attention_mask = None, head_mask = None, decoder_head_mask = None, cross_attn_head_mask = None, encoder_outputs: typing.Union[typing.Tuple, transformers.modeling_tf_outputs.TFBaseModelOutput, NoneType] = None, past_key_values = None, inputs_embeds = None, decoder_inputs_embeds = None, use_cache = None, output_attentions = None, output_hidden_states = None, return_dict = None, training = False, **kwargs)

The [TFMBartModel](/docs/transformers/master/en/model_doc/mbart.html#transformers.TFMBartModel) forward method, overrides the `__call__` special method.

<Tip>

Although the recipe for forward pass needs to be defined within this function, one should call the
`Module` instance afterwards instead of this since the former takes care of running the pre and post
processing steps while the latter silently ignores them.

</Tip>

> Parameters

- **input_ids** (`tf.Tensor` of shape `(batch_size, sequence_length)`) --
  Indices of input sequence tokens in the vocabulary.

  Indices can be obtained using [MBartTokenizer](/docs/transformers/master/en/model_doc/mbart.html#transformers.MBartTokenizer). See
  [transformers.PreTrainedTokenizer.encode()](/docs/transformers/master/en/internal/tokenization_utils.html#transformers.PreTrainedTokenizerBase.encode) and [transformers.PreTrainedTokenizer.__call__()](/docs/transformers/master/en/internal/tokenization_utils.html#transformers.PreTrainedTokenizerBase.__call__) for
  details.

  [What are input IDs?](../glossary.html#input-ids)
- **attention_mask** (`tf.Tensor` of shape `(batch_size, sequence_length)`, _optional_) --
  Mask to avoid performing attention on padding token indices. Mask values selected in `[0, 1]`:

  - 1 for tokens that are **not masked**,
  - 0 for tokens that are **masked**.

  [What are attention masks?](../glossary.html#attention-mask)
- **decoder_input_ids** (`tf.Tensor` of shape `(batch_size, target_sequence_length)`, _optional_) --
  Indices of decoder input sequence tokens in the vocabulary.

  Indices can be obtained using [MBartTokenizer](/docs/transformers/master/en/model_doc/mbart.html#transformers.MBartTokenizer). See
  [transformers.PreTrainedTokenizer.encode()](/docs/transformers/master/en/internal/tokenization_utils.html#transformers.PreTrainedTokenizerBase.encode) and [transformers.PreTrainedTokenizer.__call__()](/docs/transformers/master/en/internal/tokenization_utils.html#transformers.PreTrainedTokenizerBase.__call__) for
  details.

  [What are decoder input IDs?](../glossary.html#decoder-input-ids)

  MBart uses a specific language id token as the starting token for `decoder_input_ids` generation that
  varies according to source and target language, *e.g.* 25004 for _en_XX_, and 25003 for _de_DE_. If
  `past_key_values` is used, optionally only the last `decoder_input_ids` have to be input (see
  `past_key_values`).

  For translation and summarization training, `decoder_input_ids` should be provided. If no
  `decoder_input_ids` is provided, the model will create this tensor by shifting the `input_ids` to
  the right for denoising pre-training following the paper.
- **decoder_attention_mask** (`tf.Tensor` of shape `(batch_size, target_sequence_length)`, _optional_) --
  will be made by default and ignore pad tokens. It is not recommended to set this for most use cases.
- **head_mask** (`tf.Tensor` of shape `(encoder_layers, encoder_attention_heads)`, _optional_) --
  Mask to nullify selected heads of the attention modules in the encoder. Mask values selected in `[0, 1]`:

  - 1 indicates the head is **not masked**,
  - 0 indicates the head is **masked**.

- **decoder_head_mask** (`tf.Tensor` of shape `(decoder_layers, decoder_attention_heads)`, _optional_) --
  Mask to nullify selected heads of the attention modules in the decoder. Mask values selected in `[0, 1]`:

  - 1 indicates the head is **not masked**,
  - 0 indicates the head is **masked**.

- **cross_attn_head_mask** (`tf.Tensor` of shape `(decoder_layers, decoder_attention_heads)`, _optional_) --
  Mask to nullify selected heads of the cross-attention modules. Mask values selected in `[0, 1]`:

  - 1 indicates the head is **not masked**,
  - 0 indicates the head is **masked**.

- **encoder_outputs** (`tf.FloatTensor`, _optional_) --
  hidden states at the output of the last layer of the encoder. Used in the cross-attention of the decoder.
  of shape `(batch_size, sequence_length, hidden_size)` is a sequence of
- **past_key_values** (`Tuple[Tuple[tf.Tensor]]` of length `config.n_layers`) --
  contains precomputed key and value hidden states of the attention blocks. Can be used to speed up decoding.
  If `past_key_values` are used, the user can optionally input only the last `decoder_input_ids`
  (those that don't have their past key value states given to this model) of shape `(batch_size, 1)`
  instead of all `decoder_input_ids` of shape `(batch_size, sequence_length)`.
- **use_cache** (`bool`, _optional_, defaults to `True`) --
  If set to `True`, `past_key_values` key value states are returned and can be used to speed up
  decoding (see `past_key_values`). Set to `False` during training, `True` during generation
- **output_attentions** (`bool`, _optional_) --
  Whether or not to return the attentions tensors of all attention layers. See `attentions` under returned
  tensors for more detail. This argument can be used only in eager mode, in graph mode the value in the
  config will be used instead.
- **output_hidden_states** (`bool`, _optional_) --
  Whether or not to return the hidden states of all layers. See `hidden_states` under returned tensors for
  more detail. This argument can be used only in eager mode, in graph mode the value in the config will be
  used instead.
- **return_dict** (`bool`, _optional_) --
  Whether or not to return a [ModelOutput](/docs/transformers/master/en/main_classes/output.html#transformers.file_utils.ModelOutput) instead of a plain tuple. This
  argument can be used in eager mode, in graph mode the value will always be set to True.
- **training** (`bool`, _optional_, defaults to `False`) --
  Whether or not to use the model in training mode (some modules like dropout modules have different
  behaviors between training and evaluation).

> Returns

A [TFSeq2SeqModelOutput](/docs/transformers/master/en/main_classes/output.html#transformers.modeling_tf_outputs.TFSeq2SeqModelOutput) or a tuple of
`tf.Tensor` (if `return_dict=False` is passed or when `config.return_dict=False`) comprising various
elements depending on the configuration ([MBartConfig](/docs/transformers/master/en/model_doc/mbart.html#transformers.MBartConfig)) and inputs.

- **last_hidden_state** (`tf.Tensor` of shape `(batch_size, sequence_length, hidden_size)`) -- Sequence of hidden-states at the output of the last layer of the decoder of the model.

  If `past_key_values` is used only the last hidden-state of the sequences of shape `(batch_size, 1, hidden_size)` is output.
- **past_key_values** (`List[tf.Tensor]`, _optional_, returned when `use_cache=True` is passed or when `config.use_cache=True`) -- List of `tf.Tensor` of length `config.n_layers`, with each tensor of shape `(2, batch_size, num_heads, sequence_length, embed_size_per_head)`).

  Contains pre-computed hidden-states (key and values in the attention blocks) of the decoder that can be
  used (see `past_key_values` input) to speed up sequential decoding.
- **decoder_hidden_states** (`tuple(tf.Tensor)`, _optional_, returned when `output_hidden_states=True` is passed or when `config.output_hidden_states=True`) -- Tuple of `tf.Tensor` (one for the output of the embeddings + one for the output of each layer) of
  shape `(batch_size, sequence_length, hidden_size)`.

  Hidden-states of the decoder at the output of each layer plus the initial embedding outputs.
- **decoder_attentions** (`tuple(tf.Tensor)`, _optional_, returned when `output_attentions=True` is passed or when `config.output_attentions=True`) -- Tuple of `tf.Tensor` (one for each layer) of shape `(batch_size, num_heads, sequence_length, sequence_length)`.

  Attentions weights of the decoder, after the attention softmax, used to compute the weighted average in the
  self-attention heads.
- **cross_attentions** (`tuple(tf.Tensor)`, _optional_, returned when `output_attentions=True` is passed or when `config.output_attentions=True`) -- Tuple of `tf.Tensor` (one for each layer) of shape `(batch_size, num_heads, sequence_length, sequence_length)`.

  Attentions weights of the decoder's cross-attention layer, after the attention softmax, used to compute the
  weighted average in the cross-attention heads.
- **encoder_last_hidden_state** (`tf.Tensor` of shape `(batch_size, sequence_length, hidden_size)`, _optional_) -- Sequence of hidden-states at the output of the last layer of the encoder of the model.
- **encoder_hidden_states** (`tuple(tf.Tensor)`, _optional_, returned when `output_hidden_states=True` is passed or when `config.output_hidden_states=True`) -- Tuple of `tf.Tensor` (one for the output of the embeddings + one for the output of each layer) of
  shape `(batch_size, sequence_length, hidden_size)`.

  Hidden-states of the encoder at the output of each layer plus the initial embedding outputs.
- **encoder_attentions** (`tuple(tf.Tensor)`, _optional_, returned when `output_attentions=True` is passed or when `config.output_attentions=True`) -- Tuple of `tf.Tensor` (one for each layer) of shape `(batch_size, num_heads, sequence_length, sequence_length)`.

  Attentions weights of the encoder, after the attention softmax, used to compute the weighted average in the
  self-attention heads.

> Return type

[TFSeq2SeqModelOutput](/docs/transformers/master/en/main_classes/output.html#transformers.modeling_tf_outputs.TFSeq2SeqModelOutput) or `tuple(tf.Tensor)`

> Example:

```python
>>> from transformers import MBartTokenizer, TFMBartModel
>>> import tensorflow as tf

>>> tokenizer = MBartTokenizer.from_pretrained('facebook/mbart-large-cc25')
>>> model = TFMBartModel.from_pretrained('facebook/mbart-large-cc25')

>>> inputs = tokenizer("Hello, my dog is cute", return_tensors="tf")
>>> outputs = model(inputs)

>>> last_hidden_states = outputs.last_hidden_state
```


## [TFMBartForConditionalGeneration](#tfmbartforconditionalgeneration)

<a id='transformers.TFMBartForConditionalGeneration'></a>
> **class transformers.TFMBartForConditionalGeneration**(*args, **kwargs)

The MBART Model with a language modeling head. Can be used for summarization.
This model inherits from [TFPreTrainedModel](/docs/transformers/master/en/main_classes/model.html#transformers.TFPreTrainedModel). Check the superclass documentation for the
generic methods the library implements for all its model (such as downloading or saving, resizing the input
embeddings, pruning heads etc.)

This model is also a [tf.keras.Model](https://www.tensorflow.org/api_docs/python/tf/keras/Model) subclass. Use
it as a regular TF 2.0 Keras Model and refer to the TF 2.0 documentation for all matter related to general usage
and behavior.

<Tip>

TF 2.0 models accepts two formats as inputs:

- having all inputs as keyword arguments (like PyTorch models), or
- having all inputs as a list, tuple or dict in the first positional arguments.

This second option is useful when using `tf.keras.Model.fit` method which currently requires having all
the tensors in the first argument of the model call function: `model(inputs)`.

If you choose this second option, there are three possibilities you can use to gather all the input Tensors in
the first positional argument :

- a single Tensor with `input_ids` only and nothing else: `model(input_ids)`
- a list of varying length with one or several input Tensors IN THE ORDER given in the docstring:
  `model([input_ids, attention_mask])` or `model([input_ids, attention_mask, token_type_ids])`
- a dictionary with one or several input Tensors associated to the input names given in the docstring:
  `model(&amp;lcub;"input_ids": input_ids, "token_type_ids": token_type_ids})`

</Tip>

> Parameters

- **config** ([MBartConfig](/docs/transformers/master/en/model_doc/mbart.html#transformers.MBartConfig)) -- Model configuration class with all the parameters of the model.
  Initializing with a config file does not load the weights associated with the model, only the
  configuration. Check out the [from_pretrained()](/docs/transformers/master/en/main_classes/model.html#transformers.TFPreTrainedModel.from_pretrained) method to load the
  model weights.


<a id='transformers.TFMBartForConditionalGeneration.call'></a>
> **call**(self, input_ids = None, attention_mask = None, decoder_input_ids = None, decoder_attention_mask = None, head_mask = None, decoder_head_mask = None, cross_attn_head_mask = None, encoder_outputs: typing.Optional[transformers.modeling_tf_outputs.TFBaseModelOutput] = None, past_key_values = None, inputs_embeds = None, decoder_inputs_embeds = None, use_cache = None, output_attentions = None, output_hidden_states = None, return_dict = None, labels = None, training = False, **kwargs)

The [TFMBartForConditionalGeneration](/docs/transformers/master/en/model_doc/mbart.html#transformers.TFMBartForConditionalGeneration) forward method, overrides the `__call__` special method.

<Tip>

Although the recipe for forward pass needs to be defined within this function, one should call the
`Module` instance afterwards instead of this since the former takes care of running the pre and post
processing steps while the latter silently ignores them.

</Tip>

> Parameters

- **input_ids** (`tf.Tensor` of shape `(&amp;lcub;0})`) --
  Indices of input sequence tokens in the vocabulary.

  Indices can be obtained using [MBartTokenizer](/docs/transformers/master/en/model_doc/mbart.html#transformers.MBartTokenizer). See
  [transformers.PreTrainedTokenizer.encode()](/docs/transformers/master/en/internal/tokenization_utils.html#transformers.PreTrainedTokenizerBase.encode) and [transformers.PreTrainedTokenizer.__call__()](/docs/transformers/master/en/internal/tokenization_utils.html#transformers.PreTrainedTokenizerBase.__call__) for
  details.

  [What are input IDs?](../glossary.html#input-ids)
- **attention_mask** (`tf.Tensor` of shape `(&amp;lcub;0})`, _optional_) --
  Mask to avoid performing attention on padding token indices. Mask values selected in `[0, 1]`:

  - 1 for tokens that are **not masked**,
  - 0 for tokens that are **masked**.

  [What are attention masks?](../glossary.html#attention-mask)
- **decoder_input_ids** (`tf.Tensor` of shape `(batch_size, target_sequence_length)`, _optional_) --
  Indices of decoder input sequence tokens in the vocabulary.

  Indices can be obtained using [MBartTokenizer](/docs/transformers/master/en/model_doc/mbart.html#transformers.MBartTokenizer). See
  [transformers.PreTrainedTokenizer.encode()](/docs/transformers/master/en/internal/tokenization_utils.html#transformers.PreTrainedTokenizerBase.encode) and [transformers.PreTrainedTokenizer.__call__()](/docs/transformers/master/en/internal/tokenization_utils.html#transformers.PreTrainedTokenizerBase.__call__) for
  details.

  [What are decoder input IDs?](../glossary.html#decoder-input-ids)

  MBart uses a specific language id token as the starting token for `decoder_input_ids` generation that
  varies according to source and target language, *e.g.* 25004 for _en_XX_, and 25003 for _de_DE_. If
  `past_key_values` is used, optionally only the last `decoder_input_ids` have to be input (see
  `past_key_values`).

  For translation and summarization training, `decoder_input_ids` should be provided. If no
  `decoder_input_ids` is provided, the model will create this tensor by shifting the `input_ids` to
  the right for denoising pre-training following the paper.
- **decoder_attention_mask** (`tf.Tensor` of shape `(batch_size, target_sequence_length)`, _optional_) --
  will be made by default and ignore pad tokens. It is not recommended to set this for most use cases.
- **head_mask** (`tf.Tensor` of shape `(encoder_layers, encoder_attention_heads)`, _optional_) --
  Mask to nullify selected heads of the attention modules in the encoder. Mask values selected in `[0, 1]`:

  - 1 indicates the head is **not masked**,
  - 0 indicates the head is **masked**.

- **decoder_head_mask** (`tf.Tensor` of shape `(decoder_layers, decoder_attention_heads)`, _optional_) --
  Mask to nullify selected heads of the attention modules in the decoder. Mask values selected in `[0, 1]`:

  - 1 indicates the head is **not masked**,
  - 0 indicates the head is **masked**.

- **cross_attn_head_mask** (`tf.Tensor` of shape `(decoder_layers, decoder_attention_heads)`, _optional_) --
  Mask to nullify selected heads of the cross-attention modules. Mask values selected in `[0, 1]`:

  - 1 indicates the head is **not masked**,
  - 0 indicates the head is **masked**.

- **encoder_outputs** (`tf.FloatTensor`, _optional_) --
  hidden states at the output of the last layer of the encoder. Used in the cross-attention of the decoder.
  of shape `(batch_size, sequence_length, hidden_size)` is a sequence of
- **past_key_values** (`Tuple[Tuple[tf.Tensor]]` of length `config.n_layers`) --
  contains precomputed key and value hidden states of the attention blocks. Can be used to speed up decoding.
  If `past_key_values` are used, the user can optionally input only the last `decoder_input_ids`
  (those that don't have their past key value states given to this model) of shape `(batch_size, 1)`
  instead of all `decoder_input_ids` of shape `(batch_size, sequence_length)`.
- **use_cache** (`bool`, _optional_, defaults to `True`) --
  If set to `True`, `past_key_values` key value states are returned and can be used to speed up
  decoding (see `past_key_values`). Set to `False` during training, `True` during generation
- **output_attentions** (`bool`, _optional_) --
  Whether or not to return the attentions tensors of all attention layers. See `attentions` under returned
  tensors for more detail. This argument can be used only in eager mode, in graph mode the value in the
  config will be used instead.
- **output_hidden_states** (`bool`, _optional_) --
  Whether or not to return the hidden states of all layers. See `hidden_states` under returned tensors for
  more detail. This argument can be used only in eager mode, in graph mode the value in the config will be
  used instead.
- **return_dict** (`bool`, _optional_) --
  Whether or not to return a [ModelOutput](/docs/transformers/master/en/main_classes/output.html#transformers.file_utils.ModelOutput) instead of a plain tuple. This
  argument can be used in eager mode, in graph mode the value will always be set to True.
- **training** (`bool`, _optional_, defaults to `False`) --
  Whether or not to use the model in training mode (some modules like dropout modules have different
  behaviors between training and evaluation).

- **labels** (`tf.Tensor` of shape `(batch_size, sequence_length)`, _optional_) --
  Labels for computing the masked language modeling loss. Indices should either be in `[0, ..., config.vocab_size]` or -100 (see `input_ids` docstring). Tokens with indices set to `-100` are ignored
  (masked), the loss is only computed for the tokens with labels in `[0, ..., config.vocab_size]`.


> Returns

A [TFSeq2SeqLMOutput](/docs/transformers/master/en/main_classes/output.html#transformers.modeling_tf_outputs.TFSeq2SeqLMOutput) or a tuple of
`tf.Tensor` (if `return_dict=False` is passed or when `config.return_dict=False`) comprising various
elements depending on the configuration ([MBartConfig](/docs/transformers/master/en/model_doc/mbart.html#transformers.MBartConfig)) and inputs.

- **loss** (`tf.Tensor` of shape `(n,)`, _optional_, where n is the number of non-masked labels, returned when `labels` is provided) -- Language modeling loss.
- **logits** (`tf.Tensor` of shape `(batch_size, sequence_length, config.vocab_size)`) -- Prediction scores of the language modeling head (scores for each vocabulary token before SoftMax).
- **past_key_values** (`List[tf.Tensor]`, _optional_, returned when `use_cache=True` is passed or when `config.use_cache=True`) -- List of `tf.Tensor` of length `config.n_layers`, with each tensor of shape `(2, batch_size, num_heads, sequence_length, embed_size_per_head)`).

  Contains pre-computed hidden-states (key and values in the attention blocks) of the decoder that can be
  used (see `past_key_values` input) to speed up sequential decoding.
- **decoder_hidden_states** (`tuple(tf.Tensor)`, _optional_, returned when `output_hidden_states=True` is passed or when `config.output_hidden_states=True`) -- Tuple of `tf.Tensor` (one for the output of the embeddings + one for the output of each layer) of
  shape `(batch_size, sequence_length, hidden_size)`.

  Hidden-states of the decoder at the output of each layer plus the initial embedding outputs.
- **decoder_attentions** (`tuple(tf.Tensor)`, _optional_, returned when `output_attentions=True` is passed or when `config.output_attentions=True`) -- Tuple of `tf.Tensor` (one for each layer) of shape `(batch_size, num_heads, sequence_length, sequence_length)`.

  Attentions weights of the decoder, after the attention softmax, used to compute the weighted average in the
  self-attention heads.
- **cross_attentions** (`tuple(tf.Tensor)`, _optional_, returned when `output_attentions=True` is passed or when `config.output_attentions=True`) -- Tuple of `tf.Tensor` (one for each layer) of shape `(batch_size, num_heads, sequence_length, sequence_length)`.

  Attentions weights of the decoder's cross-attention layer, after the attention softmax, used to compute the
  weighted average in the cross-attention heads.
- **encoder_last_hidden_state** (`tf.Tensor` of shape `(batch_size, sequence_length, hidden_size)`, _optional_) -- Sequence of hidden-states at the output of the last layer of the encoder of the model.
- **encoder_hidden_states** (`tuple(tf.Tensor)`, _optional_, returned when `output_hidden_states=True` is passed or when `config.output_hidden_states=True`) -- Tuple of `tf.Tensor` (one for the output of the embeddings + one for the output of each layer) of
  shape `(batch_size, sequence_length, hidden_size)`.

  Hidden-states of the encoder at the output of each layer plus the initial embedding outputs.
- **encoder_attentions** (`tuple(tf.Tensor)`, _optional_, returned when `output_attentions=True` is passed or when `config.output_attentions=True`) -- Tuple of `tf.Tensor` (one for each layer) of shape `(batch_size, num_heads, sequence_length, sequence_length)`.

  Attentions weights of the encoder, after the attention softmax, used to compute the weighted average in the
  self-attention heads.



> Return type

[TFSeq2SeqLMOutput](/docs/transformers/master/en/main_classes/output.html#transformers.modeling_tf_outputs.TFSeq2SeqLMOutput) or `tuple(tf.Tensor)`

> Summarization example:

```python
>>> from transformers import MBartTokenizer, TFMBartForConditionalGeneration, MBartConfig

>>> model = MBartForConditionalGeneration.from_pretrained('facebook/mbart-large-cc25')
>>> tokenizer = MBartTokenizer.from_pretrained('facebook/mbart-large-cc25')

>>> ARTICLE_TO_SUMMARIZE = "Meine Freunde sind cool, aber sie essen zu viel Kuchen."
>>> inputs = tokenizer([ARTICLE_TO_SUMMARIZE], max_length=1024, return_tensors='tf')

>>> # Generate Summary
>>> summary_ids = model.generate(inputs['input_ids'], num_beams=4, max_length=5, early_stopping=True)
>>> print([tokenizer.decode(g, skip_special_tokens=True, clean_up_tokenization_spaces=False) for g in summary_ids])
```

> Mask filling example:

```python
>>> from transformers import MBartTokenizer, TFMBartForConditionalGeneration
>>> tokenizer = MBartTokenizer.from_pretrained('facebook/mbart-large-cc25')
<<<<<<< HEAD
>>> # de_DE is the language symbol id <LID> for German
>>> TXT = "&lcub/s> Meine Freunde sind &lcubmask> nett aber sie essen zu viel Kuchen. &lcub/s> de_DE"
=======
>>> # de_DE is the language symbol id &amp;lt;LID> for German
>>> TXT = "&amp;lt;/s> Meine Freunde sind &amp;lt;mask> nett aber sie essen zu viel Kuchen. &amp;lt;/s> de_DE"
>>>>>>> afdf509c

>>> model = MBartForConditionalGeneration.from_pretrained('facebook/mbart-large-cc25')
>>> input_ids = tokenizer([TXT], add_special_tokens=False, return_tensors='tf')['input_ids']
>>> logits = model(input_ids).logits
>>> probs = tf.nn.softmax(logits[0])
>>> # probs[5] is associated with the mask token
```


## [FlaxMBartModel](#flaxmbartmodel)

<a id='transformers.FlaxMBartModel'></a>
<<<<<<< HEAD
> **class transformers.FlaxMBartModel**(config: MBartConfig, input_shape: typing.Tuple[int] = (1, 1), seed: int = 0, dtype: dtype = &lcubclass 'jax._src.numpy.lax_numpy.float32'&rcub, **kwargs)
=======
> **class transformers.FlaxMBartModel**(config: MBartConfig, input_shape: typing.Tuple[int] = (1, 1), seed: int = 0, dtype: dtype = &amp;lt;class 'jax._src.numpy.lax_numpy.float32'>, **kwargs)
>>>>>>> afdf509c

The bare MBart Model transformer outputting raw hidden-states without any specific head on top.
This model inherits from [FlaxPreTrainedModel](/docs/transformers/master/en/main_classes/model.html#transformers.FlaxPreTrainedModel). Check the superclass documentation for the
generic methods the library implements for all its model (such as downloading or saving, resizing the input
embeddings, pruning heads etc.)

This model is also a Flax Linen [flax.nn.Module](https://flax.readthedocs.io/en/latest/_autosummary/flax.nn.module.html) subclass. Use it as a regular Flax
Module and refer to the Flax documentation for all matter related to general usage and behavior.

Finally, this model supports inherent JAX features such as:

- [Just-In-Time (JIT) compilation](https://jax.readthedocs.io/en/latest/jax.html#just-in-time-compilation-jit)
- [Automatic Differentiation](https://jax.readthedocs.io/en/latest/jax.html#automatic-differentiation)
- [Vectorization](https://jax.readthedocs.io/en/latest/jax.html#vectorization-vmap)
- [Parallelization](https://jax.readthedocs.io/en/latest/jax.html#parallelization-pmap)

> Parameters

- **config** ([MBartConfig](/docs/transformers/master/en/model_doc/mbart.html#transformers.MBartConfig)) -- Model configuration class with all the parameters of the model.
  Initializing with a config file does not load the weights associated with the model, only the
  configuration. Check out the [from_pretrained()](/docs/transformers/master/en/main_classes/model.html#transformers.FlaxPreTrainedModel.from_pretrained) method to load the
  model weights.


<a id='transformers.FlaxMBartPreTrainedModel.__call__'></a>
> **\_\_call\_\_**(self, input_ids: ndarray, attention_mask: typing.Optional[jax._src.numpy.lax_numpy.ndarray] = None, decoder_input_ids: typing.Optional[jax._src.numpy.lax_numpy.ndarray] = None, decoder_attention_mask: typing.Optional[jax._src.numpy.lax_numpy.ndarray] = None, position_ids: typing.Optional[jax._src.numpy.lax_numpy.ndarray] = None, decoder_position_ids: typing.Optional[jax._src.numpy.lax_numpy.ndarray] = None, output_attentions: typing.Optional[bool] = None, output_hidden_states: typing.Optional[bool] = None, return_dict: typing.Optional[bool] = None, train: bool = False, params: dict = None, dropout_rng: PRNGKey = None)

The `FlaxMBartPreTrainedModel` forward method, overrides the `__call__` special method.

<Tip>

Although the recipe for forward pass needs to be defined within this function, one should call the
`Module` instance afterwards instead of this since the former takes care of running the pre and post
processing steps while the latter silently ignores them.

</Tip>

> Parameters

- **input_ids** (`jnp.ndarray` of shape `(batch_size, sequence_length)`) --
  Indices of input sequence tokens in the vocabulary. Padding will be ignored by default should you provide
  it.

  Indices can be obtained using [MBartTokenizer](/docs/transformers/master/en/model_doc/mbart.html#transformers.MBartTokenizer). See
  [transformers.PreTrainedTokenizer.encode()](/docs/transformers/master/en/internal/tokenization_utils.html#transformers.PreTrainedTokenizerBase.encode) and [transformers.PreTrainedTokenizer.__call__()](/docs/transformers/master/en/internal/tokenization_utils.html#transformers.PreTrainedTokenizerBase.__call__) for
  details.

  [What are input IDs?](../glossary.html#input-ids)
- **attention_mask** (`jnp.ndarray` of shape `(batch_size, sequence_length)`, _optional_) --
  Mask to avoid performing attention on padding token indices. Mask values selected in `[0, 1]`:

  - 1 for tokens that are **not masked**,
  - 0 for tokens that are **masked**.

  [What are attention masks?](../glossary.html#attention-mask)
- **decoder_input_ids** (`jnp.ndarray` of shape `(batch_size, target_sequence_length)`, _optional_) --
  Indices of decoder input sequence tokens in the vocabulary.

  Indices can be obtained using [MBartTokenizer](/docs/transformers/master/en/model_doc/mbart.html#transformers.MBartTokenizer). See
  [transformers.PreTrainedTokenizer.encode()](/docs/transformers/master/en/internal/tokenization_utils.html#transformers.PreTrainedTokenizerBase.encode) and [transformers.PreTrainedTokenizer.__call__()](/docs/transformers/master/en/internal/tokenization_utils.html#transformers.PreTrainedTokenizerBase.__call__) for
  details.

  [What are decoder input IDs?](../glossary.html#decoder-input-ids)

  For translation and summarization training, `decoder_input_ids` should be provided. If no
  `decoder_input_ids` is provided, the model will create this tensor by shifting the `input_ids` to
  the right for denoising pre-training following the paper.
- **decoder_attention_mask** (`jnp.ndarray` of shape `(batch_size, target_sequence_length)`, _optional_) --
  Default behavior: generate a tensor that ignores pad tokens in `decoder_input_ids`. Causal mask will
  also be used by default.

  If you want to change padding behavior, you should modify to your needs. See diagram 1 in [the paper](https://arxiv.org/abs/1910.13461) for more information on the default strategy.
- **position_ids** (`numpy.ndarray` of shape `(batch_size, sequence_length)`, _optional_) --
  Indices of positions of each input sequence tokens in the position embeddings. Selected in the range `[0, config.max_position_embeddings - 1]`.
- **decoder_position_ids** (`numpy.ndarray` of shape `(batch_size, sequence_length)`, _optional_) --
  Indices of positions of each decoder input sequence tokens in the position embeddings. Selected in the
  range `[0, config.max_position_embeddings - 1]`.
- **output_attentions** (`bool`, _optional_) --
  Whether or not to return the attentions tensors of all attention layers. See `attentions` under returned
  tensors for more detail.
- **output_hidden_states** (`bool`, _optional_) --
  Whether or not to return the hidden states of all layers. See `hidden_states` under returned tensors for
  more detail.
- **return_dict** (`bool`, _optional_) --
  Whether or not to return a [ModelOutput](/docs/transformers/master/en/main_classes/output.html#transformers.file_utils.ModelOutput) instead of a plain tuple.

> Returns

A [FlaxSeq2SeqModelOutput](/docs/transformers/master/en/main_classes/output.html#transformers.modeling_flax_outputs.FlaxSeq2SeqModelOutput) or a tuple of
`torch.FloatTensor` (if `return_dict=False` is passed or when `config.return_dict=False`) comprising
various elements depending on the configuration ([MBartConfig](/docs/transformers/master/en/model_doc/mbart.html#transformers.MBartConfig)) and inputs.

- **last_hidden_state** (`jnp.ndarray` of shape `(batch_size, sequence_length, hidden_size)`) -- Sequence of hidden-states at the output of the last layer of the decoder of the model.

  If `past_key_values` is used only the last hidden-state of the sequences of shape `(batch_size, 1, hidden_size)` is output.
- **past_key_values** (`tuple(tuple(jnp.ndarray))`, _optional_, returned when `use_cache=True` is passed or when `config.use_cache=True`) -- Tuple of `tuple(jnp.ndarray)` of length `config.n_layers`, with each tuple having 2 tensors of
  shape `(batch_size, num_heads, sequence_length, embed_size_per_head)`) and 2 additional tensors of
  shape `(batch_size, num_heads, encoder_sequence_length, embed_size_per_head)`.

  Contains pre-computed hidden-states (key and values in the self-attention blocks and in the cross-attention
  blocks) that can be used (see `past_key_values` input) to speed up sequential decoding.
- **decoder_hidden_states** (`tuple(jnp.ndarray)`, _optional_, returned when `output_hidden_states=True` is passed or when `config.output_hidden_states=True`) -- Tuple of `jnp.ndarray` (one for the output of the embeddings + one for the output of each layer) of
  shape `(batch_size, sequence_length, hidden_size)`.

  Hidden-states of the decoder at the output of each layer plus the initial embedding outputs.
- **decoder_attentions** (`tuple(jnp.ndarray)`, _optional_, returned when `output_attentions=True` is passed or when `config.output_attentions=True`) -- Tuple of `jnp.ndarray` (one for each layer) of shape `(batch_size, num_heads, sequence_length, sequence_length)`.

  Attentions weights of the decoder, after the attention softmax, used to compute the weighted average in the
  self-attention heads.
- **cross_attentions** (`tuple(jnp.ndarray)`, _optional_, returned when `output_attentions=True` is passed or when `config.output_attentions=True`) -- Tuple of `jnp.ndarray` (one for each layer) of shape `(batch_size, num_heads, sequence_length, sequence_length)`.

  Attentions weights of the decoder's cross-attention layer, after the attention softmax, used to compute the
  weighted average in the cross-attention heads.
- **encoder_last_hidden_state** (`jnp.ndarray` of shape `(batch_size, sequence_length, hidden_size)`, _optional_) -- Sequence of hidden-states at the output of the last layer of the encoder of the model.
- **encoder_hidden_states** (`tuple(jnp.ndarray)`, _optional_, returned when `output_hidden_states=True` is passed or when `config.output_hidden_states=True`) -- Tuple of `jnp.ndarray` (one for the output of the embeddings + one for the output of each layer) of
  shape `(batch_size, sequence_length, hidden_size)`.

  Hidden-states of the encoder at the output of each layer plus the initial embedding outputs.
- **encoder_attentions** (`tuple(jnp.ndarray)`, _optional_, returned when `output_attentions=True` is passed or when `config.output_attentions=True`) -- Tuple of `jnp.ndarray` (one for each layer) of shape `(batch_size, num_heads, sequence_length, sequence_length)`.

  Attentions weights of the encoder, after the attention softmax, used to compute the weighted average in the
  self-attention heads.

> Return type

[FlaxSeq2SeqModelOutput](/docs/transformers/master/en/main_classes/output.html#transformers.modeling_flax_outputs.FlaxSeq2SeqModelOutput) or `tuple(torch.FloatTensor)`

> Example:

```python
>>> from transformers import MBartTokenizer, FlaxMBartModel

>>> tokenizer = MBartTokenizer.from_pretrained('facebook/mbart-large-cc25')
>>> model = FlaxMBartModel.from_pretrained('facebook/mbart-large-cc25')

>>> inputs = tokenizer("Hello, my dog is cute", return_tensors='jax')
>>> outputs = model(**inputs)

>>> last_hidden_states = outputs.last_hidden_state
```


<a id='transformers.FlaxMBartPreTrainedModel.encode'></a>
> **encode**(self, input_ids: ndarray, attention_mask: typing.Optional[jax._src.numpy.lax_numpy.ndarray] = None, position_ids: typing.Optional[jax._src.numpy.lax_numpy.ndarray] = None, output_attentions: typing.Optional[bool] = None, output_hidden_states: typing.Optional[bool] = None, return_dict: typing.Optional[bool] = None, train: bool = False, params: dict = None, dropout_rng: PRNGKey = None)


> Parameters

- **input_ids** (`jnp.ndarray` of shape `(batch_size, sequence_length)`) --
  Indices of input sequence tokens in the vocabulary. Padding will be ignored by default should you provide
  it.

  Indices can be obtained using [MBartTokenizer](/docs/transformers/master/en/model_doc/mbart.html#transformers.MBartTokenizer). See
  [transformers.PreTrainedTokenizer.encode()](/docs/transformers/master/en/internal/tokenization_utils.html#transformers.PreTrainedTokenizerBase.encode) and [transformers.PreTrainedTokenizer.__call__()](/docs/transformers/master/en/internal/tokenization_utils.html#transformers.PreTrainedTokenizerBase.__call__) for
  details.

  [What are input IDs?](../glossary.html#input-ids)
- **attention_mask** (`jnp.ndarray` of shape `(batch_size, sequence_length)`, _optional_) --
  Mask to avoid performing attention on padding token indices. Mask values selected in `[0, 1]`:

  - 1 for tokens that are **not masked**,
  - 0 for tokens that are **masked**.

  [What are attention masks?](../glossary.html#attention-mask)
- **position_ids** (`numpy.ndarray` of shape `(batch_size, sequence_length)`, _optional_) --
  Indices of positions of each input sequence tokens in the position embeddings. Selected in the range `[0, config.max_position_embeddings - 1]`.
- **output_attentions** (`bool`, _optional_) --
  Whether or not to return the attentions tensors of all attention layers. See `attentions` under returned
  tensors for more detail.
- **output_hidden_states** (`bool`, _optional_) --
  Whether or not to return the hidden states of all layers. See `hidden_states` under returned tensors for
  more detail.
- **return_dict** (`bool`, _optional_) --
  Whether or not to return a [ModelOutput](/docs/transformers/master/en/main_classes/output.html#transformers.file_utils.ModelOutput) instead of a plain tuple.


> Returns

A [FlaxBaseModelOutput](/docs/transformers/master/en/main_classes/output.html#transformers.modeling_flax_outputs.FlaxBaseModelOutput) or a tuple of
`torch.FloatTensor` (if `return_dict=False` is passed or when `config.return_dict=False`) comprising
various elements depending on the configuration (`MBartConfig'>`) and inputs.

- **last_hidden_state** (`jnp.ndarray` of shape `(batch_size, sequence_length, hidden_size)`) -- Sequence of hidden-states at the output of the last layer of the model.
- **hidden_states** (`tuple(jnp.ndarray)`, _optional_, returned when `output_hidden_states=True` is passed or when `config.output_hidden_states=True`) -- Tuple of `jnp.ndarray` (one for the output of the embeddings + one for the output of each layer) of
  shape `(batch_size, sequence_length, hidden_size)`.

  Hidden-states of the model at the output of each layer plus the initial embedding outputs.
- **attentions** (`tuple(jnp.ndarray)`, _optional_, returned when `output_attentions=True` is passed or when `config.output_attentions=True`) -- Tuple of `jnp.ndarray` (one for each layer) of shape `(batch_size, num_heads, sequence_length, sequence_length)`.

  Attentions weights after the attention softmax, used to compute the weighted average in the self-attention
  heads.


> Example:

```python
>>> from transformers import MBartTokenizer, FlaxMBartForConditionalGeneration

>>> model = FlaxMBartForConditionalGeneration.from_pretrained('facebook/mbart-large-cc25')
>>> tokenizer = MBartTokenizer.from_pretrained('facebook/mbart-large-cc25')

>>> text = "My friends are cool but they eat too many carbs."
>>> inputs = tokenizer(text, max_length=1024, return_tensors='jax')
>>> encoder_outputs = model.encode(**inputs)
```

> Return type

[FlaxBaseModelOutput](/docs/transformers/master/en/main_classes/output.html#transformers.modeling_flax_outputs.FlaxBaseModelOutput) or `tuple(torch.FloatTensor)`


<a id='transformers.FlaxMBartPreTrainedModel.decode'></a>
> **decode**(self, decoder_input_ids, encoder_outputs, encoder_attention_mask: typing.Optional[jax._src.numpy.lax_numpy.ndarray] = None, decoder_attention_mask: typing.Optional[jax._src.numpy.lax_numpy.ndarray] = None, decoder_position_ids: typing.Optional[jax._src.numpy.lax_numpy.ndarray] = None, past_key_values: dict = None, output_attentions: typing.Optional[bool] = None, output_hidden_states: typing.Optional[bool] = None, return_dict: typing.Optional[bool] = None, train: bool = False, params: dict = None, dropout_rng: PRNGKey = None)


> Parameters

- **decoder_input_ids** (`jnp.ndarray` of shape `(batch_size, target_sequence_length)`) --
  Indices of decoder input sequence tokens in the vocabulary.

  Indices can be obtained using [MBartTokenizer](/docs/transformers/master/en/model_doc/mbart.html#transformers.MBartTokenizer). See
  [transformers.PreTrainedTokenizer.encode()](/docs/transformers/master/en/internal/tokenization_utils.html#transformers.PreTrainedTokenizerBase.encode) and [transformers.PreTrainedTokenizer.__call__()](/docs/transformers/master/en/internal/tokenization_utils.html#transformers.PreTrainedTokenizerBase.__call__) for
  details.

  [What are decoder input IDs?](../glossary.html#decoder-input-ids)

  For translation and summarization training, `decoder_input_ids` should be provided. If no
  `decoder_input_ids` is provided, the model will create this tensor by shifting the `input_ids` to
  the right for denoising pre-training following the paper.
- **encoder_outputs** (`tuple(tuple(jnp.ndarray)`) --
  Tuple consists of (`last_hidden_state`, _optional_: `hidden_states`, _optional_:
  `attentions`) `last_hidden_state` of shape `(batch_size, sequence_length, hidden_size)`,
  _optional_) is a sequence of hidden-states at the output of the last layer of the encoder. Used in the
  cross-attention of the decoder.
- **encoder_attention_mask** (`jnp.ndarray` of shape `(batch_size, sequence_length)`, _optional_) --
  Mask to avoid performing attention on padding token indices. Mask values selected in `[0, 1]`:

  - 1 for tokens that are **not masked**,
  - 0 for tokens that are **masked**.

  [What are attention masks?](../glossary.html#attention-mask)
- **decoder_attention_mask** (`jnp.ndarray` of shape `(batch_size, target_sequence_length)`, _optional_) --
  Default behavior: generate a tensor that ignores pad tokens in `decoder_input_ids`. Causal mask will
  also be used by default.

  If you want to change padding behavior, you should modify to your needs. See diagram 1 in [the paper](https://arxiv.org/abs/1910.13461) for more information on the default strategy.
- **decoder_position_ids** (`numpy.ndarray` of shape `(batch_size, sequence_length)`, _optional_) --
  Indices of positions of each decoder input sequence tokens in the position embeddings. Selected in the
  range `[0, config.max_position_embeddings - 1]`.
- **past_key_values** (`Dict[str, np.ndarray]`, _optional_, returned by `init_cache` or when passing previous `past_key_values`) --
  Dictionary of pre-computed hidden-states (key and values in the attention blocks) that can be used for fast
  auto-regressive decoding. Pre-computed key and value hidden-states are of shape _[batch_size, max_length]_.
- **output_attentions** (`bool`, _optional_) --
  Whether or not to return the attentions tensors of all attention layers. See `attentions` under returned
  tensors for more detail.
- **output_hidden_states** (`bool`, _optional_) --
  Whether or not to return the hidden states of all layers. See `hidden_states` under returned tensors for
  more detail.
- **return_dict** (`bool`, _optional_) --
  Whether or not to return a [ModelOutput](/docs/transformers/master/en/main_classes/output.html#transformers.file_utils.ModelOutput) instead of a plain tuple.


> Returns

A [FlaxBaseModelOutputWithPastAndCrossAttentions](/docs/transformers/master/en/main_classes/output.html#transformers.modeling_flax_outputs.FlaxBaseModelOutputWithPastAndCrossAttentions) or a tuple of
`torch.FloatTensor` (if `return_dict=False` is passed or when `config.return_dict=False`) comprising
various elements depending on the configuration (`MBartConfig'>`) and inputs.

- **last_hidden_state** (`jnp.ndarray` of shape `(batch_size, sequence_length, hidden_size)`) -- Sequence of hidden-states at the output of the last layer of the model.

  If `past_key_values` is used only the last hidden-state of the sequences of shape `(batch_size, 1, hidden_size)` is output.
- **past_key_values** (`tuple(tuple(jnp.ndarray))`, _optional_, returned when `use_cache=True` is passed or when `config.use_cache=True`) -- Tuple of `tuple(jnp.ndarray)` of length `config.n_layers`, with each tuple having 2 tensors of
  shape `(batch_size, num_heads, sequence_length, embed_size_per_head)`) and optionally if
  `config.is_encoder_decoder=True` 2 additional tensors of shape `(batch_size, num_heads, encoder_sequence_length, embed_size_per_head)`.

  Contains pre-computed hidden-states (key and values in the self-attention blocks and optionally if
  `config.is_encoder_decoder=True` in the cross-attention blocks) that can be used (see
  `past_key_values` input) to speed up sequential decoding.
- **hidden_states** (`tuple(jnp.ndarray)`, _optional_, returned when `output_hidden_states=True` is passed or when `config.output_hidden_states=True`) -- Tuple of `jnp.ndarray` (one for the output of the embeddings + one for the output of each layer) of
  shape `(batch_size, sequence_length, hidden_size)`.

  Hidden-states of the model at the output of each layer plus the initial embedding outputs.
- **attentions** (`tuple(jnp.ndarray)`, _optional_, returned when `output_attentions=True` is passed or when `config.output_attentions=True`) -- Tuple of `jnp.ndarray` (one for each layer) of shape `(batch_size, num_heads, sequence_length, sequence_length)`.

  Attentions weights after the attention softmax, used to compute the weighted average in the self-attention
  heads.
- **cross_attentions** (`tuple(jnp.ndarray)`, _optional_, returned when `output_attentions=True` and `config.add_cross_attention=True` is passed or when `config.output_attentions=True`) -- Tuple of `jnp.ndarray` (one for each layer) of shape `(batch_size, num_heads, sequence_length, sequence_length)`.

  Attentions weights of the decoder's cross-attention layer, after the attention softmax, used to compute the
  weighted average in the cross-attention heads.


> Example:

```python
>>> from transformers import MBartTokenizer, FlaxMBartForConditionalGeneration

>>> model = FlaxMBartForConditionalGeneration.from_pretrained('facebook/mbart-large-cc25')
>>> tokenizer = MBartTokenizer.from_pretrained('facebook/mbart-large-cc25')

>>> text = "My friends are cool but they eat too many carbs."
>>> inputs = tokenizer(text, max_length=1024, return_tensors='jax')
>>> encoder_outputs = model.encode(**inputs)

>>> decoder_start_token_id = model.config.decoder_start_token_id
>>> decoder_input_ids = jnp.ones((inputs.input_ids.shape[0], 1), dtype="i4") * decoder_start_token_id

>>> outputs = model.decode(decoder_input_ids, encoder_outputs)
>>> last_decoder_hidden_states = outputs.last_hidden_state
```

> Return type

[FlaxBaseModelOutputWithPastAndCrossAttentions](/docs/transformers/master/en/main_classes/output.html#transformers.modeling_flax_outputs.FlaxBaseModelOutputWithPastAndCrossAttentions) or `tuple(torch.FloatTensor)`


## [FlaxMBartForConditionalGeneration](#flaxmbartforconditionalgeneration)

<a id='transformers.FlaxMBartForConditionalGeneration'></a>
<<<<<<< HEAD
> **class transformers.FlaxMBartForConditionalGeneration**(config: MBartConfig, input_shape: typing.Tuple[int] = (1, 1), seed: int = 0, dtype: dtype = &lcubclass 'jax._src.numpy.lax_numpy.float32'&rcub, **kwargs)
=======
> **class transformers.FlaxMBartForConditionalGeneration**(config: MBartConfig, input_shape: typing.Tuple[int] = (1, 1), seed: int = 0, dtype: dtype = &amp;lt;class 'jax._src.numpy.lax_numpy.float32'>, **kwargs)
>>>>>>> afdf509c

The MMBart Model with a language modeling head. Can be used for summarization.
This model inherits from [FlaxPreTrainedModel](/docs/transformers/master/en/main_classes/model.html#transformers.FlaxPreTrainedModel). Check the superclass documentation for the
generic methods the library implements for all its model (such as downloading or saving, resizing the input
embeddings, pruning heads etc.)

This model is also a Flax Linen [flax.nn.Module](https://flax.readthedocs.io/en/latest/_autosummary/flax.nn.module.html) subclass. Use it as a regular Flax
Module and refer to the Flax documentation for all matter related to general usage and behavior.

Finally, this model supports inherent JAX features such as:

- [Just-In-Time (JIT) compilation](https://jax.readthedocs.io/en/latest/jax.html#just-in-time-compilation-jit)
- [Automatic Differentiation](https://jax.readthedocs.io/en/latest/jax.html#automatic-differentiation)
- [Vectorization](https://jax.readthedocs.io/en/latest/jax.html#vectorization-vmap)
- [Parallelization](https://jax.readthedocs.io/en/latest/jax.html#parallelization-pmap)

> Parameters

- **config** ([MBartConfig](/docs/transformers/master/en/model_doc/mbart.html#transformers.MBartConfig)) -- Model configuration class with all the parameters of the model.
  Initializing with a config file does not load the weights associated with the model, only the
  configuration. Check out the [from_pretrained()](/docs/transformers/master/en/main_classes/model.html#transformers.FlaxPreTrainedModel.from_pretrained) method to load the
  model weights.


<a id='transformers.FlaxMBartPreTrainedModel.__call__'></a>
> **\_\_call\_\_**(self, input_ids: ndarray, attention_mask: typing.Optional[jax._src.numpy.lax_numpy.ndarray] = None, decoder_input_ids: typing.Optional[jax._src.numpy.lax_numpy.ndarray] = None, decoder_attention_mask: typing.Optional[jax._src.numpy.lax_numpy.ndarray] = None, position_ids: typing.Optional[jax._src.numpy.lax_numpy.ndarray] = None, decoder_position_ids: typing.Optional[jax._src.numpy.lax_numpy.ndarray] = None, output_attentions: typing.Optional[bool] = None, output_hidden_states: typing.Optional[bool] = None, return_dict: typing.Optional[bool] = None, train: bool = False, params: dict = None, dropout_rng: PRNGKey = None)

The `FlaxMBartPreTrainedModel` forward method, overrides the `__call__` special method.

<Tip>

Although the recipe for forward pass needs to be defined within this function, one should call the
`Module` instance afterwards instead of this since the former takes care of running the pre and post
processing steps while the latter silently ignores them.

</Tip>

> Parameters

- **input_ids** (`jnp.ndarray` of shape `(batch_size, sequence_length)`) --
  Indices of input sequence tokens in the vocabulary. Padding will be ignored by default should you provide
  it.

  Indices can be obtained using [MBartTokenizer](/docs/transformers/master/en/model_doc/mbart.html#transformers.MBartTokenizer). See
  [transformers.PreTrainedTokenizer.encode()](/docs/transformers/master/en/internal/tokenization_utils.html#transformers.PreTrainedTokenizerBase.encode) and [transformers.PreTrainedTokenizer.__call__()](/docs/transformers/master/en/internal/tokenization_utils.html#transformers.PreTrainedTokenizerBase.__call__) for
  details.

  [What are input IDs?](../glossary.html#input-ids)
- **attention_mask** (`jnp.ndarray` of shape `(batch_size, sequence_length)`, _optional_) --
  Mask to avoid performing attention on padding token indices. Mask values selected in `[0, 1]`:

  - 1 for tokens that are **not masked**,
  - 0 for tokens that are **masked**.

  [What are attention masks?](../glossary.html#attention-mask)
- **decoder_input_ids** (`jnp.ndarray` of shape `(batch_size, target_sequence_length)`, _optional_) --
  Indices of decoder input sequence tokens in the vocabulary.

  Indices can be obtained using [MBartTokenizer](/docs/transformers/master/en/model_doc/mbart.html#transformers.MBartTokenizer). See
  [transformers.PreTrainedTokenizer.encode()](/docs/transformers/master/en/internal/tokenization_utils.html#transformers.PreTrainedTokenizerBase.encode) and [transformers.PreTrainedTokenizer.__call__()](/docs/transformers/master/en/internal/tokenization_utils.html#transformers.PreTrainedTokenizerBase.__call__) for
  details.

  [What are decoder input IDs?](../glossary.html#decoder-input-ids)

  For translation and summarization training, `decoder_input_ids` should be provided. If no
  `decoder_input_ids` is provided, the model will create this tensor by shifting the `input_ids` to
  the right for denoising pre-training following the paper.
- **decoder_attention_mask** (`jnp.ndarray` of shape `(batch_size, target_sequence_length)`, _optional_) --
  Default behavior: generate a tensor that ignores pad tokens in `decoder_input_ids`. Causal mask will
  also be used by default.

  If you want to change padding behavior, you should modify to your needs. See diagram 1 in [the paper](https://arxiv.org/abs/1910.13461) for more information on the default strategy.
- **position_ids** (`numpy.ndarray` of shape `(batch_size, sequence_length)`, _optional_) --
  Indices of positions of each input sequence tokens in the position embeddings. Selected in the range `[0, config.max_position_embeddings - 1]`.
- **decoder_position_ids** (`numpy.ndarray` of shape `(batch_size, sequence_length)`, _optional_) --
  Indices of positions of each decoder input sequence tokens in the position embeddings. Selected in the
  range `[0, config.max_position_embeddings - 1]`.
- **output_attentions** (`bool`, _optional_) --
  Whether or not to return the attentions tensors of all attention layers. See `attentions` under returned
  tensors for more detail.
- **output_hidden_states** (`bool`, _optional_) --
  Whether or not to return the hidden states of all layers. See `hidden_states` under returned tensors for
  more detail.
- **return_dict** (`bool`, _optional_) --
  Whether or not to return a [ModelOutput](/docs/transformers/master/en/main_classes/output.html#transformers.file_utils.ModelOutput) instead of a plain tuple.


> Returns

A [FlaxSeq2SeqLMOutput](/docs/transformers/master/en/main_classes/output.html#transformers.modeling_flax_outputs.FlaxSeq2SeqLMOutput) or a tuple of
`torch.FloatTensor` (if `return_dict=False` is passed or when `config.return_dict=False`) comprising
various elements depending on the configuration ([MBartConfig](/docs/transformers/master/en/model_doc/mbart.html#transformers.MBartConfig)) and inputs.

- **logits** (`jnp.ndarray` of shape `(batch_size, sequence_length, config.vocab_size)`) -- Prediction scores of the language modeling head (scores for each vocabulary token before SoftMax).
- **past_key_values** (`tuple(tuple(jnp.ndarray))`, _optional_, returned when `use_cache=True` is passed or when `config.use_cache=True`) -- Tuple of `tuple(jnp.ndarray)` of length `config.n_layers`, with each tuple having 2 tensors of
  shape `(batch_size, num_heads, sequence_length, embed_size_per_head)`) and 2 additional tensors of
  shape `(batch_size, num_heads, encoder_sequence_length, embed_size_per_head)`.

  Contains pre-computed hidden-states (key and values in the self-attention blocks and in the cross-attention
  blocks) that can be used (see `past_key_values` input) to speed up sequential decoding.
- **decoder_hidden_states** (`tuple(jnp.ndarray)`, _optional_, returned when `output_hidden_states=True` is passed or when `config.output_hidden_states=True`) -- Tuple of `jnp.ndarray` (one for the output of the embeddings + one for the output of each layer) of
  shape `(batch_size, sequence_length, hidden_size)`.

  Hidden-states of the decoder at the output of each layer plus the initial embedding outputs.
- **decoder_attentions** (`tuple(jnp.ndarray)`, _optional_, returned when `output_attentions=True` is passed or when `config.output_attentions=True`) -- Tuple of `jnp.ndarray` (one for each layer) of shape `(batch_size, num_heads, sequence_length, sequence_length)`.

  Attentions weights of the decoder, after the attention softmax, used to compute the weighted average in the
  self-attention heads.
- **cross_attentions** (`tuple(jnp.ndarray)`, _optional_, returned when `output_attentions=True` is passed or when `config.output_attentions=True`) -- Tuple of `jnp.ndarray` (one for each layer) of shape `(batch_size, num_heads, sequence_length, sequence_length)`.

  Attentions weights of the decoder's cross-attention layer, after the attention softmax, used to compute the
  weighted average in the cross-attention heads.
- **encoder_last_hidden_state** (`jnp.ndarray` of shape `(batch_size, sequence_length, hidden_size)`, _optional_) -- Sequence of hidden-states at the output of the last layer of the encoder of the model.
- **encoder_hidden_states** (`tuple(jnp.ndarray)`, _optional_, returned when `output_hidden_states=True` is passed or when `config.output_hidden_states=True`) -- Tuple of `jnp.ndarray` (one for the output of the embeddings + one for the output of each layer) of
  shape `(batch_size, sequence_length, hidden_size)`.

  Hidden-states of the encoder at the output of each layer plus the initial embedding outputs.
- **encoder_attentions** (`tuple(jnp.ndarray)`, _optional_, returned when `output_attentions=True` is passed or when `config.output_attentions=True`) -- Tuple of `jnp.ndarray` (one for each layer) of shape `(batch_size, num_heads, sequence_length, sequence_length)`.

  Attentions weights of the encoder, after the attention softmax, used to compute the weighted average in the
  self-attention heads.


> Return type

[FlaxSeq2SeqLMOutput](/docs/transformers/master/en/main_classes/output.html#transformers.modeling_flax_outputs.FlaxSeq2SeqLMOutput) or `tuple(torch.FloatTensor)`

> Summarization example:

```python
>>> from transformers import MBartTokenizer, FlaxMBartForConditionalGeneration, MBartConfig

>>> model = FlaxMBartForConditionalGeneration.from_pretrained('facebook/mbart-large-cc25')
>>> tokenizer = MBartTokenizer.from_pretrained('facebook/mbart-large-cc25')

>>> ARTICLE_TO_SUMMARIZE = "Meine Freunde sind cool, aber sie essen zu viel Kuchen."
>>> inputs = tokenizer([ARTICLE_TO_SUMMARIZE], max_length=1024, return_tensors='np')

>>> # Generate Summary
>>> summary_ids = model.generate(inputs['input_ids'], num_beams=4, max_length=5, early_stopping=True).sequences
>>> print([tokenizer.decode(g, skip_special_tokens=True, clean_up_tokenization_spaces=False) for g in summary_ids])
```

> Mask filling example:

```python
>>> from transformers import MBartTokenizer, FlaxMBartForConditionalGeneration
>>> tokenizer = MBartTokenizer.from_pretrained('facebook/mbart-large-cc25')
<<<<<<< HEAD
>>> # de_DE is the language symbol id <LID> for German
>>> TXT = "&lcub/s> Meine Freunde sind &lcubmask> nett aber sie essen zu viel Kuchen. &lcub/s> de_DE"
=======
>>> # de_DE is the language symbol id &amp;lt;LID> for German
>>> TXT = "&amp;lt;/s> Meine Freunde sind &amp;lt;mask> nett aber sie essen zu viel Kuchen. &amp;lt;/s> de_DE"
>>>>>>> afdf509c

>>> model = FlaxMBartForConditionalGeneration.from_pretrained('facebook/mbart-large-cc25')
>>> input_ids = tokenizer([TXT], add_special_tokens=False, return_tensors='np')['input_ids']
>>> logits = model(input_ids).logits

>>> masked_index = (input_ids[0] == tokenizer.mask_token_id).nonzero()[0].item()
>>> probs = logits[0, masked_index].softmax(dim=0)
>>> values, predictions = probs.topk(5)

>>> tokenizer.decode(predictions).split()
```


<a id='transformers.FlaxMBartPreTrainedModel.encode'></a>
> **encode**(self, input_ids: ndarray, attention_mask: typing.Optional[jax._src.numpy.lax_numpy.ndarray] = None, position_ids: typing.Optional[jax._src.numpy.lax_numpy.ndarray] = None, output_attentions: typing.Optional[bool] = None, output_hidden_states: typing.Optional[bool] = None, return_dict: typing.Optional[bool] = None, train: bool = False, params: dict = None, dropout_rng: PRNGKey = None)


> Parameters

- **input_ids** (`jnp.ndarray` of shape `(batch_size, sequence_length)`) --
  Indices of input sequence tokens in the vocabulary. Padding will be ignored by default should you provide
  it.

  Indices can be obtained using [MBartTokenizer](/docs/transformers/master/en/model_doc/mbart.html#transformers.MBartTokenizer). See
  [transformers.PreTrainedTokenizer.encode()](/docs/transformers/master/en/internal/tokenization_utils.html#transformers.PreTrainedTokenizerBase.encode) and [transformers.PreTrainedTokenizer.__call__()](/docs/transformers/master/en/internal/tokenization_utils.html#transformers.PreTrainedTokenizerBase.__call__) for
  details.

  [What are input IDs?](../glossary.html#input-ids)
- **attention_mask** (`jnp.ndarray` of shape `(batch_size, sequence_length)`, _optional_) --
  Mask to avoid performing attention on padding token indices. Mask values selected in `[0, 1]`:

  - 1 for tokens that are **not masked**,
  - 0 for tokens that are **masked**.

  [What are attention masks?](../glossary.html#attention-mask)
- **position_ids** (`numpy.ndarray` of shape `(batch_size, sequence_length)`, _optional_) --
  Indices of positions of each input sequence tokens in the position embeddings. Selected in the range `[0, config.max_position_embeddings - 1]`.
- **output_attentions** (`bool`, _optional_) --
  Whether or not to return the attentions tensors of all attention layers. See `attentions` under returned
  tensors for more detail.
- **output_hidden_states** (`bool`, _optional_) --
  Whether or not to return the hidden states of all layers. See `hidden_states` under returned tensors for
  more detail.
- **return_dict** (`bool`, _optional_) --
  Whether or not to return a [ModelOutput](/docs/transformers/master/en/main_classes/output.html#transformers.file_utils.ModelOutput) instead of a plain tuple.


> Returns

A [FlaxBaseModelOutput](/docs/transformers/master/en/main_classes/output.html#transformers.modeling_flax_outputs.FlaxBaseModelOutput) or a tuple of
`torch.FloatTensor` (if `return_dict=False` is passed or when `config.return_dict=False`) comprising
various elements depending on the configuration (`MBartConfig'>`) and inputs.

- **last_hidden_state** (`jnp.ndarray` of shape `(batch_size, sequence_length, hidden_size)`) -- Sequence of hidden-states at the output of the last layer of the model.
- **hidden_states** (`tuple(jnp.ndarray)`, _optional_, returned when `output_hidden_states=True` is passed or when `config.output_hidden_states=True`) -- Tuple of `jnp.ndarray` (one for the output of the embeddings + one for the output of each layer) of
  shape `(batch_size, sequence_length, hidden_size)`.

  Hidden-states of the model at the output of each layer plus the initial embedding outputs.
- **attentions** (`tuple(jnp.ndarray)`, _optional_, returned when `output_attentions=True` is passed or when `config.output_attentions=True`) -- Tuple of `jnp.ndarray` (one for each layer) of shape `(batch_size, num_heads, sequence_length, sequence_length)`.

  Attentions weights after the attention softmax, used to compute the weighted average in the self-attention
  heads.


> Example:

```python
>>> from transformers import MBartTokenizer, FlaxMBartForConditionalGeneration

>>> model = FlaxMBartForConditionalGeneration.from_pretrained('facebook/mbart-large-cc25')
>>> tokenizer = MBartTokenizer.from_pretrained('facebook/mbart-large-cc25')

>>> text = "My friends are cool but they eat too many carbs."
>>> inputs = tokenizer(text, max_length=1024, return_tensors='jax')
>>> encoder_outputs = model.encode(**inputs)
```

> Return type

[FlaxBaseModelOutput](/docs/transformers/master/en/main_classes/output.html#transformers.modeling_flax_outputs.FlaxBaseModelOutput) or `tuple(torch.FloatTensor)`


<a id='transformers.FlaxMBartForConditionalGeneration.decode'></a>
> **decode**(self, decoder_input_ids, encoder_outputs, encoder_attention_mask: typing.Optional[jax._src.numpy.lax_numpy.ndarray] = None, decoder_attention_mask: typing.Optional[jax._src.numpy.lax_numpy.ndarray] = None, decoder_position_ids: typing.Optional[jax._src.numpy.lax_numpy.ndarray] = None, past_key_values: dict = None, output_attentions: typing.Optional[bool] = None, output_hidden_states: typing.Optional[bool] = None, return_dict: typing.Optional[bool] = None, train: bool = False, params: dict = None, dropout_rng: PRNGKey = None)


> Parameters

- **decoder_input_ids** (`jnp.ndarray` of shape `(batch_size, target_sequence_length)`) --
  Indices of decoder input sequence tokens in the vocabulary.

  Indices can be obtained using [MBartTokenizer](/docs/transformers/master/en/model_doc/mbart.html#transformers.MBartTokenizer). See
  [transformers.PreTrainedTokenizer.encode()](/docs/transformers/master/en/internal/tokenization_utils.html#transformers.PreTrainedTokenizerBase.encode) and [transformers.PreTrainedTokenizer.__call__()](/docs/transformers/master/en/internal/tokenization_utils.html#transformers.PreTrainedTokenizerBase.__call__) for
  details.

  [What are decoder input IDs?](../glossary.html#decoder-input-ids)

  For translation and summarization training, `decoder_input_ids` should be provided. If no
  `decoder_input_ids` is provided, the model will create this tensor by shifting the `input_ids` to
  the right for denoising pre-training following the paper.
- **encoder_outputs** (`tuple(tuple(jnp.ndarray)`) --
  Tuple consists of (`last_hidden_state`, _optional_: `hidden_states`, _optional_:
  `attentions`) `last_hidden_state` of shape `(batch_size, sequence_length, hidden_size)`,
  _optional_) is a sequence of hidden-states at the output of the last layer of the encoder. Used in the
  cross-attention of the decoder.
- **encoder_attention_mask** (`jnp.ndarray` of shape `(batch_size, sequence_length)`, _optional_) --
  Mask to avoid performing attention on padding token indices. Mask values selected in `[0, 1]`:

  - 1 for tokens that are **not masked**,
  - 0 for tokens that are **masked**.

  [What are attention masks?](../glossary.html#attention-mask)
- **decoder_attention_mask** (`jnp.ndarray` of shape `(batch_size, target_sequence_length)`, _optional_) --
  Default behavior: generate a tensor that ignores pad tokens in `decoder_input_ids`. Causal mask will
  also be used by default.

  If you want to change padding behavior, you should modify to your needs. See diagram 1 in [the paper](https://arxiv.org/abs/1910.13461) for more information on the default strategy.
- **decoder_position_ids** (`numpy.ndarray` of shape `(batch_size, sequence_length)`, _optional_) --
  Indices of positions of each decoder input sequence tokens in the position embeddings. Selected in the
  range `[0, config.max_position_embeddings - 1]`.
- **past_key_values** (`Dict[str, np.ndarray]`, _optional_, returned by `init_cache` or when passing previous `past_key_values`) --
  Dictionary of pre-computed hidden-states (key and values in the attention blocks) that can be used for fast
  auto-regressive decoding. Pre-computed key and value hidden-states are of shape _[batch_size, max_length]_.
- **output_attentions** (`bool`, _optional_) --
  Whether or not to return the attentions tensors of all attention layers. See `attentions` under returned
  tensors for more detail.
- **output_hidden_states** (`bool`, _optional_) --
  Whether or not to return the hidden states of all layers. See `hidden_states` under returned tensors for
  more detail.
- **return_dict** (`bool`, _optional_) --
  Whether or not to return a [ModelOutput](/docs/transformers/master/en/main_classes/output.html#transformers.file_utils.ModelOutput) instead of a plain tuple.


> Returns

A [FlaxCausalLMOutputWithCrossAttentions](/docs/transformers/master/en/main_classes/output.html#transformers.modeling_flax_outputs.FlaxCausalLMOutputWithCrossAttentions) or a tuple of
`torch.FloatTensor` (if `return_dict=False` is passed or when `config.return_dict=False`) comprising
various elements depending on the configuration (`MBartConfig'>`) and inputs.

- **logits** (`jnp.ndarray` of shape `(batch_size, sequence_length, config.vocab_size)`) -- Prediction scores of the language modeling head (scores for each vocabulary token before SoftMax).
- **hidden_states** (`tuple(jnp.ndarray)`, _optional_, returned when `output_hidden_states=True` is passed or when `config.output_hidden_states=True`) -- Tuple of `jnp.ndarray` (one for the output of the embeddings + one for the output of each layer) of
  shape `(batch_size, sequence_length, hidden_size)`.

  Hidden-states of the model at the output of each layer plus the initial embedding outputs.
- **attentions** (`tuple(jnp.ndarray)`, _optional_, returned when `output_attentions=True` is passed or when `config.output_attentions=True`) -- Tuple of `jnp.ndarray` (one for each layer) of shape `(batch_size, num_heads, sequence_length, sequence_length)`.

  Attentions weights after the attention softmax, used to compute the weighted average in the self-attention
  heads.
- **cross_attentions** (`tuple(jnp.ndarray)`, _optional_, returned when `output_attentions=True` is passed or when `config.output_attentions=True`) -- Tuple of `jnp.ndarray` (one for each layer) of shape `(batch_size, num_heads, sequence_length, sequence_length)`.

  Cross attentions weights after the attention softmax, used to compute the weighted average in the
  cross-attention heads.
- **past_key_values** (`tuple(tuple(jnp.ndarray))`, _optional_, returned when `use_cache=True` is passed or when `config.use_cache=True`) -- Tuple of `jnp.ndarray` tuples of length `config.n_layers`, with each tuple containing the cached
  key, value states of the self-attention and the cross-attention layers if model is used in encoder-decoder
  setting. Only relevant if `config.is_decoder = True`.

  Contains pre-computed hidden-states (key and values in the attention blocks) that can be used (see
  `past_key_values` input) to speed up sequential decoding.


> Example:

```python
>>> from transformers import MBartTokenizer, FlaxMBartForConditionalGeneration

>>> model = FlaxMBartForConditionalGeneration.from_pretrained('facebook/mbart-large-cc25')
>>> tokenizer = MBartTokenizer.from_pretrained('facebook/mbart-large-cc25')

>>> text = "My friends are cool but they eat too many carbs."
>>> inputs = tokenizer(text, max_length=1024, return_tensors='jax')
>>> encoder_outputs = model.encode(**inputs)

>>> decoder_start_token_id = model.config.decoder_start_token_id
>>> decoder_input_ids = jnp.ones((inputs.input_ids.shape[0], 1), dtype="i4") * decoder_start_token_id

>>> outputs = model.decode(decoder_input_ids, encoder_outputs)
>>> logits = outputs.logits
```

> Return type

[FlaxCausalLMOutputWithCrossAttentions](/docs/transformers/master/en/main_classes/output.html#transformers.modeling_flax_outputs.FlaxCausalLMOutputWithCrossAttentions) or `tuple(torch.FloatTensor)`


## [FlaxMBartForSequenceClassification](#flaxmbartforsequenceclassification)

<a id='transformers.FlaxMBartForSequenceClassification'></a>
<<<<<<< HEAD
> **class transformers.FlaxMBartForSequenceClassification**(config: MBartConfig, input_shape: typing.Tuple[int] = (1, 1), seed: int = 0, dtype: dtype = &lcubclass 'jax._src.numpy.lax_numpy.float32'&rcub, **kwargs)
=======
> **class transformers.FlaxMBartForSequenceClassification**(config: MBartConfig, input_shape: typing.Tuple[int] = (1, 1), seed: int = 0, dtype: dtype = &amp;lt;class 'jax._src.numpy.lax_numpy.float32'>, **kwargs)
>>>>>>> afdf509c


MBart model with a sequence classification/head on top (a linear layer on top of the pooled output) e.g. for GLUE
tasks.

This model inherits from [FlaxPreTrainedModel](/docs/transformers/master/en/main_classes/model.html#transformers.FlaxPreTrainedModel). Check the superclass documentation for the
generic methods the library implements for all its model (such as downloading or saving, resizing the input
embeddings, pruning heads etc.)

This model is also a Flax Linen [flax.nn.Module](https://flax.readthedocs.io/en/latest/_autosummary/flax.nn.module.html) subclass. Use it as a regular Flax
Module and refer to the Flax documentation for all matter related to general usage and behavior.

Finally, this model supports inherent JAX features such as:

- [Just-In-Time (JIT) compilation](https://jax.readthedocs.io/en/latest/jax.html#just-in-time-compilation-jit)
- [Automatic Differentiation](https://jax.readthedocs.io/en/latest/jax.html#automatic-differentiation)
- [Vectorization](https://jax.readthedocs.io/en/latest/jax.html#vectorization-vmap)
- [Parallelization](https://jax.readthedocs.io/en/latest/jax.html#parallelization-pmap)

> Parameters

- **config** ([MBartConfig](/docs/transformers/master/en/model_doc/mbart.html#transformers.MBartConfig)) -- Model configuration class with all the parameters of the model.
  Initializing with a config file does not load the weights associated with the model, only the
  configuration. Check out the [from_pretrained()](/docs/transformers/master/en/main_classes/model.html#transformers.FlaxPreTrainedModel.from_pretrained) method to load the
  model weights.


<a id='transformers.FlaxMBartPreTrainedModel.__call__'></a>
> **\_\_call\_\_**(self, input_ids: ndarray, attention_mask: typing.Optional[jax._src.numpy.lax_numpy.ndarray] = None, decoder_input_ids: typing.Optional[jax._src.numpy.lax_numpy.ndarray] = None, decoder_attention_mask: typing.Optional[jax._src.numpy.lax_numpy.ndarray] = None, position_ids: typing.Optional[jax._src.numpy.lax_numpy.ndarray] = None, decoder_position_ids: typing.Optional[jax._src.numpy.lax_numpy.ndarray] = None, output_attentions: typing.Optional[bool] = None, output_hidden_states: typing.Optional[bool] = None, return_dict: typing.Optional[bool] = None, train: bool = False, params: dict = None, dropout_rng: PRNGKey = None)

The `FlaxMBartPreTrainedModel` forward method, overrides the `__call__` special method.

<Tip>

Although the recipe for forward pass needs to be defined within this function, one should call the
`Module` instance afterwards instead of this since the former takes care of running the pre and post
processing steps while the latter silently ignores them.

</Tip>

> Parameters

- **input_ids** (`jnp.ndarray` of shape `(batch_size, sequence_length)`) --
  Indices of input sequence tokens in the vocabulary. Padding will be ignored by default should you provide
  it.

  Indices can be obtained using [MBartTokenizer](/docs/transformers/master/en/model_doc/mbart.html#transformers.MBartTokenizer). See
  [transformers.PreTrainedTokenizer.encode()](/docs/transformers/master/en/internal/tokenization_utils.html#transformers.PreTrainedTokenizerBase.encode) and [transformers.PreTrainedTokenizer.__call__()](/docs/transformers/master/en/internal/tokenization_utils.html#transformers.PreTrainedTokenizerBase.__call__) for
  details.

  [What are input IDs?](../glossary.html#input-ids)
- **attention_mask** (`jnp.ndarray` of shape `(batch_size, sequence_length)`, _optional_) --
  Mask to avoid performing attention on padding token indices. Mask values selected in `[0, 1]`:

  - 1 for tokens that are **not masked**,
  - 0 for tokens that are **masked**.

  [What are attention masks?](../glossary.html#attention-mask)
- **decoder_input_ids** (`jnp.ndarray` of shape `(batch_size, target_sequence_length)`, _optional_) --
  Indices of decoder input sequence tokens in the vocabulary.

  Indices can be obtained using [MBartTokenizer](/docs/transformers/master/en/model_doc/mbart.html#transformers.MBartTokenizer). See
  [transformers.PreTrainedTokenizer.encode()](/docs/transformers/master/en/internal/tokenization_utils.html#transformers.PreTrainedTokenizerBase.encode) and [transformers.PreTrainedTokenizer.__call__()](/docs/transformers/master/en/internal/tokenization_utils.html#transformers.PreTrainedTokenizerBase.__call__) for
  details.

  [What are decoder input IDs?](../glossary.html#decoder-input-ids)

  For translation and summarization training, `decoder_input_ids` should be provided. If no
  `decoder_input_ids` is provided, the model will create this tensor by shifting the `input_ids` to
  the right for denoising pre-training following the paper.
- **decoder_attention_mask** (`jnp.ndarray` of shape `(batch_size, target_sequence_length)`, _optional_) --
  Default behavior: generate a tensor that ignores pad tokens in `decoder_input_ids`. Causal mask will
  also be used by default.

  If you want to change padding behavior, you should modify to your needs. See diagram 1 in [the paper](https://arxiv.org/abs/1910.13461) for more information on the default strategy.
- **position_ids** (`numpy.ndarray` of shape `(batch_size, sequence_length)`, _optional_) --
  Indices of positions of each input sequence tokens in the position embeddings. Selected in the range `[0, config.max_position_embeddings - 1]`.
- **decoder_position_ids** (`numpy.ndarray` of shape `(batch_size, sequence_length)`, _optional_) --
  Indices of positions of each decoder input sequence tokens in the position embeddings. Selected in the
  range `[0, config.max_position_embeddings - 1]`.
- **output_attentions** (`bool`, _optional_) --
  Whether or not to return the attentions tensors of all attention layers. See `attentions` under returned
  tensors for more detail.
- **output_hidden_states** (`bool`, _optional_) --
  Whether or not to return the hidden states of all layers. See `hidden_states` under returned tensors for
  more detail.
- **return_dict** (`bool`, _optional_) --
  Whether or not to return a [ModelOutput](/docs/transformers/master/en/main_classes/output.html#transformers.file_utils.ModelOutput) instead of a plain tuple.

> Returns

A [FlaxSeq2SeqSequenceClassifierOutput](/docs/transformers/master/en/main_classes/output.html#transformers.modeling_flax_outputs.FlaxSeq2SeqSequenceClassifierOutput) or a tuple of
`torch.FloatTensor` (if `return_dict=False` is passed or when `config.return_dict=False`) comprising
various elements depending on the configuration ([MBartConfig](/docs/transformers/master/en/model_doc/mbart.html#transformers.MBartConfig)) and inputs.

- **logits** (`jnp.ndarray` of shape `(batch_size, config.num_labels)`) -- Classification (or regression if config.num_labels==1) scores (before SoftMax).
- **past_key_values** (`tuple(tuple(jnp.ndarray))`, _optional_, returned when `use_cache=True` is passed or when `config.use_cache=True`) -- Tuple of `tuple(jnp.ndarray)` of length `config.n_layers`, with each tuple having 2 tensors of
  shape `(batch_size, num_heads, sequence_length, embed_size_per_head)`) and 2 additional tensors of
  shape `(batch_size, num_heads, encoder_sequence_length, embed_size_per_head)`.

  Contains pre-computed hidden-states (key and values in the self-attention blocks and in the cross-attention
  blocks) that can be used (see `past_key_values` input) to speed up sequential decoding.
- **decoder_hidden_states** (`tuple(jnp.ndarray)`, _optional_, returned when `output_hidden_states=True` is passed or when `config.output_hidden_states=True`) -- Tuple of `jnp.ndarray` (one for the output of the embeddings + one for the output of each layer) of
  shape `(batch_size, sequence_length, hidden_size)`.

  Hidden-states of the decoder at the output of each layer plus the initial embedding outputs.
- **decoder_attentions** (`tuple(jnp.ndarray)`, _optional_, returned when `output_attentions=True` is passed or when `config.output_attentions=True`) -- Tuple of `jnp.ndarray` (one for each layer) of shape `(batch_size, num_heads, sequence_length, sequence_length)`.

  Attentions weights of the decoder, after the attention softmax, used to compute the weighted average in the
  self-attention heads.
- **cross_attentions** (`tuple(jnp.ndarray)`, _optional_, returned when `output_attentions=True` is passed or when `config.output_attentions=True`) -- Tuple of `jnp.ndarray` (one for each layer) of shape `(batch_size, num_heads, sequence_length, sequence_length)`.

  Attentions weights of the decoder's cross-attention layer, after the attention softmax, used to compute the
  weighted average in the cross-attention heads.
- **encoder_last_hidden_state** (`jnp.ndarray` of shape `(batch_size, sequence_length, hidden_size)`, _optional_) -- Sequence of hidden-states at the output of the last layer of the encoder of the model.
- **encoder_hidden_states** (`tuple(jnp.ndarray)`, _optional_, returned when `output_hidden_states=True` is passed or when `config.output_hidden_states=True`) -- Tuple of `jnp.ndarray` (one for the output of the embeddings + one for the output of each layer) of
  shape `(batch_size, sequence_length, hidden_size)`.

  Hidden-states of the encoder at the output of each layer plus the initial embedding outputs.
- **encoder_attentions** (`tuple(jnp.ndarray)`, _optional_, returned when `output_attentions=True` is passed or when `config.output_attentions=True`) -- Tuple of `jnp.ndarray` (one for each layer) of shape `(batch_size, num_heads, sequence_length, sequence_length)`.

  Attentions weights of the encoder, after the attention softmax, used to compute the weighted average in the
  self-attention heads.

> Return type

[FlaxSeq2SeqSequenceClassifierOutput](/docs/transformers/master/en/main_classes/output.html#transformers.modeling_flax_outputs.FlaxSeq2SeqSequenceClassifierOutput) or `tuple(torch.FloatTensor)`

> Example:

```python
>>> from transformers import MBartTokenizer, FlaxMBartForSequenceClassification

>>> tokenizer = MBartTokenizer.from_pretrained('facebook/mbart-large-cc25')
>>> model = FlaxMBartForSequenceClassification.from_pretrained('facebook/mbart-large-cc25')

>>> inputs = tokenizer("Hello, my dog is cute", return_tensors='jax')

>>> outputs = model(**inputs)
>>> logits = outputs.logits
```


<a id='transformers.FlaxMBartPreTrainedModel.encode'></a>
> **encode**(self, input_ids: ndarray, attention_mask: typing.Optional[jax._src.numpy.lax_numpy.ndarray] = None, position_ids: typing.Optional[jax._src.numpy.lax_numpy.ndarray] = None, output_attentions: typing.Optional[bool] = None, output_hidden_states: typing.Optional[bool] = None, return_dict: typing.Optional[bool] = None, train: bool = False, params: dict = None, dropout_rng: PRNGKey = None)


> Parameters

- **input_ids** (`jnp.ndarray` of shape `(batch_size, sequence_length)`) --
  Indices of input sequence tokens in the vocabulary. Padding will be ignored by default should you provide
  it.

  Indices can be obtained using [MBartTokenizer](/docs/transformers/master/en/model_doc/mbart.html#transformers.MBartTokenizer). See
  [transformers.PreTrainedTokenizer.encode()](/docs/transformers/master/en/internal/tokenization_utils.html#transformers.PreTrainedTokenizerBase.encode) and [transformers.PreTrainedTokenizer.__call__()](/docs/transformers/master/en/internal/tokenization_utils.html#transformers.PreTrainedTokenizerBase.__call__) for
  details.

  [What are input IDs?](../glossary.html#input-ids)
- **attention_mask** (`jnp.ndarray` of shape `(batch_size, sequence_length)`, _optional_) --
  Mask to avoid performing attention on padding token indices. Mask values selected in `[0, 1]`:

  - 1 for tokens that are **not masked**,
  - 0 for tokens that are **masked**.

  [What are attention masks?](../glossary.html#attention-mask)
- **position_ids** (`numpy.ndarray` of shape `(batch_size, sequence_length)`, _optional_) --
  Indices of positions of each input sequence tokens in the position embeddings. Selected in the range `[0, config.max_position_embeddings - 1]`.
- **output_attentions** (`bool`, _optional_) --
  Whether or not to return the attentions tensors of all attention layers. See `attentions` under returned
  tensors for more detail.
- **output_hidden_states** (`bool`, _optional_) --
  Whether or not to return the hidden states of all layers. See `hidden_states` under returned tensors for
  more detail.
- **return_dict** (`bool`, _optional_) --
  Whether or not to return a [ModelOutput](/docs/transformers/master/en/main_classes/output.html#transformers.file_utils.ModelOutput) instead of a plain tuple.


> Returns

A [FlaxBaseModelOutput](/docs/transformers/master/en/main_classes/output.html#transformers.modeling_flax_outputs.FlaxBaseModelOutput) or a tuple of
`torch.FloatTensor` (if `return_dict=False` is passed or when `config.return_dict=False`) comprising
various elements depending on the configuration (`MBartConfig'>`) and inputs.

- **last_hidden_state** (`jnp.ndarray` of shape `(batch_size, sequence_length, hidden_size)`) -- Sequence of hidden-states at the output of the last layer of the model.
- **hidden_states** (`tuple(jnp.ndarray)`, _optional_, returned when `output_hidden_states=True` is passed or when `config.output_hidden_states=True`) -- Tuple of `jnp.ndarray` (one for the output of the embeddings + one for the output of each layer) of
  shape `(batch_size, sequence_length, hidden_size)`.

  Hidden-states of the model at the output of each layer plus the initial embedding outputs.
- **attentions** (`tuple(jnp.ndarray)`, _optional_, returned when `output_attentions=True` is passed or when `config.output_attentions=True`) -- Tuple of `jnp.ndarray` (one for each layer) of shape `(batch_size, num_heads, sequence_length, sequence_length)`.

  Attentions weights after the attention softmax, used to compute the weighted average in the self-attention
  heads.


> Example:

```python
>>> from transformers import MBartTokenizer, FlaxMBartForConditionalGeneration

>>> model = FlaxMBartForConditionalGeneration.from_pretrained('facebook/mbart-large-cc25')
>>> tokenizer = MBartTokenizer.from_pretrained('facebook/mbart-large-cc25')

>>> text = "My friends are cool but they eat too many carbs."
>>> inputs = tokenizer(text, max_length=1024, return_tensors='jax')
>>> encoder_outputs = model.encode(**inputs)
```

> Return type

[FlaxBaseModelOutput](/docs/transformers/master/en/main_classes/output.html#transformers.modeling_flax_outputs.FlaxBaseModelOutput) or `tuple(torch.FloatTensor)`


<a id='transformers.FlaxMBartPreTrainedModel.decode'></a>
> **decode**(self, decoder_input_ids, encoder_outputs, encoder_attention_mask: typing.Optional[jax._src.numpy.lax_numpy.ndarray] = None, decoder_attention_mask: typing.Optional[jax._src.numpy.lax_numpy.ndarray] = None, decoder_position_ids: typing.Optional[jax._src.numpy.lax_numpy.ndarray] = None, past_key_values: dict = None, output_attentions: typing.Optional[bool] = None, output_hidden_states: typing.Optional[bool] = None, return_dict: typing.Optional[bool] = None, train: bool = False, params: dict = None, dropout_rng: PRNGKey = None)


> Parameters

- **decoder_input_ids** (`jnp.ndarray` of shape `(batch_size, target_sequence_length)`) --
  Indices of decoder input sequence tokens in the vocabulary.

  Indices can be obtained using [MBartTokenizer](/docs/transformers/master/en/model_doc/mbart.html#transformers.MBartTokenizer). See
  [transformers.PreTrainedTokenizer.encode()](/docs/transformers/master/en/internal/tokenization_utils.html#transformers.PreTrainedTokenizerBase.encode) and [transformers.PreTrainedTokenizer.__call__()](/docs/transformers/master/en/internal/tokenization_utils.html#transformers.PreTrainedTokenizerBase.__call__) for
  details.

  [What are decoder input IDs?](../glossary.html#decoder-input-ids)

  For translation and summarization training, `decoder_input_ids` should be provided. If no
  `decoder_input_ids` is provided, the model will create this tensor by shifting the `input_ids` to
  the right for denoising pre-training following the paper.
- **encoder_outputs** (`tuple(tuple(jnp.ndarray)`) --
  Tuple consists of (`last_hidden_state`, _optional_: `hidden_states`, _optional_:
  `attentions`) `last_hidden_state` of shape `(batch_size, sequence_length, hidden_size)`,
  _optional_) is a sequence of hidden-states at the output of the last layer of the encoder. Used in the
  cross-attention of the decoder.
- **encoder_attention_mask** (`jnp.ndarray` of shape `(batch_size, sequence_length)`, _optional_) --
  Mask to avoid performing attention on padding token indices. Mask values selected in `[0, 1]`:

  - 1 for tokens that are **not masked**,
  - 0 for tokens that are **masked**.

  [What are attention masks?](../glossary.html#attention-mask)
- **decoder_attention_mask** (`jnp.ndarray` of shape `(batch_size, target_sequence_length)`, _optional_) --
  Default behavior: generate a tensor that ignores pad tokens in `decoder_input_ids`. Causal mask will
  also be used by default.

  If you want to change padding behavior, you should modify to your needs. See diagram 1 in [the paper](https://arxiv.org/abs/1910.13461) for more information on the default strategy.
- **decoder_position_ids** (`numpy.ndarray` of shape `(batch_size, sequence_length)`, _optional_) --
  Indices of positions of each decoder input sequence tokens in the position embeddings. Selected in the
  range `[0, config.max_position_embeddings - 1]`.
- **past_key_values** (`Dict[str, np.ndarray]`, _optional_, returned by `init_cache` or when passing previous `past_key_values`) --
  Dictionary of pre-computed hidden-states (key and values in the attention blocks) that can be used for fast
  auto-regressive decoding. Pre-computed key and value hidden-states are of shape _[batch_size, max_length]_.
- **output_attentions** (`bool`, _optional_) --
  Whether or not to return the attentions tensors of all attention layers. See `attentions` under returned
  tensors for more detail.
- **output_hidden_states** (`bool`, _optional_) --
  Whether or not to return the hidden states of all layers. See `hidden_states` under returned tensors for
  more detail.
- **return_dict** (`bool`, _optional_) --
  Whether or not to return a [ModelOutput](/docs/transformers/master/en/main_classes/output.html#transformers.file_utils.ModelOutput) instead of a plain tuple.


> Returns

A [FlaxBaseModelOutputWithPastAndCrossAttentions](/docs/transformers/master/en/main_classes/output.html#transformers.modeling_flax_outputs.FlaxBaseModelOutputWithPastAndCrossAttentions) or a tuple of
`torch.FloatTensor` (if `return_dict=False` is passed or when `config.return_dict=False`) comprising
various elements depending on the configuration (`MBartConfig'>`) and inputs.

- **last_hidden_state** (`jnp.ndarray` of shape `(batch_size, sequence_length, hidden_size)`) -- Sequence of hidden-states at the output of the last layer of the model.

  If `past_key_values` is used only the last hidden-state of the sequences of shape `(batch_size, 1, hidden_size)` is output.
- **past_key_values** (`tuple(tuple(jnp.ndarray))`, _optional_, returned when `use_cache=True` is passed or when `config.use_cache=True`) -- Tuple of `tuple(jnp.ndarray)` of length `config.n_layers`, with each tuple having 2 tensors of
  shape `(batch_size, num_heads, sequence_length, embed_size_per_head)`) and optionally if
  `config.is_encoder_decoder=True` 2 additional tensors of shape `(batch_size, num_heads, encoder_sequence_length, embed_size_per_head)`.

  Contains pre-computed hidden-states (key and values in the self-attention blocks and optionally if
  `config.is_encoder_decoder=True` in the cross-attention blocks) that can be used (see
  `past_key_values` input) to speed up sequential decoding.
- **hidden_states** (`tuple(jnp.ndarray)`, _optional_, returned when `output_hidden_states=True` is passed or when `config.output_hidden_states=True`) -- Tuple of `jnp.ndarray` (one for the output of the embeddings + one for the output of each layer) of
  shape `(batch_size, sequence_length, hidden_size)`.

  Hidden-states of the model at the output of each layer plus the initial embedding outputs.
- **attentions** (`tuple(jnp.ndarray)`, _optional_, returned when `output_attentions=True` is passed or when `config.output_attentions=True`) -- Tuple of `jnp.ndarray` (one for each layer) of shape `(batch_size, num_heads, sequence_length, sequence_length)`.

  Attentions weights after the attention softmax, used to compute the weighted average in the self-attention
  heads.
- **cross_attentions** (`tuple(jnp.ndarray)`, _optional_, returned when `output_attentions=True` and `config.add_cross_attention=True` is passed or when `config.output_attentions=True`) -- Tuple of `jnp.ndarray` (one for each layer) of shape `(batch_size, num_heads, sequence_length, sequence_length)`.

  Attentions weights of the decoder's cross-attention layer, after the attention softmax, used to compute the
  weighted average in the cross-attention heads.


> Example:

```python
>>> from transformers import MBartTokenizer, FlaxMBartForConditionalGeneration

>>> model = FlaxMBartForConditionalGeneration.from_pretrained('facebook/mbart-large-cc25')
>>> tokenizer = MBartTokenizer.from_pretrained('facebook/mbart-large-cc25')

>>> text = "My friends are cool but they eat too many carbs."
>>> inputs = tokenizer(text, max_length=1024, return_tensors='jax')
>>> encoder_outputs = model.encode(**inputs)

>>> decoder_start_token_id = model.config.decoder_start_token_id
>>> decoder_input_ids = jnp.ones((inputs.input_ids.shape[0], 1), dtype="i4") * decoder_start_token_id

>>> outputs = model.decode(decoder_input_ids, encoder_outputs)
>>> last_decoder_hidden_states = outputs.last_hidden_state
```

> Return type

[FlaxBaseModelOutputWithPastAndCrossAttentions](/docs/transformers/master/en/main_classes/output.html#transformers.modeling_flax_outputs.FlaxBaseModelOutputWithPastAndCrossAttentions) or `tuple(torch.FloatTensor)`


## [FlaxMBartForQuestionAnswering](#flaxmbartforquestionanswering)

<a id='transformers.FlaxMBartForQuestionAnswering'></a>
<<<<<<< HEAD
> **class transformers.FlaxMBartForQuestionAnswering**(config: MBartConfig, input_shape: typing.Tuple[int] = (1, 1), seed: int = 0, dtype: dtype = &lcubclass 'jax._src.numpy.lax_numpy.float32'&rcub, **kwargs)
=======
> **class transformers.FlaxMBartForQuestionAnswering**(config: MBartConfig, input_shape: typing.Tuple[int] = (1, 1), seed: int = 0, dtype: dtype = &amp;lt;class 'jax._src.numpy.lax_numpy.float32'>, **kwargs)
>>>>>>> afdf509c


MBart Model with a span classification head on top for extractive question-answering tasks like SQuAD (a linear
layer on top of the hidden-states output to compute _span start logits_ and _span end logits_).

This model inherits from [FlaxPreTrainedModel](/docs/transformers/master/en/main_classes/model.html#transformers.FlaxPreTrainedModel). Check the superclass documentation for the
generic methods the library implements for all its model (such as downloading or saving, resizing the input
embeddings, pruning heads etc.)

This model is also a Flax Linen [flax.nn.Module](https://flax.readthedocs.io/en/latest/_autosummary/flax.nn.module.html) subclass. Use it as a regular Flax
Module and refer to the Flax documentation for all matter related to general usage and behavior.

Finally, this model supports inherent JAX features such as:

- [Just-In-Time (JIT) compilation](https://jax.readthedocs.io/en/latest/jax.html#just-in-time-compilation-jit)
- [Automatic Differentiation](https://jax.readthedocs.io/en/latest/jax.html#automatic-differentiation)
- [Vectorization](https://jax.readthedocs.io/en/latest/jax.html#vectorization-vmap)
- [Parallelization](https://jax.readthedocs.io/en/latest/jax.html#parallelization-pmap)

> Parameters

- **config** ([MBartConfig](/docs/transformers/master/en/model_doc/mbart.html#transformers.MBartConfig)) -- Model configuration class with all the parameters of the model.
  Initializing with a config file does not load the weights associated with the model, only the
  configuration. Check out the [from_pretrained()](/docs/transformers/master/en/main_classes/model.html#transformers.FlaxPreTrainedModel.from_pretrained) method to load the
  model weights.


<a id='transformers.FlaxMBartPreTrainedModel.__call__'></a>
> **\_\_call\_\_**(self, input_ids: ndarray, attention_mask: typing.Optional[jax._src.numpy.lax_numpy.ndarray] = None, decoder_input_ids: typing.Optional[jax._src.numpy.lax_numpy.ndarray] = None, decoder_attention_mask: typing.Optional[jax._src.numpy.lax_numpy.ndarray] = None, position_ids: typing.Optional[jax._src.numpy.lax_numpy.ndarray] = None, decoder_position_ids: typing.Optional[jax._src.numpy.lax_numpy.ndarray] = None, output_attentions: typing.Optional[bool] = None, output_hidden_states: typing.Optional[bool] = None, return_dict: typing.Optional[bool] = None, train: bool = False, params: dict = None, dropout_rng: PRNGKey = None)

The `FlaxMBartPreTrainedModel` forward method, overrides the `__call__` special method.

<Tip>

Although the recipe for forward pass needs to be defined within this function, one should call the
`Module` instance afterwards instead of this since the former takes care of running the pre and post
processing steps while the latter silently ignores them.

</Tip>

> Parameters

- **input_ids** (`jnp.ndarray` of shape `(batch_size, sequence_length)`) --
  Indices of input sequence tokens in the vocabulary. Padding will be ignored by default should you provide
  it.

  Indices can be obtained using [MBartTokenizer](/docs/transformers/master/en/model_doc/mbart.html#transformers.MBartTokenizer). See
  [transformers.PreTrainedTokenizer.encode()](/docs/transformers/master/en/internal/tokenization_utils.html#transformers.PreTrainedTokenizerBase.encode) and [transformers.PreTrainedTokenizer.__call__()](/docs/transformers/master/en/internal/tokenization_utils.html#transformers.PreTrainedTokenizerBase.__call__) for
  details.

  [What are input IDs?](../glossary.html#input-ids)
- **attention_mask** (`jnp.ndarray` of shape `(batch_size, sequence_length)`, _optional_) --
  Mask to avoid performing attention on padding token indices. Mask values selected in `[0, 1]`:

  - 1 for tokens that are **not masked**,
  - 0 for tokens that are **masked**.

  [What are attention masks?](../glossary.html#attention-mask)
- **decoder_input_ids** (`jnp.ndarray` of shape `(batch_size, target_sequence_length)`, _optional_) --
  Indices of decoder input sequence tokens in the vocabulary.

  Indices can be obtained using [MBartTokenizer](/docs/transformers/master/en/model_doc/mbart.html#transformers.MBartTokenizer). See
  [transformers.PreTrainedTokenizer.encode()](/docs/transformers/master/en/internal/tokenization_utils.html#transformers.PreTrainedTokenizerBase.encode) and [transformers.PreTrainedTokenizer.__call__()](/docs/transformers/master/en/internal/tokenization_utils.html#transformers.PreTrainedTokenizerBase.__call__) for
  details.

  [What are decoder input IDs?](../glossary.html#decoder-input-ids)

  For translation and summarization training, `decoder_input_ids` should be provided. If no
  `decoder_input_ids` is provided, the model will create this tensor by shifting the `input_ids` to
  the right for denoising pre-training following the paper.
- **decoder_attention_mask** (`jnp.ndarray` of shape `(batch_size, target_sequence_length)`, _optional_) --
  Default behavior: generate a tensor that ignores pad tokens in `decoder_input_ids`. Causal mask will
  also be used by default.

  If you want to change padding behavior, you should modify to your needs. See diagram 1 in [the paper](https://arxiv.org/abs/1910.13461) for more information on the default strategy.
- **position_ids** (`numpy.ndarray` of shape `(batch_size, sequence_length)`, _optional_) --
  Indices of positions of each input sequence tokens in the position embeddings. Selected in the range `[0, config.max_position_embeddings - 1]`.
- **decoder_position_ids** (`numpy.ndarray` of shape `(batch_size, sequence_length)`, _optional_) --
  Indices of positions of each decoder input sequence tokens in the position embeddings. Selected in the
  range `[0, config.max_position_embeddings - 1]`.
- **output_attentions** (`bool`, _optional_) --
  Whether or not to return the attentions tensors of all attention layers. See `attentions` under returned
  tensors for more detail.
- **output_hidden_states** (`bool`, _optional_) --
  Whether or not to return the hidden states of all layers. See `hidden_states` under returned tensors for
  more detail.
- **return_dict** (`bool`, _optional_) --
  Whether or not to return a [ModelOutput](/docs/transformers/master/en/main_classes/output.html#transformers.file_utils.ModelOutput) instead of a plain tuple.

> Returns

A [FlaxSeq2SeqQuestionAnsweringModelOutput](/docs/transformers/master/en/main_classes/output.html#transformers.modeling_flax_outputs.FlaxSeq2SeqQuestionAnsweringModelOutput) or a tuple of
`torch.FloatTensor` (if `return_dict=False` is passed or when `config.return_dict=False`) comprising
various elements depending on the configuration ([MBartConfig](/docs/transformers/master/en/model_doc/mbart.html#transformers.MBartConfig)) and inputs.

- **start_logits** (`jnp.ndarray` of shape `(batch_size, sequence_length)`) -- Span-start scores (before SoftMax).
- **end_logits** (`jnp.ndarray` of shape `(batch_size, sequence_length)`) -- Span-end scores (before SoftMax).
- **past_key_values** (`tuple(tuple(jnp.ndarray))`, _optional_, returned when `use_cache=True` is passed or when `config.use_cache=True`) -- Tuple of `tuple(jnp.ndarray)` of length `config.n_layers`, with each tuple having 2 tensors of
  shape `(batch_size, num_heads, sequence_length, embed_size_per_head)`) and 2 additional tensors of
  shape `(batch_size, num_heads, encoder_sequence_length, embed_size_per_head)`.

  Contains pre-computed hidden-states (key and values in the self-attention blocks and in the cross-attention
  blocks) that can be used (see `past_key_values` input) to speed up sequential decoding.
- **decoder_hidden_states** (`tuple(jnp.ndarray)`, _optional_, returned when `output_hidden_states=True` is passed or when `config.output_hidden_states=True`) -- Tuple of `jnp.ndarray` (one for the output of the embeddings + one for the output of each layer) of
  shape `(batch_size, sequence_length, hidden_size)`.

  Hidden-states of the decoder at the output of each layer plus the initial embedding outputs.
- **decoder_attentions** (`tuple(jnp.ndarray)`, _optional_, returned when `output_attentions=True` is passed or when `config.output_attentions=True`) -- Tuple of `jnp.ndarray` (one for each layer) of shape `(batch_size, num_heads, sequence_length, sequence_length)`.

  Attentions weights of the decoder, after the attention softmax, used to compute the weighted average in the
  self-attention heads.
- **cross_attentions** (`tuple(jnp.ndarray)`, _optional_, returned when `output_attentions=True` is passed or when `config.output_attentions=True`) -- Tuple of `jnp.ndarray` (one for each layer) of shape `(batch_size, num_heads, sequence_length, sequence_length)`.

  Attentions weights of the decoder's cross-attention layer, after the attention softmax, used to compute the
  weighted average in the cross-attention heads.
- **encoder_last_hidden_state** (`jnp.ndarray` of shape `(batch_size, sequence_length, hidden_size)`, _optional_) -- Sequence of hidden-states at the output of the last layer of the encoder of the model.
- **encoder_hidden_states** (`tuple(jnp.ndarray)`, _optional_, returned when `output_hidden_states=True` is passed or when `config.output_hidden_states=True`) -- Tuple of `jnp.ndarray` (one for the output of the embeddings + one for the output of each layer) of
  shape `(batch_size, sequence_length, hidden_size)`.

  Hidden-states of the encoder at the output of each layer plus the initial embedding outputs.
- **encoder_attentions** (`tuple(jnp.ndarray)`, _optional_, returned when `output_attentions=True` is passed or when `config.output_attentions=True`) -- Tuple of `jnp.ndarray` (one for each layer) of shape `(batch_size, num_heads, sequence_length, sequence_length)`.

  Attentions weights of the encoder, after the attention softmax, used to compute the weighted average in the
  self-attention heads.

> Return type

[FlaxSeq2SeqQuestionAnsweringModelOutput](/docs/transformers/master/en/main_classes/output.html#transformers.modeling_flax_outputs.FlaxSeq2SeqQuestionAnsweringModelOutput) or `tuple(torch.FloatTensor)`

> Example:

```python
>>> from transformers import MBartTokenizer, FlaxMBartForQuestionAnswering

>>> tokenizer = MBartTokenizer.from_pretrained('facebook/mbart-large-cc25')
>>> model = FlaxMBartForQuestionAnswering.from_pretrained('facebook/mbart-large-cc25')

>>> question, text = "Who was Jim Henson?", "Jim Henson was a nice puppet"
>>> inputs = tokenizer(question, text, return_tensors='jax')

>>> outputs = model(**inputs)
>>> start_scores = outputs.start_logits
>>> end_scores = outputs.end_logits
```


<a id='transformers.FlaxMBartPreTrainedModel.encode'></a>
> **encode**(self, input_ids: ndarray, attention_mask: typing.Optional[jax._src.numpy.lax_numpy.ndarray] = None, position_ids: typing.Optional[jax._src.numpy.lax_numpy.ndarray] = None, output_attentions: typing.Optional[bool] = None, output_hidden_states: typing.Optional[bool] = None, return_dict: typing.Optional[bool] = None, train: bool = False, params: dict = None, dropout_rng: PRNGKey = None)


> Parameters

- **input_ids** (`jnp.ndarray` of shape `(batch_size, sequence_length)`) --
  Indices of input sequence tokens in the vocabulary. Padding will be ignored by default should you provide
  it.

  Indices can be obtained using [MBartTokenizer](/docs/transformers/master/en/model_doc/mbart.html#transformers.MBartTokenizer). See
  [transformers.PreTrainedTokenizer.encode()](/docs/transformers/master/en/internal/tokenization_utils.html#transformers.PreTrainedTokenizerBase.encode) and [transformers.PreTrainedTokenizer.__call__()](/docs/transformers/master/en/internal/tokenization_utils.html#transformers.PreTrainedTokenizerBase.__call__) for
  details.

  [What are input IDs?](../glossary.html#input-ids)
- **attention_mask** (`jnp.ndarray` of shape `(batch_size, sequence_length)`, _optional_) --
  Mask to avoid performing attention on padding token indices. Mask values selected in `[0, 1]`:

  - 1 for tokens that are **not masked**,
  - 0 for tokens that are **masked**.

  [What are attention masks?](../glossary.html#attention-mask)
- **position_ids** (`numpy.ndarray` of shape `(batch_size, sequence_length)`, _optional_) --
  Indices of positions of each input sequence tokens in the position embeddings. Selected in the range `[0, config.max_position_embeddings - 1]`.
- **output_attentions** (`bool`, _optional_) --
  Whether or not to return the attentions tensors of all attention layers. See `attentions` under returned
  tensors for more detail.
- **output_hidden_states** (`bool`, _optional_) --
  Whether or not to return the hidden states of all layers. See `hidden_states` under returned tensors for
  more detail.
- **return_dict** (`bool`, _optional_) --
  Whether or not to return a [ModelOutput](/docs/transformers/master/en/main_classes/output.html#transformers.file_utils.ModelOutput) instead of a plain tuple.


> Returns

A [FlaxBaseModelOutput](/docs/transformers/master/en/main_classes/output.html#transformers.modeling_flax_outputs.FlaxBaseModelOutput) or a tuple of
`torch.FloatTensor` (if `return_dict=False` is passed or when `config.return_dict=False`) comprising
various elements depending on the configuration (`MBartConfig'>`) and inputs.

- **last_hidden_state** (`jnp.ndarray` of shape `(batch_size, sequence_length, hidden_size)`) -- Sequence of hidden-states at the output of the last layer of the model.
- **hidden_states** (`tuple(jnp.ndarray)`, _optional_, returned when `output_hidden_states=True` is passed or when `config.output_hidden_states=True`) -- Tuple of `jnp.ndarray` (one for the output of the embeddings + one for the output of each layer) of
  shape `(batch_size, sequence_length, hidden_size)`.

  Hidden-states of the model at the output of each layer plus the initial embedding outputs.
- **attentions** (`tuple(jnp.ndarray)`, _optional_, returned when `output_attentions=True` is passed or when `config.output_attentions=True`) -- Tuple of `jnp.ndarray` (one for each layer) of shape `(batch_size, num_heads, sequence_length, sequence_length)`.

  Attentions weights after the attention softmax, used to compute the weighted average in the self-attention
  heads.


> Example:

```python
>>> from transformers import MBartTokenizer, FlaxMBartForConditionalGeneration

>>> model = FlaxMBartForConditionalGeneration.from_pretrained('facebook/mbart-large-cc25')
>>> tokenizer = MBartTokenizer.from_pretrained('facebook/mbart-large-cc25')

>>> text = "My friends are cool but they eat too many carbs."
>>> inputs = tokenizer(text, max_length=1024, return_tensors='jax')
>>> encoder_outputs = model.encode(**inputs)
```

> Return type

[FlaxBaseModelOutput](/docs/transformers/master/en/main_classes/output.html#transformers.modeling_flax_outputs.FlaxBaseModelOutput) or `tuple(torch.FloatTensor)`


<a id='transformers.FlaxMBartPreTrainedModel.decode'></a>
> **decode**(self, decoder_input_ids, encoder_outputs, encoder_attention_mask: typing.Optional[jax._src.numpy.lax_numpy.ndarray] = None, decoder_attention_mask: typing.Optional[jax._src.numpy.lax_numpy.ndarray] = None, decoder_position_ids: typing.Optional[jax._src.numpy.lax_numpy.ndarray] = None, past_key_values: dict = None, output_attentions: typing.Optional[bool] = None, output_hidden_states: typing.Optional[bool] = None, return_dict: typing.Optional[bool] = None, train: bool = False, params: dict = None, dropout_rng: PRNGKey = None)


> Parameters

- **decoder_input_ids** (`jnp.ndarray` of shape `(batch_size, target_sequence_length)`) --
  Indices of decoder input sequence tokens in the vocabulary.

  Indices can be obtained using [MBartTokenizer](/docs/transformers/master/en/model_doc/mbart.html#transformers.MBartTokenizer). See
  [transformers.PreTrainedTokenizer.encode()](/docs/transformers/master/en/internal/tokenization_utils.html#transformers.PreTrainedTokenizerBase.encode) and [transformers.PreTrainedTokenizer.__call__()](/docs/transformers/master/en/internal/tokenization_utils.html#transformers.PreTrainedTokenizerBase.__call__) for
  details.

  [What are decoder input IDs?](../glossary.html#decoder-input-ids)

  For translation and summarization training, `decoder_input_ids` should be provided. If no
  `decoder_input_ids` is provided, the model will create this tensor by shifting the `input_ids` to
  the right for denoising pre-training following the paper.
- **encoder_outputs** (`tuple(tuple(jnp.ndarray)`) --
  Tuple consists of (`last_hidden_state`, _optional_: `hidden_states`, _optional_:
  `attentions`) `last_hidden_state` of shape `(batch_size, sequence_length, hidden_size)`,
  _optional_) is a sequence of hidden-states at the output of the last layer of the encoder. Used in the
  cross-attention of the decoder.
- **encoder_attention_mask** (`jnp.ndarray` of shape `(batch_size, sequence_length)`, _optional_) --
  Mask to avoid performing attention on padding token indices. Mask values selected in `[0, 1]`:

  - 1 for tokens that are **not masked**,
  - 0 for tokens that are **masked**.

  [What are attention masks?](../glossary.html#attention-mask)
- **decoder_attention_mask** (`jnp.ndarray` of shape `(batch_size, target_sequence_length)`, _optional_) --
  Default behavior: generate a tensor that ignores pad tokens in `decoder_input_ids`. Causal mask will
  also be used by default.

  If you want to change padding behavior, you should modify to your needs. See diagram 1 in [the paper](https://arxiv.org/abs/1910.13461) for more information on the default strategy.
- **decoder_position_ids** (`numpy.ndarray` of shape `(batch_size, sequence_length)`, _optional_) --
  Indices of positions of each decoder input sequence tokens in the position embeddings. Selected in the
  range `[0, config.max_position_embeddings - 1]`.
- **past_key_values** (`Dict[str, np.ndarray]`, _optional_, returned by `init_cache` or when passing previous `past_key_values`) --
  Dictionary of pre-computed hidden-states (key and values in the attention blocks) that can be used for fast
  auto-regressive decoding. Pre-computed key and value hidden-states are of shape _[batch_size, max_length]_.
- **output_attentions** (`bool`, _optional_) --
  Whether or not to return the attentions tensors of all attention layers. See `attentions` under returned
  tensors for more detail.
- **output_hidden_states** (`bool`, _optional_) --
  Whether or not to return the hidden states of all layers. See `hidden_states` under returned tensors for
  more detail.
- **return_dict** (`bool`, _optional_) --
  Whether or not to return a [ModelOutput](/docs/transformers/master/en/main_classes/output.html#transformers.file_utils.ModelOutput) instead of a plain tuple.


> Returns

A [FlaxBaseModelOutputWithPastAndCrossAttentions](/docs/transformers/master/en/main_classes/output.html#transformers.modeling_flax_outputs.FlaxBaseModelOutputWithPastAndCrossAttentions) or a tuple of
`torch.FloatTensor` (if `return_dict=False` is passed or when `config.return_dict=False`) comprising
various elements depending on the configuration (`MBartConfig'>`) and inputs.

- **last_hidden_state** (`jnp.ndarray` of shape `(batch_size, sequence_length, hidden_size)`) -- Sequence of hidden-states at the output of the last layer of the model.

  If `past_key_values` is used only the last hidden-state of the sequences of shape `(batch_size, 1, hidden_size)` is output.
- **past_key_values** (`tuple(tuple(jnp.ndarray))`, _optional_, returned when `use_cache=True` is passed or when `config.use_cache=True`) -- Tuple of `tuple(jnp.ndarray)` of length `config.n_layers`, with each tuple having 2 tensors of
  shape `(batch_size, num_heads, sequence_length, embed_size_per_head)`) and optionally if
  `config.is_encoder_decoder=True` 2 additional tensors of shape `(batch_size, num_heads, encoder_sequence_length, embed_size_per_head)`.

  Contains pre-computed hidden-states (key and values in the self-attention blocks and optionally if
  `config.is_encoder_decoder=True` in the cross-attention blocks) that can be used (see
  `past_key_values` input) to speed up sequential decoding.
- **hidden_states** (`tuple(jnp.ndarray)`, _optional_, returned when `output_hidden_states=True` is passed or when `config.output_hidden_states=True`) -- Tuple of `jnp.ndarray` (one for the output of the embeddings + one for the output of each layer) of
  shape `(batch_size, sequence_length, hidden_size)`.

  Hidden-states of the model at the output of each layer plus the initial embedding outputs.
- **attentions** (`tuple(jnp.ndarray)`, _optional_, returned when `output_attentions=True` is passed or when `config.output_attentions=True`) -- Tuple of `jnp.ndarray` (one for each layer) of shape `(batch_size, num_heads, sequence_length, sequence_length)`.

  Attentions weights after the attention softmax, used to compute the weighted average in the self-attention
  heads.
- **cross_attentions** (`tuple(jnp.ndarray)`, _optional_, returned when `output_attentions=True` and `config.add_cross_attention=True` is passed or when `config.output_attentions=True`) -- Tuple of `jnp.ndarray` (one for each layer) of shape `(batch_size, num_heads, sequence_length, sequence_length)`.

  Attentions weights of the decoder's cross-attention layer, after the attention softmax, used to compute the
  weighted average in the cross-attention heads.


> Example:

```python
>>> from transformers import MBartTokenizer, FlaxMBartForConditionalGeneration

>>> model = FlaxMBartForConditionalGeneration.from_pretrained('facebook/mbart-large-cc25')
>>> tokenizer = MBartTokenizer.from_pretrained('facebook/mbart-large-cc25')

>>> text = "My friends are cool but they eat too many carbs."
>>> inputs = tokenizer(text, max_length=1024, return_tensors='jax')
>>> encoder_outputs = model.encode(**inputs)

>>> decoder_start_token_id = model.config.decoder_start_token_id
>>> decoder_input_ids = jnp.ones((inputs.input_ids.shape[0], 1), dtype="i4") * decoder_start_token_id

>>> outputs = model.decode(decoder_input_ids, encoder_outputs)
>>> last_decoder_hidden_states = outputs.last_hidden_state
```

> Return type

[FlaxBaseModelOutputWithPastAndCrossAttentions](/docs/transformers/master/en/main_classes/output.html#transformers.modeling_flax_outputs.FlaxBaseModelOutputWithPastAndCrossAttentions) or `tuple(torch.FloatTensor)`
<|MERGE_RESOLUTION|>--- conflicted
+++ resolved
@@ -447,11 +447,7 @@
 ## [MBart50Tokenizer](#mbarttokenizer)
 
 <a id='transformers.MBart50Tokenizer'></a>
-<<<<<<< HEAD
-> **class transformers.MBart50Tokenizer**(vocab_file, src_lang = None, tgt_lang = None, eos_token = &lcub/s>, sep_token = &lcub/s>, cls_token = &lcubs>, unk_token = &lcubunk>, pad_token = &lcubpad>, mask_token = &lcubmask>, sp_model_kwargs: typing.Union[typing.Dict[str, typing.Any], NoneType] = None, **kwargs)
-=======
 > **class transformers.MBart50Tokenizer**(vocab_file, src_lang = None, tgt_lang = None, eos_token = '&amp;lt;/s>', sep_token = '&amp;lt;/s>', cls_token = '&amp;lt;s>', unk_token = '&amp;lt;unk>', pad_token = '&amp;lt;pad>', mask_token = '&amp;lt;mask>', sp_model_kwargs: typing.Union[typing.Dict[str, typing.Any], NoneType] = None, **kwargs)
->>>>>>> afdf509c
 
 
 Construct a MBart50 tokenizer. Based on [SentencePiece](https://github.com/google/sentencepiece).
@@ -467,23 +463,6 @@
   A string representing the source language.
 - **tgt_lang** (`str`, _optional_) --
   A string representing the target language.
-<<<<<<< HEAD
-- **eos_token** (`str`, _optional_, defaults to `"&lcub/s>"`) --
-  The end of sequence token.
-- **sep_token** (`str`, _optional_, defaults to `"&lcub/s>"`) --
-  The separator token, which is used when building a sequence from multiple sequences, e.g. two sequences for
-  sequence classification or for a text and a question for question answering. It is also used as the last
-  token of a sequence built with special tokens.
-- **cls_token** (`str`, _optional_, defaults to `"&lcubs>"`) --
-  The classifier token which is used when doing sequence classification (classification of the whole sequence
-  instead of per-token classification). It is the first token of the sequence when built with special tokens.
-- **unk_token** (`str`, _optional_, defaults to `"&lcubunk>"`) --
-  The unknown token. A token that is not in the vocabulary cannot be converted to an ID and is set to be this
-  token instead.
-- **pad_token** (`str`, _optional_, defaults to `"&lcubpad>"`) --
-  The token used for padding, for example when batching sequences of different lengths.
-- **mask_token** (`str`, _optional_, defaults to `"&lcubmask>"`) --
-=======
 - **eos_token** (`str`, _optional_, defaults to `"&amp;lt;/s>"`) --
   The end of sequence token.
 - **sep_token** (`str`, _optional_, defaults to `"&amp;lt;/s>"`) --
@@ -499,7 +478,6 @@
 - **pad_token** (`str`, _optional_, defaults to `"&amp;lt;pad>"`) --
   The token used for padding, for example when batching sequences of different lengths.
 - **mask_token** (`str`, _optional_, defaults to `"&amp;lt;mask>"`) --
->>>>>>> afdf509c
   The token used for masking values. This is the token used when training this model with masked language
   modeling. This is the token which the model will try to predict.
 - **sp_model_kwargs** (`dict`, _optional_) --
@@ -510,11 +488,7 @@
 
     - `nbest_size = &amp;lcub;0,1}`: No sampling is performed.
     - `nbest_size > 1`: samples from the nbest_size results.
-<<<<<<< HEAD
-    - `nbest_size&amp;lt;0`: assuming that nbest_size is infinite and samples from the all hypothesis (lattice)
-=======
     - `nbest_size &amp;lt; 0`: assuming that nbest_size is infinite and samples from the all hypothesis (lattice)
->>>>>>> afdf509c
       using forward-filtering-and-backward-sampling algorithm.
 
   - `alpha`: Smoothing parameter for unigram sampling, and dropout probability of merge operations for
@@ -606,11 +580,7 @@
 ## [MBart50TokenizerFast](#mbarttokenizerfast)
 
 <a id='transformers.MBart50TokenizerFast'></a>
-<<<<<<< HEAD
-> **class transformers.MBart50TokenizerFast**(vocab_file = None, src_lang = None, tgt_lang = None, tokenizer_file = None, eos_token = &lcub/s>, sep_token = &lcub/s>, cls_token = &lcubs>, unk_token = &lcubunk>, pad_token = &lcubpad>, mask_token = &lcubmask>, **kwargs)
-=======
 > **class transformers.MBart50TokenizerFast**(vocab_file = None, src_lang = None, tgt_lang = None, tokenizer_file = None, eos_token = '&amp;lt;/s>', sep_token = '&amp;lt;/s>', cls_token = '&amp;lt;s>', unk_token = '&amp;lt;unk>', pad_token = '&amp;lt;pad>', mask_token = '&amp;lt;mask>', **kwargs)
->>>>>>> afdf509c
 
 
 Construct a "fast" MBART tokenizer for mBART-50 (backed by HuggingFace's _tokenizers_ library). Based on [BPE](https://huggingface.co/docs/tokenizers/python/latest/components.html?highlight=BPE#models).
@@ -626,23 +596,6 @@
   A string representing the source language.
 - **tgt_lang** (`str`, _optional_) --
   A string representing the target language.
-<<<<<<< HEAD
-- **eos_token** (`str`, _optional_, defaults to `"&lcub/s>"`) --
-  The end of sequence token.
-- **sep_token** (`str`, _optional_, defaults to `"&lcub/s>"`) --
-  The separator token, which is used when building a sequence from multiple sequences, e.g. two sequences for
-  sequence classification or for a text and a question for question answering. It is also used as the last
-  token of a sequence built with special tokens.
-- **cls_token** (`str`, _optional_, defaults to `"&lcubs>"`) --
-  The classifier token which is used when doing sequence classification (classification of the whole sequence
-  instead of per-token classification). It is the first token of the sequence when built with special tokens.
-- **unk_token** (`str`, _optional_, defaults to `"&lcubunk>"`) --
-  The unknown token. A token that is not in the vocabulary cannot be converted to an ID and is set to be this
-  token instead.
-- **pad_token** (`str`, _optional_, defaults to `"&lcubpad>"`) --
-  The token used for padding, for example when batching sequences of different lengths.
-- **mask_token** (`str`, _optional_, defaults to `"&lcubmask>"`) --
-=======
 - **eos_token** (`str`, _optional_, defaults to `"&amp;lt;/s>"`) --
   The end of sequence token.
 - **sep_token** (`str`, _optional_, defaults to `"&amp;lt;/s>"`) --
@@ -658,7 +611,6 @@
 - **pad_token** (`str`, _optional_, defaults to `"&amp;lt;pad>"`) --
   The token used for padding, for example when batching sequences of different lengths.
 - **mask_token** (`str`, _optional_, defaults to `"&amp;lt;mask>"`) --
->>>>>>> afdf509c
   The token used for masking values. This is the token used when training this model with masked language
   modeling. This is the token which the model will try to predict.
 
@@ -718,11 +670,7 @@
 Reset the special tokens to the target language setting. prefix=[src_lang_code] and suffix=[eos].
 
 <a id='transformers.MBart50Tokenizer'></a>
-<<<<<<< HEAD
-> **class MBart50Tokenizer**(vocab_file, src_lang = None, tgt_lang = None, eos_token = &lcub/s>, sep_token = &lcub/s>, cls_token = &lcubs>, unk_token = &lcubunk>, pad_token = &lcubpad>, mask_token = &lcubmask>, sp_model_kwargs: typing.Union[typing.Dict[str, typing.Any], NoneType] = None, **kwargs)
-=======
 > **class MBart50Tokenizer**(vocab_file, src_lang = None, tgt_lang = None, eos_token = '&amp;lt;/s>', sep_token = '&amp;lt;/s>', cls_token = '&amp;lt;s>', unk_token = '&amp;lt;unk>', pad_token = '&amp;lt;pad>', mask_token = '&amp;lt;mask>', sp_model_kwargs: typing.Union[typing.Dict[str, typing.Any], NoneType] = None, **kwargs)
->>>>>>> afdf509c
 
 
 Construct a MBart50 tokenizer. Based on [SentencePiece](https://github.com/google/sentencepiece).
@@ -738,23 +686,6 @@
   A string representing the source language.
 - **tgt_lang** (`str`, _optional_) --
   A string representing the target language.
-<<<<<<< HEAD
-- **eos_token** (`str`, _optional_, defaults to `"&lcub/s>"`) --
-  The end of sequence token.
-- **sep_token** (`str`, _optional_, defaults to `"&lcub/s>"`) --
-  The separator token, which is used when building a sequence from multiple sequences, e.g. two sequences for
-  sequence classification or for a text and a question for question answering. It is also used as the last
-  token of a sequence built with special tokens.
-- **cls_token** (`str`, _optional_, defaults to `"&lcubs>"`) --
-  The classifier token which is used when doing sequence classification (classification of the whole sequence
-  instead of per-token classification). It is the first token of the sequence when built with special tokens.
-- **unk_token** (`str`, _optional_, defaults to `"&lcubunk>"`) --
-  The unknown token. A token that is not in the vocabulary cannot be converted to an ID and is set to be this
-  token instead.
-- **pad_token** (`str`, _optional_, defaults to `"&lcubpad>"`) --
-  The token used for padding, for example when batching sequences of different lengths.
-- **mask_token** (`str`, _optional_, defaults to `"&lcubmask>"`) --
-=======
 - **eos_token** (`str`, _optional_, defaults to `"&amp;lt;/s>"`) --
   The end of sequence token.
 - **sep_token** (`str`, _optional_, defaults to `"&amp;lt;/s>"`) --
@@ -770,7 +701,6 @@
 - **pad_token** (`str`, _optional_, defaults to `"&amp;lt;pad>"`) --
   The token used for padding, for example when batching sequences of different lengths.
 - **mask_token** (`str`, _optional_, defaults to `"&amp;lt;mask>"`) --
->>>>>>> afdf509c
   The token used for masking values. This is the token used when training this model with masked language
   modeling. This is the token which the model will try to predict.
 - **sp_model_kwargs** (`dict`, _optional_) --
@@ -781,11 +711,7 @@
 
     - `nbest_size = &amp;lcub;0,1}`: No sampling is performed.
     - `nbest_size > 1`: samples from the nbest_size results.
-<<<<<<< HEAD
-    - `nbest_size&amp;lt;0`: assuming that nbest_size is infinite and samples from the all hypothesis (lattice)
-=======
     - `nbest_size &amp;lt; 0`: assuming that nbest_size is infinite and samples from the all hypothesis (lattice)
->>>>>>> afdf509c
       using forward-filtering-and-backward-sampling algorithm.
 
   - `alpha`: Smoothing parameter for unigram sampling, and dropout probability of merge operations for
@@ -1186,13 +1112,8 @@
 ```python
 >>> from transformers import MBartTokenizer, MBartForConditionalGeneration
 >>> tokenizer = MBartTokenizer.from_pretrained('facebook/mbart-large-cc25')
-<<<<<<< HEAD
->>> # de_DE is the language symbol id <LID> for German
->>> TXT = "&lcub/s> Meine Freunde sind &lcubmask> nett aber sie essen zu viel Kuchen. &lcub/s> de_DE"
-=======
 >>> # de_DE is the language symbol id &amp;lt;LID> for German
 >>> TXT = "&amp;lt;/s> Meine Freunde sind &amp;lt;mask> nett aber sie essen zu viel Kuchen. &amp;lt;/s> de_DE"
->>>>>>> afdf509c
 
 >>> model = MBartForConditionalGeneration.from_pretrained('facebook/mbart-large-cc25')
 >>> input_ids = tokenizer([TXT], add_special_tokens=False, return_tensors='pt')['input_ids']
@@ -2117,13 +2038,8 @@
 ```python
 >>> from transformers import MBartTokenizer, TFMBartForConditionalGeneration
 >>> tokenizer = MBartTokenizer.from_pretrained('facebook/mbart-large-cc25')
-<<<<<<< HEAD
->>> # de_DE is the language symbol id <LID> for German
->>> TXT = "&lcub/s> Meine Freunde sind &lcubmask> nett aber sie essen zu viel Kuchen. &lcub/s> de_DE"
-=======
 >>> # de_DE is the language symbol id &amp;lt;LID> for German
 >>> TXT = "&amp;lt;/s> Meine Freunde sind &amp;lt;mask> nett aber sie essen zu viel Kuchen. &amp;lt;/s> de_DE"
->>>>>>> afdf509c
 
 >>> model = MBartForConditionalGeneration.from_pretrained('facebook/mbart-large-cc25')
 >>> input_ids = tokenizer([TXT], add_special_tokens=False, return_tensors='tf')['input_ids']
@@ -2136,11 +2052,7 @@
 ## [FlaxMBartModel](#flaxmbartmodel)
 
 <a id='transformers.FlaxMBartModel'></a>
-<<<<<<< HEAD
-> **class transformers.FlaxMBartModel**(config: MBartConfig, input_shape: typing.Tuple[int] = (1, 1), seed: int = 0, dtype: dtype = &lcubclass 'jax._src.numpy.lax_numpy.float32'&rcub, **kwargs)
-=======
 > **class transformers.FlaxMBartModel**(config: MBartConfig, input_shape: typing.Tuple[int] = (1, 1), seed: int = 0, dtype: dtype = &amp;lt;class 'jax._src.numpy.lax_numpy.float32'>, **kwargs)
->>>>>>> afdf509c
 
 The bare MBart Model transformer outputting raw hidden-states without any specific head on top.
 This model inherits from [FlaxPreTrainedModel](/docs/transformers/master/en/main_classes/model.html#transformers.FlaxPreTrainedModel). Check the superclass documentation for the
@@ -2460,11 +2372,7 @@
 ## [FlaxMBartForConditionalGeneration](#flaxmbartforconditionalgeneration)
 
 <a id='transformers.FlaxMBartForConditionalGeneration'></a>
-<<<<<<< HEAD
-> **class transformers.FlaxMBartForConditionalGeneration**(config: MBartConfig, input_shape: typing.Tuple[int] = (1, 1), seed: int = 0, dtype: dtype = &lcubclass 'jax._src.numpy.lax_numpy.float32'&rcub, **kwargs)
-=======
 > **class transformers.FlaxMBartForConditionalGeneration**(config: MBartConfig, input_shape: typing.Tuple[int] = (1, 1), seed: int = 0, dtype: dtype = &amp;lt;class 'jax._src.numpy.lax_numpy.float32'>, **kwargs)
->>>>>>> afdf509c
 
 The MMBart Model with a language modeling head. Can be used for summarization.
 This model inherits from [FlaxPreTrainedModel](/docs/transformers/master/en/main_classes/model.html#transformers.FlaxPreTrainedModel). Check the superclass documentation for the
@@ -2613,13 +2521,8 @@
 ```python
 >>> from transformers import MBartTokenizer, FlaxMBartForConditionalGeneration
 >>> tokenizer = MBartTokenizer.from_pretrained('facebook/mbart-large-cc25')
-<<<<<<< HEAD
->>> # de_DE is the language symbol id <LID> for German
->>> TXT = "&lcub/s> Meine Freunde sind &lcubmask> nett aber sie essen zu viel Kuchen. &lcub/s> de_DE"
-=======
 >>> # de_DE is the language symbol id &amp;lt;LID> for German
 >>> TXT = "&amp;lt;/s> Meine Freunde sind &amp;lt;mask> nett aber sie essen zu viel Kuchen. &amp;lt;/s> de_DE"
->>>>>>> afdf509c
 
 >>> model = FlaxMBartForConditionalGeneration.from_pretrained('facebook/mbart-large-cc25')
 >>> input_ids = tokenizer([TXT], add_special_tokens=False, return_tensors='np')['input_ids']
@@ -2807,11 +2710,7 @@
 ## [FlaxMBartForSequenceClassification](#flaxmbartforsequenceclassification)
 
 <a id='transformers.FlaxMBartForSequenceClassification'></a>
-<<<<<<< HEAD
-> **class transformers.FlaxMBartForSequenceClassification**(config: MBartConfig, input_shape: typing.Tuple[int] = (1, 1), seed: int = 0, dtype: dtype = &lcubclass 'jax._src.numpy.lax_numpy.float32'&rcub, **kwargs)
-=======
 > **class transformers.FlaxMBartForSequenceClassification**(config: MBartConfig, input_shape: typing.Tuple[int] = (1, 1), seed: int = 0, dtype: dtype = &amp;lt;class 'jax._src.numpy.lax_numpy.float32'>, **kwargs)
->>>>>>> afdf509c
 
 
 MBart model with a sequence classification/head on top (a linear layer on top of the pooled output) e.g. for GLUE
@@ -3132,11 +3031,7 @@
 ## [FlaxMBartForQuestionAnswering](#flaxmbartforquestionanswering)
 
 <a id='transformers.FlaxMBartForQuestionAnswering'></a>
-<<<<<<< HEAD
-> **class transformers.FlaxMBartForQuestionAnswering**(config: MBartConfig, input_shape: typing.Tuple[int] = (1, 1), seed: int = 0, dtype: dtype = &lcubclass 'jax._src.numpy.lax_numpy.float32'&rcub, **kwargs)
-=======
 > **class transformers.FlaxMBartForQuestionAnswering**(config: MBartConfig, input_shape: typing.Tuple[int] = (1, 1), seed: int = 0, dtype: dtype = &amp;lt;class 'jax._src.numpy.lax_numpy.float32'>, **kwargs)
->>>>>>> afdf509c
 
 
 MBart Model with a span classification head on top for extractive question-answering tasks like SQuAD (a linear
