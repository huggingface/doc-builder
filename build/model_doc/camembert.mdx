--- conflicted
+++ resolved
@@ -95,11 +95,7 @@
 ## [CamembertTokenizer](#camemberttokenizer)
 
 <a id='transformers.CamembertTokenizer'></a>
-<<<<<<< HEAD
-> **class transformers.CamembertTokenizer**(vocab_file, bos_token = &lcubs>, eos_token = &lcub/s>, sep_token = &lcub/s>, cls_token = &lcubs>, unk_token = &lcubunk>, pad_token = &lcubpad>, mask_token = &lcubmask>, additional_special_tokens = ['&lcubs>NOTUSED', '&lcub/s>NOTUSED'], sp_model_kwargs: typing.Union[typing.Dict[str, typing.Any], NoneType] = None, **kwargs)
-=======
 > **class transformers.CamembertTokenizer**(vocab_file, bos_token = '&amp;lt;s>', eos_token = '&amp;lt;/s>', sep_token = '&amp;lt;/s>', cls_token = '&amp;lt;s>', unk_token = '&amp;lt;unk>', pad_token = '&amp;lt;pad>', mask_token = '&amp;lt;mask>', additional_special_tokens = ['&amp;lt;s>NOTUSED', '&amp;lt;/s>NOTUSED'], sp_model_kwargs: typing.Union[typing.Dict[str, typing.Any], NoneType] = None, **kwargs)
->>>>>>> afdf509c
 
 
 Adapted from [RobertaTokenizer](/docs/transformers/master/en/model_doc/roberta.html#transformers.RobertaTokenizer) and [XLNetTokenizer](/docs/transformers/master/en/model_doc/xlnet.html#transformers.XLNetTokenizer). Construct a
@@ -133,28 +129,13 @@
 
 </Tip>
 
-<<<<<<< HEAD
-- **sep_token** (`str`, _optional_, defaults to `"&lcub/s>"`) --
-=======
 - **sep_token** (`str`, _optional_, defaults to `"&amp;lt;/s>"`) --
->>>>>>> afdf509c
   The separator token, which is used when building a sequence from multiple sequences, e.g. two sequences for
   sequence classification or for a text and a question for question answering. It is also used as the last
   token of a sequence built with special tokens.
 - **cls_token** (`str`, _optional_, defaults to `"&lcubs>"`) --
   The classifier token which is used when doing sequence classification (classification of the whole sequence
   instead of per-token classification). It is the first token of the sequence when built with special tokens.
-<<<<<<< HEAD
-- **unk_token** (`str`, _optional_, defaults to `"&lcubunk>"`) --
-  The unknown token. A token that is not in the vocabulary cannot be converted to an ID and is set to be this
-  token instead.
-- **pad_token** (`str`, _optional_, defaults to `"&lcubpad>"`) --
-  The token used for padding, for example when batching sequences of different lengths.
-- **mask_token** (`str`, _optional_, defaults to `"&lcubmask>"`) --
-  The token used for masking values. This is the token used when training this model with masked language
-  modeling. This is the token which the model will try to predict.
-- **additional_special_tokens** (`List[str]`, _optional_, defaults to `["&lcubs>NOTUSED", "&lcub/s>NOTUSED"]`) --
-=======
 - **unk_token** (`str`, _optional_, defaults to `"&amp;lt;unk>"`) --
   The unknown token. A token that is not in the vocabulary cannot be converted to an ID and is set to be this
   token instead.
@@ -164,7 +145,6 @@
   The token used for masking values. This is the token used when training this model with masked language
   modeling. This is the token which the model will try to predict.
 - **additional_special_tokens** (`List[str]`, _optional_, defaults to `["&amp;lt;s>NOTUSED", "</s>NOTUSED"]`) --
->>>>>>> afdf509c
   Additional special tokens used by the tokenizer.
 - **sp_model_kwargs** (`dict`, _optional_) --
   Will be passed to the `SentencePieceProcessor.__init__()` method. The [Python wrapper for SentencePiece](https://github.com/google/sentencepiece/tree/master/python) can be used, among other things, to set:
@@ -174,11 +154,7 @@
 
     - `nbest_size = &amp;lcub;0,1}`: No sampling is performed.
     - `nbest_size > 1`: samples from the nbest_size results.
-<<<<<<< HEAD
-    - `nbest_size&amp;lt;0`: assuming that nbest_size is infinite and samples from the all hypothesis (lattice)
-=======
     - `nbest_size &amp;lt; 0`: assuming that nbest_size is infinite and samples from the all hypothesis (lattice)
->>>>>>> afdf509c
       using forward-filtering-and-backward-sampling algorithm.
 
   - `alpha`: Smoothing parameter for unigram sampling, and dropout probability of merge operations for
@@ -196,13 +172,8 @@
 Build model inputs from a sequence or a pair of sequence for sequence classification tasks by concatenating and
 adding special tokens. An CamemBERT sequence has the following format:
 
-<<<<<<< HEAD
-- single sequence: `&lcubs> X &lcub/s>`
-- pair of sequences: `&lcubs> A &lcub/s>&lcub/s> B &lcub/s>`
-=======
 - single sequence: `<s> X </s>`
 - pair of sequences: `<s> A </s>&amp;lt;/s> B &amp;lt;/s>`
->>>>>>> afdf509c
 
 > Parameters
 
@@ -274,11 +245,7 @@
 ## [CamembertTokenizerFast](#camemberttokenizerfast)
 
 <a id='transformers.CamembertTokenizerFast'></a>
-<<<<<<< HEAD
-> **class transformers.CamembertTokenizerFast**(vocab_file = None, tokenizer_file = None, bos_token = &lcubs>, eos_token = &lcub/s>, sep_token = &lcub/s>, cls_token = &lcubs>, unk_token = &lcubunk>, pad_token = &lcubpad>, mask_token = &lcubmask>, additional_special_tokens = ['&lcubs>NOTUSED', '&lcub/s>NOTUSED'], **kwargs)
-=======
 > **class transformers.CamembertTokenizerFast**(vocab_file = None, tokenizer_file = None, bos_token = '&amp;lt;s>', eos_token = '&amp;lt;/s>', sep_token = '&amp;lt;/s>', cls_token = '&amp;lt;s>', unk_token = '&amp;lt;unk>', pad_token = '&amp;lt;pad>', mask_token = '&amp;lt;mask>', additional_special_tokens = ['&amp;lt;s>NOTUSED', '&amp;lt;/s>NOTUSED'], **kwargs)
->>>>>>> afdf509c
 
 
 Construct a "fast" CamemBERT tokenizer (backed by HuggingFace's _tokenizers_ library). Adapted from
@@ -312,28 +279,13 @@
 
 </Tip>
 
-<<<<<<< HEAD
-- **sep_token** (`str`, _optional_, defaults to `"&lcub/s>"`) --
-=======
 - **sep_token** (`str`, _optional_, defaults to `"&amp;lt;/s>"`) --
->>>>>>> afdf509c
   The separator token, which is used when building a sequence from multiple sequences, e.g. two sequences for
   sequence classification or for a text and a question for question answering. It is also used as the last
   token of a sequence built with special tokens.
 - **cls_token** (`str`, _optional_, defaults to `"&lcubs>"`) --
   The classifier token which is used when doing sequence classification (classification of the whole sequence
   instead of per-token classification). It is the first token of the sequence when built with special tokens.
-<<<<<<< HEAD
-- **unk_token** (`str`, _optional_, defaults to `"&lcubunk>"`) --
-  The unknown token. A token that is not in the vocabulary cannot be converted to an ID and is set to be this
-  token instead.
-- **pad_token** (`str`, _optional_, defaults to `"&lcubpad>"`) --
-  The token used for padding, for example when batching sequences of different lengths.
-- **mask_token** (`str`, _optional_, defaults to `"&lcubmask>"`) --
-  The token used for masking values. This is the token used when training this model with masked language
-  modeling. This is the token which the model will try to predict.
-- **additional_special_tokens** (`List[str]`, _optional_, defaults to `["&lcubs>NOTUSED", "&lcub/s>NOTUSED"]`) --
-=======
 - **unk_token** (`str`, _optional_, defaults to `"&amp;lt;unk>"`) --
   The unknown token. A token that is not in the vocabulary cannot be converted to an ID and is set to be this
   token instead.
@@ -343,7 +295,6 @@
   The token used for masking values. This is the token used when training this model with masked language
   modeling. This is the token which the model will try to predict.
 - **additional_special_tokens** (`List[str]`, _optional_, defaults to `["&amp;lt;s>NOTUSED", "</s>NOTUSED"]`) --
->>>>>>> afdf509c
   Additional special tokens used by the tokenizer.
 
 
@@ -354,13 +305,8 @@
 Build model inputs from a sequence or a pair of sequence for sequence classification tasks by concatenating and
 adding special tokens. An CamemBERT sequence has the following format:
 
-<<<<<<< HEAD
-- single sequence: `&lcubs> X &lcub/s>`
-- pair of sequences: `&lcubs> A &lcub/s>&lcub/s> B &lcub/s>`
-=======
 - single sequence: `<s> X </s>`
 - pair of sequences: `<s> A </s>&amp;lt;/s> B &amp;lt;/s>`
->>>>>>> afdf509c
 
 > Parameters
 
@@ -402,11 +348,7 @@
 
 
 <a id='transformers.CamembertTokenizer'></a>
-<<<<<<< HEAD
-> **class CamembertTokenizer**(vocab_file, bos_token = &lcubs>, eos_token = &lcub/s>, sep_token = &lcub/s>, cls_token = &lcubs>, unk_token = &lcubunk>, pad_token = &lcubpad>, mask_token = &lcubmask>, additional_special_tokens = ['&lcubs>NOTUSED', '&lcub/s>NOTUSED'], sp_model_kwargs: typing.Union[typing.Dict[str, typing.Any], NoneType] = None, **kwargs)
-=======
 > **class CamembertTokenizer**(vocab_file, bos_token = '&amp;lt;s>', eos_token = '&amp;lt;/s>', sep_token = '&amp;lt;/s>', cls_token = '&amp;lt;s>', unk_token = '&amp;lt;unk>', pad_token = '&amp;lt;pad>', mask_token = '&amp;lt;mask>', additional_special_tokens = ['&amp;lt;s>NOTUSED', '&amp;lt;/s>NOTUSED'], sp_model_kwargs: typing.Union[typing.Dict[str, typing.Any], NoneType] = None, **kwargs)
->>>>>>> afdf509c
 
 
 Adapted from [RobertaTokenizer](/docs/transformers/master/en/model_doc/roberta.html#transformers.RobertaTokenizer) and [XLNetTokenizer](/docs/transformers/master/en/model_doc/xlnet.html#transformers.XLNetTokenizer). Construct a
@@ -440,28 +382,13 @@
 
 </Tip>
 
-<<<<<<< HEAD
-- **sep_token** (`str`, _optional_, defaults to `"&lcub/s>"`) --
-=======
 - **sep_token** (`str`, _optional_, defaults to `"&amp;lt;/s>"`) --
->>>>>>> afdf509c
   The separator token, which is used when building a sequence from multiple sequences, e.g. two sequences for
   sequence classification or for a text and a question for question answering. It is also used as the last
   token of a sequence built with special tokens.
 - **cls_token** (`str`, _optional_, defaults to `"&lcubs>"`) --
   The classifier token which is used when doing sequence classification (classification of the whole sequence
   instead of per-token classification). It is the first token of the sequence when built with special tokens.
-<<<<<<< HEAD
-- **unk_token** (`str`, _optional_, defaults to `"&lcubunk>"`) --
-  The unknown token. A token that is not in the vocabulary cannot be converted to an ID and is set to be this
-  token instead.
-- **pad_token** (`str`, _optional_, defaults to `"&lcubpad>"`) --
-  The token used for padding, for example when batching sequences of different lengths.
-- **mask_token** (`str`, _optional_, defaults to `"&lcubmask>"`) --
-  The token used for masking values. This is the token used when training this model with masked language
-  modeling. This is the token which the model will try to predict.
-- **additional_special_tokens** (`List[str]`, _optional_, defaults to `["&lcubs>NOTUSED", "&lcub/s>NOTUSED"]`) --
-=======
 - **unk_token** (`str`, _optional_, defaults to `"&amp;lt;unk>"`) --
   The unknown token. A token that is not in the vocabulary cannot be converted to an ID and is set to be this
   token instead.
@@ -471,7 +398,6 @@
   The token used for masking values. This is the token used when training this model with masked language
   modeling. This is the token which the model will try to predict.
 - **additional_special_tokens** (`List[str]`, _optional_, defaults to `["&amp;lt;s>NOTUSED", "</s>NOTUSED"]`) --
->>>>>>> afdf509c
   Additional special tokens used by the tokenizer.
 - **sp_model_kwargs** (`dict`, _optional_) --
   Will be passed to the `SentencePieceProcessor.__init__()` method. The [Python wrapper for SentencePiece](https://github.com/google/sentencepiece/tree/master/python) can be used, among other things, to set:
@@ -481,11 +407,7 @@
 
     - `nbest_size = &amp;lcub;0,1}`: No sampling is performed.
     - `nbest_size > 1`: samples from the nbest_size results.
-<<<<<<< HEAD
-    - `nbest_size&amp;lt;0`: assuming that nbest_size is infinite and samples from the all hypothesis (lattice)
-=======
     - `nbest_size &amp;lt; 0`: assuming that nbest_size is infinite and samples from the all hypothesis (lattice)
->>>>>>> afdf509c
       using forward-filtering-and-backward-sampling algorithm.
 
   - `alpha`: Smoothing parameter for unigram sampling, and dropout probability of merge operations for
