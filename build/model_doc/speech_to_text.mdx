--- conflicted
+++ resolved
@@ -220,11 +220,7 @@
 ## [Speech2TextTokenizer](#speechtexttokenizer)
 
 <a id='transformers.Speech2TextTokenizer'></a>
-<<<<<<< HEAD
-> **class transformers.Speech2TextTokenizer**(vocab_file, spm_file, bos_token = &lcubs>, eos_token = &lcub/s>, pad_token = &lcubpad>, unk_token = &lcubunk>, do_upper_case = False, do_lower_case = False, tgt_lang = None, lang_codes = None, sp_model_kwargs: typing.Union[typing.Dict[str, typing.Any], NoneType] = None, **kwargs)
-=======
 > **class transformers.Speech2TextTokenizer**(vocab_file, spm_file, bos_token = '&amp;lt;s>', eos_token = '&amp;lt;/s>', pad_token = '&amp;lt;pad>', unk_token = '&amp;lt;unk>', do_upper_case = False, do_lower_case = False, tgt_lang = None, lang_codes = None, sp_model_kwargs: typing.Union[typing.Dict[str, typing.Any], NoneType] = None, **kwargs)
->>>>>>> afdf509c
 
 
 Construct an Speech2Text tokenizer.
@@ -242,17 +238,10 @@
   The beginning of sentence token.
 - **eos_token** (`str`, _optional_, defaults to `"&lcub/s>"`) --
   The end of sentence token.
-<<<<<<< HEAD
-- **unk_token** (`str`, _optional_, defaults to `"&lcubunk>"`) --
-  The unknown token. A token that is not in the vocabulary cannot be converted to an ID and is set to be this
-  token instead.
-- **pad_token** (`str`, _optional_, defaults to `"&lcubpad>"`) --
-=======
 - **unk_token** (`str`, _optional_, defaults to `"&amp;lt;unk>"`) --
   The unknown token. A token that is not in the vocabulary cannot be converted to an ID and is set to be this
   token instead.
 - **pad_token** (`str`, _optional_, defaults to `"&amp;lt;pad>"`) --
->>>>>>> afdf509c
   The token used for padding, for example when batching sequences of different lengths.
 - **do_upper_case** (`bool`, _optional_, defaults to `False`) --
   Whether or not to uppercase the output when decoding.
@@ -268,11 +257,7 @@
 
     - `nbest_size = &amp;lcub;0,1}`: No sampling is performed.
     - `nbest_size > 1`: samples from the nbest_size results.
-<<<<<<< HEAD
-    - `nbest_size&amp;lt;0`: assuming that nbest_size is infinite and samples from the all hypothesis (lattice)
-=======
     - `nbest_size &amp;lt; 0`: assuming that nbest_size is infinite and samples from the all hypothesis (lattice)
->>>>>>> afdf509c
       using forward-filtering-and-backward-sampling algorithm.
 
   - `alpha`: Smoothing parameter for unigram sampling, and dropout probability of merge operations for
