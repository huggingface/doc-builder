--- conflicted
+++ resolved
@@ -598,11 +598,7 @@
 ## [FlaxGPTNeoModel](#flaxgptneomodel)
 
 <a id='transformers.FlaxGPTNeoModel'></a>
-<<<<<<< HEAD
-> **class transformers.FlaxGPTNeoModel**(config: GPTNeoConfig, input_shape: typing.Tuple = (1, 1), seed: int = 0, dtype: dtype = &lcubclass 'jax._src.numpy.lax_numpy.float32'&rcub, **kwargs)
-=======
 > **class transformers.FlaxGPTNeoModel**(config: GPTNeoConfig, input_shape: typing.Tuple = (1, 1), seed: int = 0, dtype: dtype = &amp;lt;class 'jax._src.numpy.lax_numpy.float32'>, **kwargs)
->>>>>>> afdf509c
 
 The bare GPTNeo Model transformer outputting raw hidden-states without any specific head on top.
 
@@ -710,11 +706,7 @@
 ## [FlaxGPTNeoForCausalLM](#flaxgptneoforcausallm)
 
 <a id='transformers.FlaxGPTNeoForCausalLM'></a>
-<<<<<<< HEAD
-> **class transformers.FlaxGPTNeoForCausalLM**(config: GPTNeoConfig, input_shape: typing.Tuple = (1, 1), seed: int = 0, dtype: dtype = &lcubclass 'jax._src.numpy.lax_numpy.float32'&rcub, **kwargs)
-=======
 > **class transformers.FlaxGPTNeoForCausalLM**(config: GPTNeoConfig, input_shape: typing.Tuple = (1, 1), seed: int = 0, dtype: dtype = &amp;lt;class 'jax._src.numpy.lax_numpy.float32'>, **kwargs)
->>>>>>> afdf509c
 
 
 The GPTNeo Model transformer with a language modeling head on top (linear layer with weights tied to the input
