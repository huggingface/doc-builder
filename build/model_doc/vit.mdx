---
local: vision-transformer-vit
sections:
- local: overview
  title: Overview
- local: vitconfig
  title: ViTConfig
- local: vitfeatureextractor
  title: ViTFeatureExtractor
- local: vitmodel
  title: ViTModel
- local: vitforimageclassification
  title: ViTForImageClassification
- local: flaxvitmodel
  title: FlaxVitModel
- local: flaxvitforimageclassification
  title: FlaxViTForImageClassification
title: Vision Transformer (ViT)
---
<script>
import Tip from "../../Tip.svelte";
import Youtube from "../../Youtube.svelte";	
export let fw: "pt" | "tf"
</script>

<!--Copyright 2021 The HuggingFace Team. All rights reserved.

Licensed under the Apache License, Version 2.0 (the "License"); you may not use this file except in compliance with
the License. You may obtain a copy of the License at

http://www.apache.org/licenses/LICENSE-2.0

Unless required by applicable law or agreed to in writing, software distributed under the License is distributed on
an "AS IS" BASIS, WITHOUT WARRANTIES OR CONDITIONS OF ANY KIND, either express or implied. See the License for the
specific language governing permissions and limitations under the License.
-->

# [Vision Transformer (ViT)](#vision-transformer-vit)

<Tip>

This is a recently introduced model so the API hasn't been tested extensively. There may be some bugs or slight
breaking changes to fix it in the future. If you see something strange, file a [Github Issue](https://github.com/huggingface/transformers/issues/new?assignees=&labels=&template=bug-report.md&title).

</Tip>

## [Overview](#overview)

The Vision Transformer (ViT) model was proposed in [An Image is Worth 16x16 Words: Transformers for Image Recognition
at Scale](https://arxiv.org/abs/2010.11929) by Alexey Dosovitskiy, Lucas Beyer, Alexander Kolesnikov, Dirk
Weissenborn, Xiaohua Zhai, Thomas Unterthiner, Mostafa Dehghani, Matthias Minderer, Georg Heigold, Sylvain Gelly, Jakob
Uszkoreit, Neil Houlsby. It's the first paper that successfully trains a Transformer encoder on ImageNet, attaining
very good results compared to familiar convolutional architectures.


The abstract from the paper is the following:

*While the Transformer architecture has become the de-facto standard for natural language processing tasks, its
applications to computer vision remain limited. In vision, attention is either applied in conjunction with
convolutional networks, or used to replace certain components of convolutional networks while keeping their overall
structure in place. We show that this reliance on CNNs is not necessary and a pure transformer applied directly to
sequences of image patches can perform very well on image classification tasks. When pre-trained on large amounts of
data and transferred to multiple mid-sized or small image recognition benchmarks (ImageNet, CIFAR-100, VTAB, etc.),
Vision Transformer (ViT) attains excellent results compared to state-of-the-art convolutional networks while requiring
substantially fewer computational resources to train.*

Tips:

- To feed images to the Transformer encoder, each image is split into a sequence of fixed-size non-overlapping patches,
  which are then linearly embedded. A [CLS] token is added to serve as representation of an entire image, which can be
  used for classification. The authors also add absolute position embeddings, and feed the resulting sequence of
  vectors to a standard Transformer encoder.
- As the Vision Transformer expects each image to be of the same size (resolution), one can use
  [ViTFeatureExtractor](/docs/transformers/master/en/model_doc/vit.html#transformers.ViTFeatureExtractor) to resize (or rescale) and normalize images for the model.
- Both the patch resolution and image resolution used during pre-training or fine-tuning are reflected in the name of
  each checkpoint. For example, `google/vit-base-patch16-224` refers to a base-sized architecture with patch
  resolution of 16x16 and fine-tuning resolution of 224x224. All checkpoints can be found on the [hub](https://huggingface.co/models?search=vit).
- The available checkpoints are either (1) pre-trained on [ImageNet-21k](http://www.image-net.org/) (a collection of
  14 million images and 21k classes) only, or (2) also fine-tuned on [ImageNet](http://www.image-net.org/challenges/LSVRC/2012/) (also referred to as ILSVRC 2012, a collection of 1.3 million
  images and 1,000 classes).
- The Vision Transformer was pre-trained using a resolution of 224x224. During fine-tuning, it is often beneficial to
  use a higher resolution than pre-training [(Touvron et al., 2019)](https://arxiv.org/abs/1906.06423), [(Kolesnikov
  et al., 2020)](https://arxiv.org/abs/1912.11370). In order to fine-tune at higher resolution, the authors perform
  2D interpolation of the pre-trained position embeddings, according to their location in the original image.
- The best results are obtained with supervised pre-training, which is not the case in NLP. The authors also performed
  an experiment with a self-supervised pre-training objective, namely masked patched prediction (inspired by masked
  language modeling). With this approach, the smaller ViT-B/16 model achieves 79.9% accuracy on ImageNet, a significant
  improvement of 2% to training from scratch, but still 4% behind supervised pre-training.

Following the original Vision Transformer, some follow-up works have been made:

- DeiT (Data-efficient Image Transformers) by Facebook AI. DeiT models are distilled vision transformers. Refer to
  [DeiT's documentation page](/docs/transformers/master/en/deit.html). The authors of DeiT also released more efficiently trained ViT models, which
  you can directly plug into [ViTModel](/docs/transformers/master/en/model_doc/vit.html#transformers.ViTModel) or [ViTForImageClassification](/docs/transformers/master/en/model_doc/vit.html#transformers.ViTForImageClassification). There
  are 4 variants available (in 3 different sizes): _facebook/deit-tiny-patch16-224_, _facebook/deit-small-patch16-224_,
  _facebook/deit-base-patch16-224_ and _facebook/deit-base-patch16-384_. Note that one should use
  [DeiTFeatureExtractor](/docs/transformers/master/en/model_doc/deit.html#transformers.DeiTFeatureExtractor) in order to prepare images for the model.

- BEiT (BERT pre-training of Image Transformers) by Microsoft Research. BEiT models outperform supervised pre-trained
  vision transformers using a self-supervised method inspired by BERT (masked image modeling) and based on a VQ-VAE.
  Refer to [BEiT's documentation page](/docs/transformers/master/en/beit.html).

- DINO (a method for self-supervised training of Vision Transformers) by Facebook AI. Vision Transformers trained using
  the DINO method show very interesting properties not seen with convolutional models. They are capable of segmenting
  objects, without having ever been trained to do so. DINO checkpoints can be found on the [hub](https://huggingface.co/models?other=dino).

This model was contributed by [nielsr](https://huggingface.co/nielsr). The original code (written in JAX) can be
found [here](https://github.com/google-research/vision_transformer).

Note that we converted the weights from Ross Wightman's [timm library](https://github.com/rwightman/pytorch-image-models), who already converted the weights from JAX to PyTorch. Credits
go to him!


## [ViTConfig](#vitconfig)

<a id='transformers.ViTConfig'></a>
> **class transformers.ViTConfig**(hidden_size = 768, num_hidden_layers = 12, num_attention_heads = 12, intermediate_size = 3072, hidden_act = 'gelu', hidden_dropout_prob = 0.0, attention_probs_dropout_prob = 0.0, initializer_range = 0.02, layer_norm_eps = 1e-12, is_encoder_decoder = False, image_size = 224, patch_size = 16, num_channels = 3, **kwargs)


This is the configuration class to store the configuration of a [ViTModel](/docs/transformers/master/en/model_doc/vit.html#transformers.ViTModel). It is used to
instantiate an ViT model according to the specified arguments, defining the model architecture. Instantiating a
configuration with the defaults will yield a similar configuration to that of the ViT [google/vit-base-patch16-224](https://huggingface.co/google/vit-base-patch16-224) architecture.

Configuration objects inherit from [PretrainedConfig](/docs/transformers/master/en/main_classes/configuration.html#transformers.PretrainedConfig) and can be used to control the model
outputs. Read the documentation from [PretrainedConfig](/docs/transformers/master/en/main_classes/configuration.html#transformers.PretrainedConfig) for more information.


> Parameters

- **hidden_size** (`int`, _optional_, defaults to 768) --
  Dimensionality of the encoder layers and the pooler layer.
- **num_hidden_layers** (`int`, _optional_, defaults to 12) --
  Number of hidden layers in the Transformer encoder.
- **num_attention_heads** (`int`, _optional_, defaults to 12) --
  Number of attention heads for each attention layer in the Transformer encoder.
- **intermediate_size** (`int`, _optional_, defaults to 3072) --
  Dimensionality of the "intermediate" (i.e., feed-forward) layer in the Transformer encoder.
- **hidden_act** (`str` or `function`, _optional_, defaults to `"gelu"`) --
  The non-linear activation function (function or string) in the encoder and pooler. If string,
  `"gelu"`, `"relu"`, `"selu"` and `"gelu_new"` are supported.
- **hidden_dropout_prob** (`float`, _optional_, defaults to 0.1) --
  The dropout probabilitiy for all fully connected layers in the embeddings, encoder, and pooler.
- **attention_probs_dropout_prob** (`float`, _optional_, defaults to 0.1) --
  The dropout ratio for the attention probabilities.
- **initializer_range** (`float`, _optional_, defaults to 0.02) --
  The standard deviation of the truncated_normal_initializer for initializing all weight matrices.
- **layer_norm_eps** (`float`, _optional_, defaults to 1e-12) --
  The epsilon used by the layer normalization layers.
- **image_size** (`int`, _optional_, defaults to `224`) --
  The size (resolution) of each image.
- **patch_size** (`int`, _optional_, defaults to `16`) --
  The size (resolution) of each patch.
- **num_channels** (`int`, _optional_, defaults to `3`) --
  The number of input channels.


> Example:

```python
>>> from transformers import ViTModel, ViTConfig

>>> # Initializing a ViT vit-base-patch16-224 style configuration
>>> configuration = ViTConfig()

>>> # Initializing a model from the vit-base-patch16-224 style configuration
>>> model = ViTModel(configuration)

>>> # Accessing the model configuration
>>> configuration = model.config
```


## [ViTFeatureExtractor](#vitfeatureextractor)

<a id='transformers.ViTFeatureExtractor'></a>
> **class transformers.ViTFeatureExtractor**(do_resize = True, size = 224, resample = 2, do_normalize = True, image_mean = None, image_std = None, **kwargs)


Constructs a ViT feature extractor.

This feature extractor inherits from `FeatureExtractionMixin` which contains most of the main
methods. Users should refer to this superclass for more information regarding those methods.

> Parameters

- **do_resize** (`bool`, _optional_, defaults to `True`) --
  Whether to resize the input to a certain `size`.
- **size** (`int` or `Tuple(int)`, _optional_, defaults to 224) --
  Resize the input to the given size. If a tuple is provided, it should be (width, height). If only an
  integer is provided, then the input will be resized to (size, size). Only has an effect if `do_resize`
  is set to `True`.
- **resample** (`int`, _optional_, defaults to `PIL.Image.BILINEAR`) --
  An optional resampling filter. This can be one of `PIL.Image.NEAREST`, `PIL.Image.BOX`,
  `PIL.Image.BILINEAR`, `PIL.Image.HAMMING`, `PIL.Image.BICUBIC` or `PIL.Image.LANCZOS`.
  Only has an effect if `do_resize` is set to `True`.
- **do_normalize** (`bool`, _optional_, defaults to `True`) --
  Whether or not to normalize the input with mean and standard deviation.
- **image_mean** (`List[int]`, defaults to `[0.5, 0.5, 0.5]`) --
  The sequence of means for each channel, to be used when normalizing images.
- **image_std** (`List[int]`, defaults to `[0.5, 0.5, 0.5]`) --
  The sequence of standard deviations for each channel, to be used when normalizing images.


<a id='transformers.ViTFeatureExtractor.__call__'></a>
> **\_\_call\_\_**(self, images: typing.Union[PIL.Image.Image, numpy.ndarray, ForwardRef('torch.Tensor'), typing.List[PIL.Image.Image], typing.List[numpy.ndarray], typing.List[ForwardRef('torch.Tensor')]], return_tensors: typing.Union[str, transformers.file_utils.TensorType, NoneType] = None, **kwargs)


Main method to prepare for the model one or several image(s).

<Tip warning={true}>

NumPy arrays and PyTorch tensors are converted to PIL images when resizing, so the most efficient is to pass
PIL images.

</Tip>

> Parameters

- **images** (`PIL.Image.Image`, `np.ndarray`, `torch.Tensor`, `List[PIL.Image.Image]`, `List[np.ndarray]`, `List[torch.Tensor]`) --
  The image or batch of images to be prepared. Each image can be a PIL image, NumPy array or PyTorch
  tensor. In case of a NumPy array/PyTorch tensor, each image should be of shape (C, H, W), where C is a
  number of channels, H and W are image height and width.

- **return_tensors** (`str` or [TensorType](/docs/transformers/master/en/internal/file_utils.html#transformers.TensorType), _optional_, defaults to `'np'`) --
  If set, will return tensors of a particular framework. Acceptable values are:

  - `'tf'`: Return TensorFlow `tf.constant` objects.
  - `'pt'`: Return PyTorch `torch.Tensor` objects.
  - `'np'`: Return NumPy `np.ndarray` objects.
  - `'jax'`: Return JAX `jnp.ndarray` objects.

> Returns

A [BatchFeature](/docs/transformers/master/en/main_classes/feature_extractor.html#transformers.BatchFeature) with the following fields:

- **pixel_values** -- Pixel values to be fed to a model, of shape (batch_size, num_channels, height,
  width).

> Return type

[BatchFeature](/docs/transformers/master/en/main_classes/feature_extractor.html#transformers.BatchFeature)


## [ViTModel](#vitmodel)

<a id='transformers.ViTModel'></a>
> **class transformers.ViTModel**(config, add_pooling_layer = True)

The bare ViT Model transformer outputting raw hidden-states without any specific head on top.
This model is a PyTorch [torch.nn.Module](https://pytorch.org/docs/stable/nn.html#torch.nn.Module) subclass. Use
it as a regular PyTorch Module and refer to the PyTorch documentation for all matter related to general usage and
behavior.

> Parameters

- **config** ([ViTConfig](/docs/transformers/master/en/model_doc/vit.html#transformers.ViTConfig)) -- Model configuration class with all the parameters of the model.
  Initializing with a config file does not load the weights associated with the model, only the
  configuration. Check out the [from_pretrained()](/docs/transformers/master/en/main_classes/model.html#transformers.PreTrainedModel.from_pretrained) method to load the model
  weights.


<a id='transformers.ViTModel.forward'></a>
> **forward**(self, pixel_values = None, head_mask = None, output_attentions = None, output_hidden_states = None, interpolate_pos_encoding = None, return_dict = None)

The [ViTModel](/docs/transformers/master/en/model_doc/vit.html#transformers.ViTModel) forward method, overrides the `__call__` special method.

<Tip>

Although the recipe for forward pass needs to be defined within this function, one should call the
`Module` instance afterwards instead of this since the former takes care of running the pre and post
processing steps while the latter silently ignores them.

</Tip>

> Parameters

- **pixel_values** (`torch.FloatTensor` of shape `(batch_size, num_channels, height, width)`) --
  Pixel values. Pixel values can be obtained using [ViTFeatureExtractor](/docs/transformers/master/en/model_doc/vit.html#transformers.ViTFeatureExtractor). See
  [transformers.ViTFeatureExtractor.__call__()](/docs/transformers/master/en/model_doc/vit.html#transformers.ViTFeatureExtractor.__call__) for details.

- **head_mask** (`torch.FloatTensor` of shape `(num_heads,)` or `(num_layers, num_heads)`, _optional_) --
  Mask to nullify selected heads of the self-attention modules. Mask values selected in `[0, 1]`:

  - 1 indicates the head is **not masked**,
  - 0 indicates the head is **masked**.

- **output_attentions** (`bool`, _optional_) --
  Whether or not to return the attentions tensors of all attention layers. See `attentions` under returned
  tensors for more detail.
- **output_hidden_states** (`bool`, _optional_) --
  Whether or not to return the hidden states of all layers. See `hidden_states` under returned tensors for
  more detail.
- **interpolate_pos_encoding** (`bool`, _optional_) --
  Whether to interpolate the pre-trained position encodings.
- **return_dict** (`bool`, _optional_) --
  Whether or not to return a [ModelOutput](/docs/transformers/master/en/main_classes/output.html#transformers.file_utils.ModelOutput) instead of a plain tuple.


> Returns

A [BaseModelOutputWithPooling](/docs/transformers/master/en/main_classes/output.html#transformers.modeling_outputs.BaseModelOutputWithPooling) or a tuple of
`torch.FloatTensor` (if `return_dict=False` is passed or when `config.return_dict=False`) comprising
various elements depending on the configuration ([ViTConfig](/docs/transformers/master/en/model_doc/vit.html#transformers.ViTConfig)) and inputs.

- **last_hidden_state** (`torch.FloatTensor` of shape `(batch_size, sequence_length, hidden_size)`) -- Sequence of hidden-states at the output of the last layer of the model.
- **pooler_output** (`torch.FloatTensor` of shape `(batch_size, hidden_size)`) -- Last layer hidden-state of the first token of the sequence (classification token) after further processing
  through the layers used for the auxiliary pretraining task. E.g. for BERT-family of models, this returns
  the classification token after processing through a linear layer and a tanh activation function. The linear
  layer weights are trained from the next sentence prediction (classification) objective during pretraining.
- **hidden_states** (`tuple(torch.FloatTensor)`, _optional_, returned when `output_hidden_states=True` is passed or when `config.output_hidden_states=True`) -- Tuple of `torch.FloatTensor` (one for the output of the embeddings + one for the output of each layer)
  of shape `(batch_size, sequence_length, hidden_size)`.

  Hidden-states of the model at the output of each layer plus the initial embedding outputs.
- **attentions** (`tuple(torch.FloatTensor)`, _optional_, returned when `output_attentions=True` is passed or when `config.output_attentions=True`) -- Tuple of `torch.FloatTensor` (one for each layer) of shape `(batch_size, num_heads, sequence_length, sequence_length)`.

  Attentions weights after the attention softmax, used to compute the weighted average in the self-attention
  heads.


> Examples:

```python
>>> from transformers import ViTFeatureExtractor, ViTModel
>>> from PIL import Image
>>> import requests

>>> url = 'http://images.cocodataset.org/val2017/000000039769.jpg'
>>> image = Image.open(requests.get(url, stream=True).raw)

>>> feature_extractor = ViTFeatureExtractor.from_pretrained('google/vit-base-patch16-224-in21k')
>>> model = ViTModel.from_pretrained('google/vit-base-patch16-224-in21k')

>>> inputs = feature_extractor(images=image, return_tensors="pt")
>>> outputs = model(**inputs)
>>> last_hidden_states = outputs.last_hidden_state
```

> Return type

[BaseModelOutputWithPooling](/docs/transformers/master/en/main_classes/output.html#transformers.modeling_outputs.BaseModelOutputWithPooling) or `tuple(torch.FloatTensor)`


## [ViTForImageClassification](#vitforimageclassification)

<a id='transformers.ViTForImageClassification'></a>
> **class transformers.ViTForImageClassification**(config)


ViT Model transformer with an image classification head on top (a linear layer on top of the final hidden state of
the [CLS] token) e.g. for ImageNet.

This model is a PyTorch [torch.nn.Module](https://pytorch.org/docs/stable/nn.html#torch.nn.Module) subclass. Use
it as a regular PyTorch Module and refer to the PyTorch documentation for all matter related to general usage and
behavior.

> Parameters

- **config** ([ViTConfig](/docs/transformers/master/en/model_doc/vit.html#transformers.ViTConfig)) -- Model configuration class with all the parameters of the model.
  Initializing with a config file does not load the weights associated with the model, only the
  configuration. Check out the [from_pretrained()](/docs/transformers/master/en/main_classes/model.html#transformers.PreTrainedModel.from_pretrained) method to load the model
  weights.


<a id='transformers.ViTForImageClassification.forward'></a>
> **forward**(self, pixel_values = None, head_mask = None, labels = None, output_attentions = None, output_hidden_states = None, interpolate_pos_encoding = None, return_dict = None)

The [ViTForImageClassification](/docs/transformers/master/en/model_doc/vit.html#transformers.ViTForImageClassification) forward method, overrides the `__call__` special method.

<Tip>

Although the recipe for forward pass needs to be defined within this function, one should call the
`Module` instance afterwards instead of this since the former takes care of running the pre and post
processing steps while the latter silently ignores them.

</Tip>

> Parameters

- **pixel_values** (`torch.FloatTensor` of shape `(batch_size, num_channels, height, width)`) --
  Pixel values. Pixel values can be obtained using [ViTFeatureExtractor](/docs/transformers/master/en/model_doc/vit.html#transformers.ViTFeatureExtractor). See
  [transformers.ViTFeatureExtractor.__call__()](/docs/transformers/master/en/model_doc/vit.html#transformers.ViTFeatureExtractor.__call__) for details.

- **head_mask** (`torch.FloatTensor` of shape `(num_heads,)` or `(num_layers, num_heads)`, _optional_) --
  Mask to nullify selected heads of the self-attention modules. Mask values selected in `[0, 1]`:

  - 1 indicates the head is **not masked**,
  - 0 indicates the head is **masked**.

- **output_attentions** (`bool`, _optional_) --
  Whether or not to return the attentions tensors of all attention layers. See `attentions` under returned
  tensors for more detail.
- **output_hidden_states** (`bool`, _optional_) --
  Whether or not to return the hidden states of all layers. See `hidden_states` under returned tensors for
  more detail.
- **interpolate_pos_encoding** (`bool`, _optional_) --
  Whether to interpolate the pre-trained position encodings.
- **return_dict** (`bool`, _optional_) --
  Whether or not to return a [ModelOutput](/docs/transformers/master/en/main_classes/output.html#transformers.file_utils.ModelOutput) instead of a plain tuple.

- **labels** (`torch.LongTensor` of shape `(batch_size,)`, _optional_) --
  Labels for computing the image classification/regression loss. Indices should be in `[0, ..., config.num_labels - 1]`. If `config.num_labels == 1` a regression loss is computed (Mean-Square loss),
  If `config.num_labels > 1` a classification loss is computed (Cross-Entropy).


> Returns

A [SequenceClassifierOutput](/docs/transformers/master/en/main_classes/output.html#transformers.modeling_outputs.SequenceClassifierOutput) or a tuple of
`torch.FloatTensor` (if `return_dict=False` is passed or when `config.return_dict=False`) comprising
various elements depending on the configuration ([ViTConfig](/docs/transformers/master/en/model_doc/vit.html#transformers.ViTConfig)) and inputs.

- **loss** (`torch.FloatTensor` of shape `(1,)`, _optional_, returned when `labels` is provided) -- Classification (or regression if config.num_labels==1) loss.
- **logits** (`torch.FloatTensor` of shape `(batch_size, config.num_labels)`) -- Classification (or regression if config.num_labels==1) scores (before SoftMax).
- **hidden_states** (`tuple(torch.FloatTensor)`, _optional_, returned when `output_hidden_states=True` is passed or when `config.output_hidden_states=True`) -- Tuple of `torch.FloatTensor` (one for the output of the embeddings + one for the output of each layer)
  of shape `(batch_size, sequence_length, hidden_size)`.

  Hidden-states of the model at the output of each layer plus the initial embedding outputs.
- **attentions** (`tuple(torch.FloatTensor)`, _optional_, returned when `output_attentions=True` is passed or when `config.output_attentions=True`) -- Tuple of `torch.FloatTensor` (one for each layer) of shape `(batch_size, num_heads, sequence_length, sequence_length)`.

  Attentions weights after the attention softmax, used to compute the weighted average in the self-attention
  heads.


> Examples:

```python
>>> from transformers import ViTFeatureExtractor, ViTForImageClassification
>>> from PIL import Image
>>> import requests

>>> url = 'http://images.cocodataset.org/val2017/000000039769.jpg'
>>> image = Image.open(requests.get(url, stream=True).raw)

>>> feature_extractor = ViTFeatureExtractor.from_pretrained('google/vit-base-patch16-224')
>>> model = ViTForImageClassification.from_pretrained('google/vit-base-patch16-224')

>>> inputs = feature_extractor(images=image, return_tensors="pt")
>>> outputs = model(**inputs)
>>> logits = outputs.logits
>>> # model predicts one of the 1000 ImageNet classes
>>> predicted_class_idx = logits.argmax(-1).item()
>>> print("Predicted class:", model.config.id2label[predicted_class_idx])
```

> Return type

[SequenceClassifierOutput](/docs/transformers/master/en/main_classes/output.html#transformers.modeling_outputs.SequenceClassifierOutput) or `tuple(torch.FloatTensor)`


## [FlaxVitModel](#flaxvitmodel)

<a id='transformers.FlaxViTModel'></a>
<<<<<<< HEAD
> **class transformers.FlaxViTModel**(config: ViTConfig, input_shape = None, seed: int = 0, dtype: dtype = &lcubclass 'jax._src.numpy.lax_numpy.float32'&rcub, **kwargs)
=======
> **class transformers.FlaxViTModel**(config: ViTConfig, input_shape = None, seed: int = 0, dtype: dtype = &amp;lt;class 'jax._src.numpy.lax_numpy.float32'>, **kwargs)
>>>>>>> afdf509c

The bare ViT Model transformer outputting raw hidden-states without any specific head on top.

This model inherits from [FlaxPreTrainedModel](/docs/transformers/master/en/main_classes/model.html#transformers.FlaxPreTrainedModel). Check the superclass documentation for the
generic methods the library implements for all its model (such as downloading, saving and converting weights from
PyTorch models)

This model is also a Flax Linen [flax.linen.Module](https://flax.readthedocs.io/en/latest/flax.linen.html#module) subclass. Use it as a regular Flax linen Module
and refer to the Flax documentation for all matter related to general usage and behavior.

Finally, this model supports inherent JAX features such as:

- [Just-In-Time (JIT) compilation](https://jax.readthedocs.io/en/latest/jax.html#just-in-time-compilation-jit)
- [Automatic Differentiation](https://jax.readthedocs.io/en/latest/jax.html#automatic-differentiation)
- [Vectorization](https://jax.readthedocs.io/en/latest/jax.html#vectorization-vmap)
- [Parallelization](https://jax.readthedocs.io/en/latest/jax.html#parallelization-pmap)

> Parameters

- **config** ([ViTConfig](/docs/transformers/master/en/model_doc/vit.html#transformers.ViTConfig)) -- Model configuration class with all the parameters of the model.
  Initializing with a config file does not load the weights associated with the model, only the
  configuration. Check out the [from_pretrained()](/docs/transformers/master/en/main_classes/model.html#transformers.FlaxPreTrainedModel.from_pretrained) method to load the
  model weights.


<a id='transformers.FlaxViTPreTrainedModel.__call__'></a>
> **\_\_call\_\_**(self, pixel_values, params: dict = None, dropout_rng: PRNGKey = None, train: bool = False, output_attentions: typing.Optional[bool] = None, output_hidden_states: typing.Optional[bool] = None, return_dict: typing.Optional[bool] = None)

The `FlaxViTPreTrainedModel` forward method, overrides the `__call__` special method.

<Tip>

Although the recipe for forward pass needs to be defined within this function, one should call the
`Module` instance afterwards instead of this since the former takes care of running the pre and post
processing steps while the latter silently ignores them.

</Tip>

> Returns

A [FlaxBaseModelOutputWithPooling](/docs/transformers/master/en/main_classes/output.html#transformers.modeling_flax_outputs.FlaxBaseModelOutputWithPooling) or a tuple of
`torch.FloatTensor` (if `return_dict=False` is passed or when `config.return_dict=False`) comprising
various elements depending on the configuration (`ViTConfig'>`) and inputs.

- **last_hidden_state** (`jnp.ndarray` of shape `(batch_size, sequence_length, hidden_size)`) -- Sequence of hidden-states at the output of the last layer of the model.
- **pooler_output** (`jnp.ndarray` of shape `(batch_size, hidden_size)`) -- Last layer hidden-state of the first token of the sequence (classification token) further processed by a
  Linear layer and a Tanh activation function. The Linear layer weights are trained from the next sentence
  prediction (classification) objective during pretraining.
- **hidden_states** (`tuple(jnp.ndarray)`, _optional_, returned when `output_hidden_states=True` is passed or when `config.output_hidden_states=True`) -- Tuple of `jnp.ndarray` (one for the output of the embeddings + one for the output of each layer) of
  shape `(batch_size, sequence_length, hidden_size)`.

  Hidden-states of the model at the output of each layer plus the initial embedding outputs.
- **attentions** (`tuple(jnp.ndarray)`, _optional_, returned when `output_attentions=True` is passed or when `config.output_attentions=True`) -- Tuple of `jnp.ndarray` (one for each layer) of shape `(batch_size, num_heads, sequence_length, sequence_length)`.

  Attentions weights after the attention softmax, used to compute the weighted average in the self-attention
  heads.


> Return type

[FlaxBaseModelOutputWithPooling](/docs/transformers/master/en/main_classes/output.html#transformers.modeling_flax_outputs.FlaxBaseModelOutputWithPooling) or `tuple(torch.FloatTensor)`

> Examples:

```python
>>> from transformers import ViTFeatureExtractor, FlaxViTModel
>>> from PIL import Image
>>> import requests

>>> url = 'http://images.cocodataset.org/val2017/000000039769.jpg'
>>> image = Image.open(requests.get(url, stream=True).raw)

>>> feature_extractor = ViTFeatureExtractor.from_pretrained('google/vit-base-patch16-224-in21k')
>>> model = FlaxViTModel.from_pretrained('google/vit-base-patch16-224-in21k')

>>> inputs = feature_extractor(images=image, return_tensors="np")
>>> outputs = model(**inputs)
>>> last_hidden_states = outputs.last_hidden_state
```


## [FlaxViTForImageClassification](#flaxvitforimageclassification)

<a id='transformers.FlaxViTForImageClassification'></a>
<<<<<<< HEAD
> **class transformers.FlaxViTForImageClassification**(config: ViTConfig, input_shape = None, seed: int = 0, dtype: dtype = &lcubclass 'jax._src.numpy.lax_numpy.float32'&rcub, **kwargs)
=======
> **class transformers.FlaxViTForImageClassification**(config: ViTConfig, input_shape = None, seed: int = 0, dtype: dtype = &amp;lt;class 'jax._src.numpy.lax_numpy.float32'>, **kwargs)
>>>>>>> afdf509c


ViT Model transformer with an image classification head on top (a linear layer on top of the final hidden state of
the [CLS] token) e.g. for ImageNet.


This model inherits from [FlaxPreTrainedModel](/docs/transformers/master/en/main_classes/model.html#transformers.FlaxPreTrainedModel). Check the superclass documentation for the
generic methods the library implements for all its model (such as downloading, saving and converting weights from
PyTorch models)

This model is also a Flax Linen [flax.linen.Module](https://flax.readthedocs.io/en/latest/flax.linen.html#module) subclass. Use it as a regular Flax linen Module
and refer to the Flax documentation for all matter related to general usage and behavior.

Finally, this model supports inherent JAX features such as:

- [Just-In-Time (JIT) compilation](https://jax.readthedocs.io/en/latest/jax.html#just-in-time-compilation-jit)
- [Automatic Differentiation](https://jax.readthedocs.io/en/latest/jax.html#automatic-differentiation)
- [Vectorization](https://jax.readthedocs.io/en/latest/jax.html#vectorization-vmap)
- [Parallelization](https://jax.readthedocs.io/en/latest/jax.html#parallelization-pmap)

> Parameters

- **config** ([ViTConfig](/docs/transformers/master/en/model_doc/vit.html#transformers.ViTConfig)) -- Model configuration class with all the parameters of the model.
  Initializing with a config file does not load the weights associated with the model, only the
  configuration. Check out the [from_pretrained()](/docs/transformers/master/en/main_classes/model.html#transformers.FlaxPreTrainedModel.from_pretrained) method to load the
  model weights.


<a id='transformers.FlaxViTPreTrainedModel.__call__'></a>
> **\_\_call\_\_**(self, pixel_values, params: dict = None, dropout_rng: PRNGKey = None, train: bool = False, output_attentions: typing.Optional[bool] = None, output_hidden_states: typing.Optional[bool] = None, return_dict: typing.Optional[bool] = None)

The `FlaxViTPreTrainedModel` forward method, overrides the `__call__` special method.

<Tip>

Although the recipe for forward pass needs to be defined within this function, one should call the
`Module` instance afterwards instead of this since the former takes care of running the pre and post
processing steps while the latter silently ignores them.

</Tip>

> Returns

A [FlaxSequenceClassifierOutput](/docs/transformers/master/en/main_classes/output.html#transformers.modeling_flax_outputs.FlaxSequenceClassifierOutput) or a tuple of
`torch.FloatTensor` (if `return_dict=False` is passed or when `config.return_dict=False`) comprising
various elements depending on the configuration (`ViTConfig'>`) and inputs.

- **logits** (`jnp.ndarray` of shape `(batch_size, config.num_labels)`) -- Classification (or regression if config.num_labels==1) scores (before SoftMax).
- **hidden_states** (`tuple(jnp.ndarray)`, _optional_, returned when `output_hidden_states=True` is passed or when `config.output_hidden_states=True`) -- Tuple of `jnp.ndarray` (one for the output of the embeddings + one for the output of each layer) of
  shape `(batch_size, sequence_length, hidden_size)`.

  Hidden-states of the model at the output of each layer plus the initial embedding outputs.
- **attentions** (`tuple(jnp.ndarray)`, _optional_, returned when `output_attentions=True` is passed or when `config.output_attentions=True`) -- Tuple of `jnp.ndarray` (one for each layer) of shape `(batch_size, num_heads, sequence_length, sequence_length)`.

  Attentions weights after the attention softmax, used to compute the weighted average in the self-attention
  heads.


> Return type

[FlaxSequenceClassifierOutput](/docs/transformers/master/en/main_classes/output.html#transformers.modeling_flax_outputs.FlaxSequenceClassifierOutput) or `tuple(torch.FloatTensor)`

> Example:

```python
>>> from transformers import ViTFeatureExtractor, FlaxViTForImageClassification
>>> from PIL import Image
>>> import jax
>>> import requests

>>> url = 'http://images.cocodataset.org/val2017/000000039769.jpg'
>>> image = Image.open(requests.get(url, stream=True).raw)

>>> feature_extractor = ViTFeatureExtractor.from_pretrained('google/vit-base-patch16-224')
>>> model = FlaxViTForImageClassification.from_pretrained('google/vit-base-patch16-224')

>>> inputs = feature_extractor(images=image, return_tensors="np")
>>> outputs = model(**inputs)
>>> logits = outputs.logits

>>> # model predicts one of the 1000 ImageNet classes
>>> predicted_class_idx = jax.numpy.argmax(logits, axis=-1)
>>> print("Predicted class:", model.config.id2label[predicted_class_idx.item()])
```
<|MERGE_RESOLUTION|>--- conflicted
+++ resolved
@@ -449,11 +449,7 @@
 ## [FlaxVitModel](#flaxvitmodel)
 
 <a id='transformers.FlaxViTModel'></a>
-<<<<<<< HEAD
-> **class transformers.FlaxViTModel**(config: ViTConfig, input_shape = None, seed: int = 0, dtype: dtype = &lcubclass 'jax._src.numpy.lax_numpy.float32'&rcub, **kwargs)
-=======
 > **class transformers.FlaxViTModel**(config: ViTConfig, input_shape = None, seed: int = 0, dtype: dtype = &amp;lt;class 'jax._src.numpy.lax_numpy.float32'>, **kwargs)
->>>>>>> afdf509c
 
 The bare ViT Model transformer outputting raw hidden-states without any specific head on top.
 
@@ -538,11 +534,7 @@
 ## [FlaxViTForImageClassification](#flaxvitforimageclassification)
 
 <a id='transformers.FlaxViTForImageClassification'></a>
-<<<<<<< HEAD
-> **class transformers.FlaxViTForImageClassification**(config: ViTConfig, input_shape = None, seed: int = 0, dtype: dtype = &lcubclass 'jax._src.numpy.lax_numpy.float32'&rcub, **kwargs)
-=======
 > **class transformers.FlaxViTForImageClassification**(config: ViTConfig, input_shape = None, seed: int = 0, dtype: dtype = &amp;lt;class 'jax._src.numpy.lax_numpy.float32'>, **kwargs)
->>>>>>> afdf509c
 
 
 ViT Model transformer with an image classification head on top (a linear layer on top of the final hidden state of
