---
local: marianmt
sections:
- local: implementation-notes
  title: Implementation Notes
- local: naming
  title: Naming
- local: examples
  title: Examples
- local: multilingual-models
  title: Multilingual Models
- local: old-style-multilingual-models
  title: Old Style Multi-Lingual Models
- local: marianconfig
  title: MarianConfig
- local: mariantokenizer
  title: MarianTokenizer
- local: marianmodel
  title: MarianModel
- local: marianmtmodel
  title: MarianMTModel
- local: marianforcausallm
  title: MarianForCausalLM
- local: tfmarianmodel
  title: TFMarianModel
- local: tfmarianmtmodel
  title: TFMarianMTModel
- local: flaxmarianmodel
  title: FlaxMarianModel
- local: flaxmarianmtmodel
  title: FlaxMarianMTModel
title: MarianMT
---
<script>
import Tip from "../../Tip.svelte";
import Youtube from "../../Youtube.svelte";	
export let fw: "pt" | "tf"
</script>

<!--Copyright 2020 The HuggingFace Team. All rights reserved.

Licensed under the Apache License, Version 2.0 (the "License"); you may not use this file except in compliance with
the License. You may obtain a copy of the License at

http://www.apache.org/licenses/LICENSE-2.0

Unless required by applicable law or agreed to in writing, software distributed under the License is distributed on
an "AS IS" BASIS, WITHOUT WARRANTIES OR CONDITIONS OF ANY KIND, either express or implied. See the License for the
specific language governing permissions and limitations under the License.
-->

# [MarianMT](#marianmt)

**Bugs:** If you see something strange, file a [Github Issue](https://github.com/huggingface/transformers/issues/new?assignees=sshleifer&labels=&template=bug-report.md&title)
and assign @patrickvonplaten.

Translations should be similar, but not identical to output in the test set linked to in each model card.

## [Implementation Notes](#implementation-notes)

- Each model is about 298 MB on disk, there are more than 1,000 models.
- The list of supported language pairs can be found [here](https://huggingface.co/Helsinki-NLP).
- Models were originally trained by [Jörg Tiedemann](https://researchportal.helsinki.fi/en/persons/j%C3%B6rg-tiedemann) using the [Marian](https://marian-nmt.github.io/) C++ library, which supports fast training and translation.
- All models are transformer encoder-decoders with 6 layers in each component. Each model's performance is documented
  in a model card.
- The 80 opus models that require BPE preprocessing are not supported.
- The modeling code is the same as [BartForConditionalGeneration](/docs/transformers/master/en/model_doc/bart.html#transformers.BartForConditionalGeneration) with a few minor modifications:

  - static (sinusoid) positional embeddings (`MarianConfig.static_position_embeddings=True`)
  - no layernorm_embedding (`MarianConfig.normalize_embedding=False`)
  - the model starts generating with `pad_token_id` (which has 0 as a token_embedding) as the prefix (Bart uses
    `&amp;lt;s/>`),
- Code to bulk convert models can be found in `convert_marian_to_pytorch.py`.
- This model was contributed by [sshleifer](https://huggingface.co/sshleifer).

## [Naming](#naming)

- All model names use the following format: `Helsinki-NLP/opus-mt-&amp;lcub;src}-&amp;lcub;tgt}`
- The language codes used to name models are inconsistent. Two digit codes can usually be found [here](https://developers.google.com/admin-sdk/directory/v1/languages), three digit codes require googling "language
  code &amp;lcub;code}".
- Codes formatted like `es_AR` are usually `code_&amp;lcub;region}`. That one is Spanish from Argentina.
- The models were converted in two stages. The first 1000 models use ISO-639-2 codes to identify languages, the second
  group use a combination of ISO-639-5 codes and ISO-639-2 codes.


## [Examples](#examples)

- Since Marian models are smaller than many other translation models available in the library, they can be useful for
  fine-tuning experiments and integration tests.
- [Fine-tune on GPU](https://github.com/huggingface/transformers/blob/master/examples/research_projects/seq2seq-distillation/train_distil_marian_enro_teacher.sh)
- [Fine-tune on GPU with pytorch-lightning](https://github.com/huggingface/transformers/blob/master/examples/research_projects/seq2seq-distillation/train_distil_marian_no_teacher.sh)

## [Multilingual Models](#multilingual-models)

- All model names use the following format: `Helsinki-NLP/opus-mt-&amp;lcub;src}-&amp;lcub;tgt}`:
- If a model can output multiple languages, and you should specify a language code by prepending the desired output
  language to the `src_text`.
- You can see a models's supported language codes in its model card, under target constituents, like in [opus-mt-en-roa](https://huggingface.co/Helsinki-NLP/opus-mt-en-roa).
- Note that if a model is only multilingual on the source side, like `Helsinki-NLP/opus-mt-roa-en`, no language
  codes are required.

New multi-lingual models from the [Tatoeba-Challenge repo](https://github.com/Helsinki-NLP/Tatoeba-Challenge)
require 3 character language codes:

```python
>>> from transformers import MarianMTModel, MarianTokenizer
>>> src_text = [
...     '>>fra<< this is a sentence in english that we want to translate to french',
...     '>>por<< This should go to portuguese',
...     '>>esp<< And this to Spanish'
>>> ]

>>> model_name = 'Helsinki-NLP/opus-mt-en-roa'
>>> tokenizer = MarianTokenizer.from_pretrained(model_name)
>>> print(tokenizer.supported_language_codes)
['>>zlm_Latn<<', '>>mfe<<', '>>hat<<', '>>pap<<', '>>ast<<', '>>cat<<', '>>ind<<', '>>glg<<', '>>wln<<', '>>spa<<', '>>fra<<', '>>ron<<', '>>por<<', '>>ita<<', '>>oci<<', '>>arg<<', '>>min<<']

>>> model = MarianMTModel.from_pretrained(model_name)
>>> translated = model.generate(**tokenizer(src_text, return_tensors="pt", padding=True))
>>> [tokenizer.decode(t, skip_special_tokens=True) for t in translated]
["c'est une phrase en anglais que nous voulons traduire en français",
'Isto deve ir para o português.',
'Y esto al español']
```

Here is the code to see all available pretrained models on the hub:

```python
from huggingface_hub.hf_api import HfApi
model_list = HfApi().list_models()
org = "Helsinki-NLP"
model_ids = [x.modelId for x in model_list if x.modelId.startswith(org)]
suffix = [x.split('/')[1] for x in model_ids]
old_style_multi_models = [f'&amp;lcub;org}/&amp;lcub;s}' for s in suffix if s != s.lower()]
```

## [Old Style Multi-Lingual Models](#old-style-multilingual-models)

These are the old style multi-lingual models ported from the OPUS-MT-Train repo: and the members of each language
group:

```python
['Helsinki-NLP/opus-mt-NORTH_EU-NORTH_EU',
'Helsinki-NLP/opus-mt-ROMANCE-en',
'Helsinki-NLP/opus-mt-SCANDINAVIA-SCANDINAVIA',
'Helsinki-NLP/opus-mt-de-ZH',
'Helsinki-NLP/opus-mt-en-CELTIC',
'Helsinki-NLP/opus-mt-en-ROMANCE',
'Helsinki-NLP/opus-mt-es-NORWAY',
'Helsinki-NLP/opus-mt-fi-NORWAY',
'Helsinki-NLP/opus-mt-fi-ZH',
'Helsinki-NLP/opus-mt-fi_nb_no_nn_ru_sv_en-SAMI',
'Helsinki-NLP/opus-mt-sv-NORWAY',
'Helsinki-NLP/opus-mt-sv-ZH']
GROUP_MEMBERS = &amp;lcub;
'ZH': ['cmn', 'cn', 'yue', 'ze_zh', 'zh_cn', 'zh_CN', 'zh_HK', 'zh_tw', 'zh_TW', 'zh_yue', 'zhs', 'zht', 'zh'],
'ROMANCE': ['fr', 'fr_BE', 'fr_CA', 'fr_FR', 'wa', 'frp', 'oc', 'ca', 'rm', 'lld', 'fur', 'lij', 'lmo', 'es', 'es_AR', 'es_CL', 'es_CO', 'es_CR', 'es_DO', 'es_EC', 'es_ES', 'es_GT', 'es_HN', 'es_MX', 'es_NI', 'es_PA', 'es_PE', 'es_PR', 'es_SV', 'es_UY', 'es_VE', 'pt', 'pt_br', 'pt_BR', 'pt_PT', 'gl', 'lad', 'an', 'mwl', 'it', 'it_IT', 'co', 'nap', 'scn', 'vec', 'sc', 'ro', 'la'],
'NORTH_EU': ['de', 'nl', 'fy', 'af', 'da', 'fo', 'is', 'no', 'nb', 'nn', 'sv'],
'SCANDINAVIA': ['da', 'fo', 'is', 'no', 'nb', 'nn', 'sv'],
'SAMI': ['se', 'sma', 'smj', 'smn', 'sms'],
'NORWAY': ['nb_NO', 'nb', 'nn_NO', 'nn', 'nog', 'no_nb', 'no'],
'CELTIC': ['ga', 'cy', 'br', 'gd', 'kw', 'gv']
}
```

Example of translating english to many romance languages, using old-style 2 character language codes


```python
>>> from transformers import MarianMTModel, MarianTokenizer
>>> src_text = [
...     '>>fr<< this is a sentence in english that we want to translate to french',
...     '>>pt<< This should go to portuguese',
...     '>>es<< And this to Spanish'
>>> ]

>>> model_name = 'Helsinki-NLP/opus-mt-en-ROMANCE'
>>> tokenizer = MarianTokenizer.from_pretrained(model_name)

>>> model = MarianMTModel.from_pretrained(model_name)
>>> translated = model.generate(**tokenizer(src_text, return_tensors="pt", padding=True))
>>> tgt_text = [tokenizer.decode(t, skip_special_tokens=True) for t in translated]
["c'est une phrase en anglais que nous voulons traduire en français", 
'Isto deve ir para o português.',
'Y esto al español']
```

## [MarianConfig](#marianconfig)

<a id='transformers.MarianConfig'></a>
> **class transformers.MarianConfig**(vocab_size = 50265, max_position_embeddings = 1024, encoder_layers = 12, encoder_ffn_dim = 4096, encoder_attention_heads = 16, decoder_layers = 12, decoder_ffn_dim = 4096, decoder_attention_heads = 16, encoder_layerdrop = 0.0, decoder_layerdrop = 0.0, use_cache = True, is_encoder_decoder = True, activation_function = 'gelu', d_model = 1024, dropout = 0.1, attention_dropout = 0.0, activation_dropout = 0.0, init_std = 0.02, decoder_start_token_id = 58100, classifier_dropout = 0.0, scale_embedding = False, pad_token_id = 58100, eos_token_id = 0, forced_eos_token_id = 0, **kwargs)


This is the configuration class to store the configuration of a [MarianModel](/docs/transformers/master/en/model_doc/marian.html#transformers.MarianModel). It is used to
instantiate an Marian model according to the specified arguments, defining the model architecture. Instantiating a
configuration with the defaults will yield a similar configuration to that of the Marian
[Helsinki-NLP/opus-mt-en-de](https://huggingface.co/Helsinki-NLP/opus-mt-en-de) architecture.

Configuration objects inherit from [PretrainedConfig](/docs/transformers/master/en/main_classes/configuration.html#transformers.PretrainedConfig) and can be used to control the model
outputs. Read the documentation from [PretrainedConfig](/docs/transformers/master/en/main_classes/configuration.html#transformers.PretrainedConfig) for more information.


> Parameters

- **vocab_size** (`int`, _optional_, defaults to 50265) --
  Vocabulary size of the Marian model. Defines the number of different tokens that can be represented by the
  `inputs_ids` passed when calling [MarianModel](/docs/transformers/master/en/model_doc/marian.html#transformers.MarianModel) or
  [TFMarianModel](/docs/transformers/master/en/model_doc/marian.html#transformers.TFMarianModel).
- **d_model** (`int`, _optional_, defaults to 1024) --
  Dimensionality of the layers and the pooler layer.
- **encoder_layers** (`int`, _optional_, defaults to 12) --
  Number of encoder layers.
- **decoder_layers** (`int`, _optional_, defaults to 12) --
  Number of decoder layers.
- **encoder_attention_heads** (`int`, _optional_, defaults to 16) --
  Number of attention heads for each attention layer in the Transformer encoder.
- **decoder_attention_heads** (`int`, _optional_, defaults to 16) --
  Number of attention heads for each attention layer in the Transformer decoder.
- **decoder_ffn_dim** (`int`, _optional_, defaults to 4096) --
  Dimensionality of the "intermediate" (often named feed-forward) layer in decoder.
- **encoder_ffn_dim** (`int`, _optional_, defaults to 4096) --
  Dimensionality of the "intermediate" (often named feed-forward) layer in decoder.
- **activation_function** (`str` or `function`, _optional_, defaults to `"gelu"`) --
  The non-linear activation function (function or string) in the encoder and pooler. If string,
  `"gelu"`, `"relu"`, `"silu"` and `"gelu_new"` are supported.
- **dropout** (`float`, _optional_, defaults to 0.1) --
  The dropout probability for all fully connected layers in the embeddings, encoder, and pooler.
- **attention_dropout** (`float`, _optional_, defaults to 0.0) --
  The dropout ratio for the attention probabilities.
- **activation_dropout** (`float`, _optional_, defaults to 0.0) --
  The dropout ratio for activations inside the fully connected layer.
- **classifier_dropout** (`float`, _optional_, defaults to 0.0) --
  The dropout ratio for classifier.
- **max_position_embeddings** (`int`, _optional_, defaults to 1024) --
  The maximum sequence length that this model might ever be used with. Typically set this to something large
  just in case (e.g., 512 or 1024 or 2048).
- **init_std** (`float`, _optional_, defaults to 0.02) --
  The standard deviation of the truncated_normal_initializer for initializing all weight matrices.
  encoder_layerdrop -- (`float`, _optional_, defaults to 0.0):
  The LayerDrop probability for the encoder. See the [LayerDrop paper](see
  https://arxiv.org/abs/1909.11556) for more details.
  decoder_layerdrop -- (`float`, _optional_, defaults to 0.0):
  The LayerDrop probability for the decoder. See the [LayerDrop paper](see
  https://arxiv.org/abs/1909.11556) for more details.
- **scale_embedding** (`bool`, _optional_, defaults to `False`) --
  Scale embeddings by diving by sqrt(d_model).
- **use_cache** (`bool`, _optional_, defaults to `True`) --
  Whether or not the model should return the last key/values attentions (not used by all models)
- **forced_eos_token_id** (`int`, _optional_, defaults to 0) --
  The id of the token to force as the last generated token when `max_length` is reached. Usually set to
  `eos_token_id`.

> Examples:

```python
>>> from transformers import MarianModel, MarianConfig

>>> # Initializing a Marian Helsinki-NLP/opus-mt-en-de style configuration
>>> configuration = MarianConfig()

>>> # Initializing a model from the Helsinki-NLP/opus-mt-en-de style configuration
>>> model = MarianModel(configuration)

>>> # Accessing the model configuration
>>> configuration = model.config
```


## [MarianTokenizer](#mariantokenizer)

<a id='transformers.MarianTokenizer'></a>
<<<<<<< HEAD
> **class transformers.MarianTokenizer**(vocab, source_spm, target_spm, source_lang = None, target_lang = None, unk_token = &lcubunk>, eos_token = &lcub/s>, pad_token = &lcubpad>, model_max_length = 512, sp_model_kwargs: typing.Union[typing.Dict[str, typing.Any], NoneType] = None, **kwargs)
=======
> **class transformers.MarianTokenizer**(vocab, source_spm, target_spm, source_lang = None, target_lang = None, unk_token = '&amp;lt;unk>', eos_token = '&amp;lt;/s>', pad_token = '&amp;lt;pad>', model_max_length = 512, sp_model_kwargs: typing.Union[typing.Dict[str, typing.Any], NoneType] = None, **kwargs)
>>>>>>> afdf509c


Construct a Marian tokenizer. Based on [SentencePiece](https://github.com/google/sentencepiece).

This tokenizer inherits from [PreTrainedTokenizer](/docs/transformers/master/en/main_classes/tokenizer.html#transformers.PreTrainedTokenizer) which contains most of the main methods.
Users should refer to this superclass for more information regarding those methods.

> Parameters

- **source_spm** (`str`) --
  [SentencePiece](https://github.com/google/sentencepiece) file (generally has a .spm extension) that
  contains the vocabulary for the source language.
- **target_spm** (`str`) --
  [SentencePiece](https://github.com/google/sentencepiece) file (generally has a .spm extension) that
  contains the vocabulary for the target language.
- **source_lang** (`str`, _optional_) --
  A string representing the source language.
- **target_lang** (`str`, _optional_) --
  A string representing the target language.
<<<<<<< HEAD
- **unk_token** (`str`, _optional_, defaults to `"&lcubunk>"`) --
  The unknown token. A token that is not in the vocabulary cannot be converted to an ID and is set to be this
  token instead.
- **eos_token** (`str`, _optional_, defaults to `"&lcub/s>"`) --
  The end of sequence token.
- **pad_token** (`str`, _optional_, defaults to `"&lcubpad>"`) --
=======
- **unk_token** (`str`, _optional_, defaults to `"&amp;lt;unk>"`) --
  The unknown token. A token that is not in the vocabulary cannot be converted to an ID and is set to be this
  token instead.
- **eos_token** (`str`, _optional_, defaults to `"&amp;lt;/s>"`) --
  The end of sequence token.
- **pad_token** (`str`, _optional_, defaults to `"&amp;lt;pad>"`) --
>>>>>>> afdf509c
  The token used for padding, for example when batching sequences of different lengths.
- **model_max_length** (`int`, _optional_, defaults to 512) --
  The maximum sentence length the model accepts.
- **additional_special_tokens** (`List[str]`, _optional_, defaults to `["&amp;lt;eop>", "&amp;lt;eod>"]`) --
  Additional special tokens used by the tokenizer.
- **sp_model_kwargs** (`dict`, _optional_) --
  Will be passed to the `SentencePieceProcessor.__init__()` method. The [Python wrapper for SentencePiece](https://github.com/google/sentencepiece/tree/master/python) can be used, among other things, to set:

  - `enable_sampling`: Enable subword regularization.
  - `nbest_size`: Sampling parameters for unigram. Invalid for BPE-Dropout.

    - `nbest_size = &amp;lcub;0,1}`: No sampling is performed.
    - `nbest_size > 1`: samples from the nbest_size results.
<<<<<<< HEAD
    - `nbest_size&amp;lt;0`: assuming that nbest_size is infinite and samples from the all hypothesis (lattice)
=======
    - `nbest_size &amp;lt; 0`: assuming that nbest_size is infinite and samples from the all hypothesis (lattice)
>>>>>>> afdf509c
      using forward-filtering-and-backward-sampling algorithm.

  - `alpha`: Smoothing parameter for unigram sampling, and dropout probability of merge operations for
    BPE-dropout.

> Examples:

```python
>>> from transformers import MarianTokenizer
>>> tokenizer = MarianTokenizer.from_pretrained('Helsinki-NLP/opus-mt-en-de')
>>> src_texts = [ "I am a small frog.", "Tom asked his teacher for advice."]
>>> tgt_texts = ["Ich bin ein kleiner Frosch.", "Tom bat seinen Lehrer um Rat."]  # optional
>>> inputs = tokenizer(src_texts, return_tensors="pt", padding=True)
>>> with tokenizer.as_target_tokenizer():
...     labels = tokenizer(tgt_texts, return_tensors="pt", padding=True)
>>> inputs["labels"] = labels["input_ids"]
# keys  [input_ids, attention_mask, labels].
>>> outputs = model(**inputs) should work
```


<a id='transformers.MarianTokenizer.as_target_tokenizer'></a>
> **as\_target\_tokenizer**(self)


Temporarily sets the tokenizer for encoding the targets. Useful for tokenizer associated to
sequence-to-sequence models that need a slightly different processing for the labels.


## [MarianModel](#marianmodel)

<a id='transformers.MarianModel'></a>
> **class transformers.MarianModel**(config: MarianConfig)

The bare Marian Model outputting raw hidden-states without any specific head on top.
This model inherits from [PreTrainedModel](/docs/transformers/master/en/main_classes/model.html#transformers.PreTrainedModel). Check the superclass documentation for the generic
methods the library implements for all its model (such as downloading or saving, resizing the input embeddings,
pruning heads etc.)

This model is also a PyTorch [torch.nn.Module](https://pytorch.org/docs/stable/nn.html#torch.nn.Module)
subclass. Use it as a regular PyTorch Module and refer to the PyTorch documentation for all matter related to
general usage and behavior.

> Parameters

- **config** ([MarianConfig](/docs/transformers/master/en/model_doc/marian.html#transformers.MarianConfig)) --
  Model configuration class with all the parameters of the model. Initializing with a config file does not
  load the weights associated with the model, only the configuration. Check out the
  [from_pretrained()](/docs/transformers/master/en/main_classes/model.html#transformers.PreTrainedModel.from_pretrained) method to load the model weights.


<a id='transformers.MarianModel.forward'></a>
> **forward**(self, input_ids = None, attention_mask = None, decoder_input_ids = None, decoder_attention_mask = None, head_mask = None, decoder_head_mask = None, cross_attn_head_mask = None, encoder_outputs = None, past_key_values = None, inputs_embeds = None, decoder_inputs_embeds = None, use_cache = None, output_attentions = None, output_hidden_states = None, return_dict = None)

The [MarianModel](/docs/transformers/master/en/model_doc/marian.html#transformers.MarianModel) forward method, overrides the `__call__` special method.

<Tip>

Although the recipe for forward pass needs to be defined within this function, one should call the
`Module` instance afterwards instead of this since the former takes care of running the pre and post
processing steps while the latter silently ignores them.

</Tip>

> Parameters

- **input_ids** (`torch.LongTensor` of shape `(batch_size, sequence_length)`) --
  Indices of input sequence tokens in the vocabulary. Padding will be ignored by default should you provide
  it.

  Indices can be obtained using [MarianTokenizer](/docs/transformers/master/en/model_doc/marian.html#transformers.MarianTokenizer). See
  [transformers.PreTrainedTokenizer.encode()](/docs/transformers/master/en/internal/tokenization_utils.html#transformers.PreTrainedTokenizerBase.encode) and [transformers.PreTrainedTokenizer.__call__()](/docs/transformers/master/en/internal/tokenization_utils.html#transformers.PreTrainedTokenizerBase.__call__) for
  details.

  [What are input IDs?](../glossary.html#input-ids)
- **attention_mask** (`torch.Tensor` of shape `(batch_size, sequence_length)`, _optional_) --
  Mask to avoid performing attention on padding token indices. Mask values selected in `[0, 1]`:

  - 1 for tokens that are **not masked**,
  - 0 for tokens that are **masked**.

  [What are attention masks?](../glossary.html#attention-mask)
- **decoder_input_ids** (`torch.LongTensor` of shape `(batch_size, target_sequence_length)`, _optional_) --
  Indices of decoder input sequence tokens in the vocabulary.

  Indices can be obtained using [MarianTokenizer](/docs/transformers/master/en/model_doc/marian.html#transformers.MarianTokenizer). See
  [transformers.PreTrainedTokenizer.encode()](/docs/transformers/master/en/internal/tokenization_utils.html#transformers.PreTrainedTokenizerBase.encode) and [transformers.PreTrainedTokenizer.__call__()](/docs/transformers/master/en/internal/tokenization_utils.html#transformers.PreTrainedTokenizerBase.__call__) for
  details.

  [What are decoder input IDs?](../glossary.html#decoder-input-ids)

  Marian uses the `pad_token_id` as the starting token for `decoder_input_ids` generation. If
  `past_key_values` is used, optionally only the last `decoder_input_ids` have to be input (see
  `past_key_values`).
- **decoder_attention_mask** (`torch.LongTensor` of shape `(batch_size, target_sequence_length)`, _optional_) --
  Default behavior: generate a tensor that ignores pad tokens in `decoder_input_ids`. Causal mask will
  also be used by default.
- **head_mask** (`torch.Tensor` of shape `(encoder_layers, encoder_attention_heads)`, _optional_) --
  Mask to nullify selected heads of the attention modules in the encoder. Mask values selected in `[0, 1]`:

  - 1 indicates the head is **not masked**,
  - 0 indicates the head is **masked**.

- **decoder_head_mask** (`torch.Tensor` of shape `(decoder_layers, decoder_attention_heads)`, _optional_) --
  Mask to nullify selected heads of the attention modules in the decoder. Mask values selected in `[0, 1]`:

  - 1 indicates the head is **not masked**,
  - 0 indicates the head is **masked**.

- **cross_attn_head_mask** (`torch.Tensor` of shape `(decoder_layers, decoder_attention_heads)`, _optional_) --
  Mask to nullify selected heads of the cross-attention modules in the decoder. Mask values selected in `[0, 1]`:

  - 1 indicates the head is **not masked**,
  - 0 indicates the head is **masked**.

- **encoder_outputs** (`tuple(tuple(torch.FloatTensor)`, _optional_) --
  Tuple consists of (`last_hidden_state`, _optional_: `hidden_states`, _optional_:
  `attentions`) `last_hidden_state` of shape `(batch_size, sequence_length, hidden_size)`,
  _optional_) is a sequence of hidden-states at the output of the last layer of the encoder. Used in the
  cross-attention of the decoder.
- **past_key_values** (`tuple(tuple(torch.FloatTensor))`, _optional_, returned when `use_cache=True` is passed or when `config.use_cache=True`) --
  Tuple of `tuple(torch.FloatTensor)` of length `config.n_layers`, with each tuple having 2 tensors
  of shape `(batch_size, num_heads, sequence_length, embed_size_per_head)`) and 2 additional tensors of
  shape `(batch_size, num_heads, encoder_sequence_length, embed_size_per_head)`.

  Contains pre-computed hidden-states (key and values in the self-attention blocks and in the cross-attention
  blocks) that can be used (see `past_key_values` input) to speed up sequential decoding.

  If `past_key_values` are used, the user can optionally input only the last `decoder_input_ids`
  (those that don't have their past key value states given to this model) of shape `(batch_size, 1)`
  instead of all ``decoder_input_ids``` of shape `(batch_size, sequence_length)`. - **inputs_embeds** (`torch.FloatTensor` of shape `(batch_size, sequence_length, hidden_size)`, _optional_) -- Optionally, instead of passing `input_ids` you can choose to directly pass an embedded representation. This is useful if you want more control over how to convert `input_ids` indices into associated
  vectors than the model's internal embedding lookup matrix.
- **decoder_inputs_embeds** (`torch.FloatTensor` of shape `(batch_size, target_sequence_length, hidden_size)`, _optional_) --
  Optionally, instead of passing `decoder_input_ids` you can choose to directly pass an embedded
  representation. If `past_key_values` is used, optionally only the last `decoder_inputs_embeds`
  have to be input (see `past_key_values`). This is useful if you want more control over how to convert
  `decoder_input_ids` indices into associated vectors than the model's internal embedding lookup matrix.

  If `decoder_input_ids` and `decoder_inputs_embeds` are both unset, `decoder_inputs_embeds`
  takes the value of `inputs_embeds`.
- **use_cache** (`bool`, _optional_) --
  If set to `True`, `past_key_values` key value states are returned and can be used to speed up
  decoding (see `past_key_values`).
- **output_attentions** (`bool`, _optional_) --
  Whether or not to return the attentions tensors of all attention layers. See `attentions` under returned
  tensors for more detail.
- **output_hidden_states** (`bool`, _optional_) --
  Whether or not to return the hidden states of all layers. See `hidden_states` under returned tensors for
  more detail.
- **return_dict** (`bool`, _optional_) --
  Whether or not to return a [ModelOutput](/docs/transformers/master/en/main_classes/output.html#transformers.file_utils.ModelOutput) instead of a plain tuple.


> Returns

A [Seq2SeqModelOutput](/docs/transformers/master/en/main_classes/output.html#transformers.modeling_outputs.Seq2SeqModelOutput) or a tuple of
`torch.FloatTensor` (if `return_dict=False` is passed or when `config.return_dict=False`) comprising
various elements depending on the configuration ([MarianConfig](/docs/transformers/master/en/model_doc/marian.html#transformers.MarianConfig)) and inputs.

- **last_hidden_state** (`torch.FloatTensor` of shape `(batch_size, sequence_length, hidden_size)`) -- Sequence of hidden-states at the output of the last layer of the decoder of the model.

  If `past_key_values` is used only the last hidden-state of the sequences of shape `(batch_size, 1, hidden_size)` is output.
- **past_key_values** (`tuple(tuple(torch.FloatTensor))`, _optional_, returned when `use_cache=True` is passed or when `config.use_cache=True`) -- Tuple of `tuple(torch.FloatTensor)` of length `config.n_layers`, with each tuple having 2 tensors
  of shape `(batch_size, num_heads, sequence_length, embed_size_per_head)`) and 2 additional tensors of
  shape `(batch_size, num_heads, encoder_sequence_length, embed_size_per_head)`.

  Contains pre-computed hidden-states (key and values in the self-attention blocks and in the cross-attention
  blocks) that can be used (see `past_key_values` input) to speed up sequential decoding.
- **decoder_hidden_states** (`tuple(torch.FloatTensor)`, _optional_, returned when `output_hidden_states=True` is passed or when `config.output_hidden_states=True`) -- Tuple of `torch.FloatTensor` (one for the output of the embeddings + one for the output of each layer)
  of shape `(batch_size, sequence_length, hidden_size)`.

  Hidden-states of the decoder at the output of each layer plus the initial embedding outputs.
- **decoder_attentions** (`tuple(torch.FloatTensor)`, _optional_, returned when `output_attentions=True` is passed or when `config.output_attentions=True`) -- Tuple of `torch.FloatTensor` (one for each layer) of shape `(batch_size, num_heads, sequence_length, sequence_length)`.

  Attentions weights of the decoder, after the attention softmax, used to compute the weighted average in the
  self-attention heads.
- **cross_attentions** (`tuple(torch.FloatTensor)`, _optional_, returned when `output_attentions=True` is passed or when `config.output_attentions=True`) -- Tuple of `torch.FloatTensor` (one for each layer) of shape `(batch_size, num_heads, sequence_length, sequence_length)`.

  Attentions weights of the decoder's cross-attention layer, after the attention softmax, used to compute the
  weighted average in the cross-attention heads.
- **encoder_last_hidden_state** (`torch.FloatTensor` of shape `(batch_size, sequence_length, hidden_size)`, _optional_) -- Sequence of hidden-states at the output of the last layer of the encoder of the model.
- **encoder_hidden_states** (`tuple(torch.FloatTensor)`, _optional_, returned when `output_hidden_states=True` is passed or when `config.output_hidden_states=True`) -- Tuple of `torch.FloatTensor` (one for the output of the embeddings + one for the output of each layer)
  of shape `(batch_size, sequence_length, hidden_size)`.

  Hidden-states of the encoder at the output of each layer plus the initial embedding outputs.
- **encoder_attentions** (`tuple(torch.FloatTensor)`, _optional_, returned when `output_attentions=True` is passed or when `config.output_attentions=True`) -- Tuple of `torch.FloatTensor` (one for each layer) of shape `(batch_size, num_heads, sequence_length, sequence_length)`.

  Attentions weights of the encoder, after the attention softmax, used to compute the weighted average in the
  self-attention heads.


> Example:

```python
>>> from transformers import MarianTokenizer, MarianModel

>>> tokenizer = MarianTokenizer.from_pretrained('Helsinki-NLP/opus-mt-en-de')
>>> model = MarianModel.from_pretrained('Helsinki-NLP/opus-mt-en-de')

>>> input_ids = tokenizer("Studies have been shown that owning a dog is good for you", return_tensors="pt").input_ids  # Batch size 1
<<<<<<< HEAD
>>> decoder_input_ids = tokenizer("&lcubpad> Studien haben gezeigt dass es hilfreich ist einen Hund zu besitzen",
=======
>>> decoder_input_ids = tokenizer("&amp;lt;pad> Studien haben gezeigt dass es hilfreich ist einen Hund zu besitzen",
>>>>>>> afdf509c
... return_tensors="pt", add_special_tokens=False).input_ids  # Batch size 1
>>> outputs = model(input_ids=input_ids, decoder_input_ids=decoder_input_ids)

>>> last_hidden_states = outputs.last_hidden_state
```

> Return type

[Seq2SeqModelOutput](/docs/transformers/master/en/main_classes/output.html#transformers.modeling_outputs.Seq2SeqModelOutput) or `tuple(torch.FloatTensor)`


## [MarianMTModel](#marianmtmodel)

<a id='transformers.MarianMTModel'></a>
> **class transformers.MarianMTModel**(config: MarianConfig)

The Marian Model with a language modeling head. Can be used for summarization.
This model inherits from [PreTrainedModel](/docs/transformers/master/en/main_classes/model.html#transformers.PreTrainedModel). Check the superclass documentation for the generic
methods the library implements for all its model (such as downloading or saving, resizing the input embeddings,
pruning heads etc.)

This model is also a PyTorch [torch.nn.Module](https://pytorch.org/docs/stable/nn.html#torch.nn.Module)
subclass. Use it as a regular PyTorch Module and refer to the PyTorch documentation for all matter related to
general usage and behavior.

> Parameters

- **config** ([MarianConfig](/docs/transformers/master/en/model_doc/marian.html#transformers.MarianConfig)) --
  Model configuration class with all the parameters of the model. Initializing with a config file does not
  load the weights associated with the model, only the configuration. Check out the
  [from_pretrained()](/docs/transformers/master/en/main_classes/model.html#transformers.PreTrainedModel.from_pretrained) method to load the model weights.


<a id='transformers.MarianMTModel.forward'></a>
> **forward**(self, input_ids = None, attention_mask = None, decoder_input_ids = None, decoder_attention_mask = None, head_mask = None, decoder_head_mask = None, cross_attn_head_mask = None, encoder_outputs = None, past_key_values = None, inputs_embeds = None, decoder_inputs_embeds = None, labels = None, use_cache = None, output_attentions = None, output_hidden_states = None, return_dict = None)

The [MarianMTModel](/docs/transformers/master/en/model_doc/marian.html#transformers.MarianMTModel) forward method, overrides the `__call__` special method.

<Tip>

Although the recipe for forward pass needs to be defined within this function, one should call the
`Module` instance afterwards instead of this since the former takes care of running the pre and post
processing steps while the latter silently ignores them.

</Tip>

> Parameters

- **input_ids** (`torch.LongTensor` of shape `(batch_size, sequence_length)`) --
  Indices of input sequence tokens in the vocabulary. Padding will be ignored by default should you provide
  it.

  Indices can be obtained using [MarianTokenizer](/docs/transformers/master/en/model_doc/marian.html#transformers.MarianTokenizer). See
  [transformers.PreTrainedTokenizer.encode()](/docs/transformers/master/en/internal/tokenization_utils.html#transformers.PreTrainedTokenizerBase.encode) and [transformers.PreTrainedTokenizer.__call__()](/docs/transformers/master/en/internal/tokenization_utils.html#transformers.PreTrainedTokenizerBase.__call__) for
  details.

  [What are input IDs?](../glossary.html#input-ids)
- **attention_mask** (`torch.Tensor` of shape `(batch_size, sequence_length)`, _optional_) --
  Mask to avoid performing attention on padding token indices. Mask values selected in `[0, 1]`:

  - 1 for tokens that are **not masked**,
  - 0 for tokens that are **masked**.

  [What are attention masks?](../glossary.html#attention-mask)
- **decoder_input_ids** (`torch.LongTensor` of shape `(batch_size, target_sequence_length)`, _optional_) --
  Indices of decoder input sequence tokens in the vocabulary.

  Indices can be obtained using [MarianTokenizer](/docs/transformers/master/en/model_doc/marian.html#transformers.MarianTokenizer). See
  [transformers.PreTrainedTokenizer.encode()](/docs/transformers/master/en/internal/tokenization_utils.html#transformers.PreTrainedTokenizerBase.encode) and [transformers.PreTrainedTokenizer.__call__()](/docs/transformers/master/en/internal/tokenization_utils.html#transformers.PreTrainedTokenizerBase.__call__) for
  details.

  [What are decoder input IDs?](../glossary.html#decoder-input-ids)

  Marian uses the `pad_token_id` as the starting token for `decoder_input_ids` generation. If
  `past_key_values` is used, optionally only the last `decoder_input_ids` have to be input (see
  `past_key_values`).
- **decoder_attention_mask** (`torch.LongTensor` of shape `(batch_size, target_sequence_length)`, _optional_) --
  Default behavior: generate a tensor that ignores pad tokens in `decoder_input_ids`. Causal mask will
  also be used by default.
- **head_mask** (`torch.Tensor` of shape `(encoder_layers, encoder_attention_heads)`, _optional_) --
  Mask to nullify selected heads of the attention modules in the encoder. Mask values selected in `[0, 1]`:

  - 1 indicates the head is **not masked**,
  - 0 indicates the head is **masked**.

- **decoder_head_mask** (`torch.Tensor` of shape `(decoder_layers, decoder_attention_heads)`, _optional_) --
  Mask to nullify selected heads of the attention modules in the decoder. Mask values selected in `[0, 1]`:

  - 1 indicates the head is **not masked**,
  - 0 indicates the head is **masked**.

- **cross_attn_head_mask** (`torch.Tensor` of shape `(decoder_layers, decoder_attention_heads)`, _optional_) --
  Mask to nullify selected heads of the cross-attention modules in the decoder. Mask values selected in `[0, 1]`:

  - 1 indicates the head is **not masked**,
  - 0 indicates the head is **masked**.

- **encoder_outputs** (`tuple(tuple(torch.FloatTensor)`, _optional_) --
  Tuple consists of (`last_hidden_state`, _optional_: `hidden_states`, _optional_:
  `attentions`) `last_hidden_state` of shape `(batch_size, sequence_length, hidden_size)`,
  _optional_) is a sequence of hidden-states at the output of the last layer of the encoder. Used in the
  cross-attention of the decoder.
- **past_key_values** (`tuple(tuple(torch.FloatTensor))`, _optional_, returned when `use_cache=True` is passed or when `config.use_cache=True`) --
  Tuple of `tuple(torch.FloatTensor)` of length `config.n_layers`, with each tuple having 2 tensors
  of shape `(batch_size, num_heads, sequence_length, embed_size_per_head)`) and 2 additional tensors of
  shape `(batch_size, num_heads, encoder_sequence_length, embed_size_per_head)`.

  Contains pre-computed hidden-states (key and values in the self-attention blocks and in the cross-attention
  blocks) that can be used (see `past_key_values` input) to speed up sequential decoding.

  If `past_key_values` are used, the user can optionally input only the last `decoder_input_ids`
  (those that don't have their past key value states given to this model) of shape `(batch_size, 1)`
  instead of all ``decoder_input_ids``` of shape `(batch_size, sequence_length)`. - **inputs_embeds** (`torch.FloatTensor` of shape `(batch_size, sequence_length, hidden_size)`, _optional_) -- Optionally, instead of passing `input_ids` you can choose to directly pass an embedded representation. This is useful if you want more control over how to convert `input_ids` indices into associated
  vectors than the model's internal embedding lookup matrix.
- **decoder_inputs_embeds** (`torch.FloatTensor` of shape `(batch_size, target_sequence_length, hidden_size)`, _optional_) --
  Optionally, instead of passing `decoder_input_ids` you can choose to directly pass an embedded
  representation. If `past_key_values` is used, optionally only the last `decoder_inputs_embeds`
  have to be input (see `past_key_values`). This is useful if you want more control over how to convert
  `decoder_input_ids` indices into associated vectors than the model's internal embedding lookup matrix.

  If `decoder_input_ids` and `decoder_inputs_embeds` are both unset, `decoder_inputs_embeds`
  takes the value of `inputs_embeds`.
- **use_cache** (`bool`, _optional_) --
  If set to `True`, `past_key_values` key value states are returned and can be used to speed up
  decoding (see `past_key_values`).
- **output_attentions** (`bool`, _optional_) --
  Whether or not to return the attentions tensors of all attention layers. See `attentions` under returned
  tensors for more detail.
- **output_hidden_states** (`bool`, _optional_) --
  Whether or not to return the hidden states of all layers. See `hidden_states` under returned tensors for
  more detail.
- **return_dict** (`bool`, _optional_) --
  Whether or not to return a [ModelOutput](/docs/transformers/master/en/main_classes/output.html#transformers.file_utils.ModelOutput) instead of a plain tuple.

- **labels** (`torch.LongTensor` of shape `(batch_size, sequence_length)`, _optional_) --
  Labels for computing the masked language modeling loss. Indices should either be in `[0, ..., config.vocab_size]` or -100 (see `input_ids` docstring). Tokens with indices set to `-100` are ignored
  (masked), the loss is only computed for the tokens with labels in `[0, ..., config.vocab_size]`.


> Returns

A [Seq2SeqLMOutput](/docs/transformers/master/en/main_classes/output.html#transformers.modeling_outputs.Seq2SeqLMOutput) or a tuple of
`torch.FloatTensor` (if `return_dict=False` is passed or when `config.return_dict=False`) comprising
various elements depending on the configuration ([MarianConfig](/docs/transformers/master/en/model_doc/marian.html#transformers.MarianConfig)) and inputs.

- **loss** (`torch.FloatTensor` of shape `(1,)`, _optional_, returned when `labels` is provided) -- Language modeling loss.
- **logits** (`torch.FloatTensor` of shape `(batch_size, sequence_length, config.vocab_size)`) -- Prediction scores of the language modeling head (scores for each vocabulary token before SoftMax).
- **past_key_values** (`tuple(tuple(torch.FloatTensor))`, _optional_, returned when `use_cache=True` is passed or when `config.use_cache=True`) -- Tuple of `tuple(torch.FloatTensor)` of length `config.n_layers`, with each tuple having 2 tensors
  of shape `(batch_size, num_heads, sequence_length, embed_size_per_head)`) and 2 additional tensors of
  shape `(batch_size, num_heads, encoder_sequence_length, embed_size_per_head)`.

  Contains pre-computed hidden-states (key and values in the self-attention blocks and in the cross-attention
  blocks) that can be used (see `past_key_values` input) to speed up sequential decoding.
- **decoder_hidden_states** (`tuple(torch.FloatTensor)`, _optional_, returned when `output_hidden_states=True` is passed or when `config.output_hidden_states=True`) -- Tuple of `torch.FloatTensor` (one for the output of the embeddings + one for the output of each layer)
  of shape `(batch_size, sequence_length, hidden_size)`.

  Hidden-states of the decoder at the output of each layer plus the initial embedding outputs.
- **decoder_attentions** (`tuple(torch.FloatTensor)`, _optional_, returned when `output_attentions=True` is passed or when `config.output_attentions=True`) -- Tuple of `torch.FloatTensor` (one for each layer) of shape `(batch_size, num_heads, sequence_length, sequence_length)`.

  Attentions weights of the decoder, after the attention softmax, used to compute the weighted average in the
  self-attention heads.
- **cross_attentions** (`tuple(torch.FloatTensor)`, _optional_, returned when `output_attentions=True` is passed or when `config.output_attentions=True`) -- Tuple of `torch.FloatTensor` (one for each layer) of shape `(batch_size, num_heads, sequence_length, sequence_length)`.

  Attentions weights of the decoder's cross-attention layer, after the attention softmax, used to compute the
  weighted average in the cross-attention heads.
- **encoder_last_hidden_state** (`torch.FloatTensor` of shape `(batch_size, sequence_length, hidden_size)`, _optional_) -- Sequence of hidden-states at the output of the last layer of the encoder of the model.
- **encoder_hidden_states** (`tuple(torch.FloatTensor)`, _optional_, returned when `output_hidden_states=True` is passed or when `config.output_hidden_states=True`) -- Tuple of `torch.FloatTensor` (one for the output of the embeddings + one for the output of each layer)
  of shape `(batch_size, sequence_length, hidden_size)`.

  Hidden-states of the encoder at the output of each layer plus the initial embedding outputs.
- **encoder_attentions** (`tuple(torch.FloatTensor)`, _optional_, returned when `output_attentions=True` is passed or when `config.output_attentions=True`) -- Tuple of `torch.FloatTensor` (one for each layer) of shape `(batch_size, num_heads, sequence_length, sequence_length)`.

  Attentions weights of the encoder, after the attention softmax, used to compute the weighted average in the
  self-attention heads.



Pytorch version of marian-nmt's transformer.h (c++). Designed for the OPUS-NMT translation checkpoints.
Available models are listed [here](https://huggingface.co/models?search=Helsinki-NLP).

> Examples:

```python
>>> from transformers import MarianTokenizer, MarianMTModel
>>> from typing import List
>>> src = 'fr'  # source language
>>> trg = 'en'  # target language
>>> sample_text = "où est l'arrêt de bus ?"
>>> model_name = f'Helsinki-NLP/opus-mt-&amp;lcub;src}-&amp;lcub;trg}'

>>> model = MarianMTModel.from_pretrained(model_name)
>>> tokenizer = MarianTokenizer.from_pretrained(model_name)
>>> batch = tokenizer([sample_text], return_tensors="pt")
>>> gen = model.generate(**batch)
>>> tokenizer.batch_decode(gen, skip_special_tokens=True)
"Where is the bus stop ?"
```

> Return type

[Seq2SeqLMOutput](/docs/transformers/master/en/main_classes/output.html#transformers.modeling_outputs.Seq2SeqLMOutput) or `tuple(torch.FloatTensor)`


## [MarianForCausalLM](#marianforcausallm)

<a id='transformers.MarianForCausalLM'></a>
> **class transformers.MarianForCausalLM**(config)

<a id='transformers.MarianForCausalLM.forward'></a>
> **forward**(self, input_ids = None, attention_mask = None, encoder_hidden_states = None, encoder_attention_mask = None, head_mask = None, cross_attn_head_mask = None, past_key_values = None, inputs_embeds = None, labels = None, use_cache = None, output_attentions = None, output_hidden_states = None, return_dict = None)


> Parameters

- **input_ids** (`torch.LongTensor` of shape `(batch_size, sequence_length)`) --
  Indices of input sequence tokens in the vocabulary. Padding will be ignored by default should you
  provide it.

  Indices can be obtained using [MarianTokenizer](/docs/transformers/master/en/model_doc/marian.html#transformers.MarianTokenizer). See
  [transformers.PreTrainedTokenizer.encode()](/docs/transformers/master/en/internal/tokenization_utils.html#transformers.PreTrainedTokenizerBase.encode) and [transformers.PreTrainedTokenizer.__call__()](/docs/transformers/master/en/internal/tokenization_utils.html#transformers.PreTrainedTokenizerBase.__call__)
  for details.

  [What are input IDs?](../glossary.html#input-ids)
- **attention_mask** (`torch.Tensor` of shape `(batch_size, sequence_length)`, _optional_) --
  Mask to avoid performing attention on padding token indices. Mask values selected in `[0, 1]`:

  - 1 for tokens that are **not masked**,
  - 0 for tokens that are **masked**.

  [What are attention masks?](../glossary.html#attention-mask)
- **encoder_hidden_states**  (`torch.FloatTensor` of shape `(batch_size, sequence_length, hidden_size)`, _optional_) --
  Sequence of hidden-states at the output of the last layer of the encoder. Used in the cross-attention
  if the model is configured as a decoder.
- **encoder_attention_mask** (`torch.FloatTensor` of shape `(batch_size, sequence_length)`, _optional_) --
  Mask to avoid performing attention on the padding token indices of the encoder input. This mask is used
  in the cross-attention if the model is configured as a decoder. Mask values selected in `[0, 1]`:
- **head_mask** (`torch.Tensor` of shape `(decoder_layers, decoder_attention_heads)`, _optional_) --
  Mask to nullify selected heads of the attention modules. Mask values selected in `[0, 1]`:

  - 1 indicates the head is **not masked**,
  - 0 indicates the head is **masked**.

- **cross_attn_head_mask** (`torch.Tensor` of shape `(decoder_layers, decoder_attention_heads)`, _optional_) --
  Mask to nullify selected heads of the cross-attention modules. Mask values selected in `[0, 1]`:

  - 1 indicates the head is **not masked**,
  - 0 indicates the head is **masked**.

- **past_key_values** (`tuple(tuple(torch.FloatTensor))`, _optional_, returned when `use_cache=True` is passed or when `config.use_cache=True`) --
  Tuple of `tuple(torch.FloatTensor)` of length `config.n_layers`, with each tuple having 2
  tensors of shape `(batch_size, num_heads, sequence_length, embed_size_per_head)`) and 2 additional
  tensors of shape `(batch_size, num_heads, encoder_sequence_length, embed_size_per_head)`. The two
  additional tensors are only required when the model is used as a decoder in a Sequence to Sequence
  model.

  Contains pre-computed hidden-states (key and values in the self-attention blocks and in the
  cross-attention blocks) that can be used (see `past_key_values` input) to speed up sequential
  decoding.

  If `past_key_values` are used, the user can optionally input only the last `decoder_input_ids`
  (those that don't have their past key value states given to this model) of shape `(batch_size, 1)`
  instead of all `decoder_input_ids` of shape `(batch_size, sequence_length)`.
- **labels** (`torch.LongTensor` of shape `(batch_size, sequence_length)`, _optional_) --
  Labels for computing the masked language modeling loss. Indices should either be in `[0, ..., config.vocab_size]` or -100 (see `input_ids` docstring). Tokens with indices set to `-100` are
  ignored (masked), the loss is only computed for the tokens with labels in `[0, ..., config.vocab_size]`.
- **use_cache** (`bool`, _optional_) --
  If set to `True`, `past_key_values` key value states are returned and can be used to speed up
  decoding (see `past_key_values`).

  - 1 for tokens that are **not masked**,
  - 0 for tokens that are **masked**.
- **output_attentions** (`bool`, _optional_) --
  Whether or not to return the attentions tensors of all attention layers. See `attentions` under
  returned tensors for more detail.
- **output_hidden_states** (`bool`, _optional_) --
  Whether or not to return the hidden states of all layers. See `hidden_states` under returned tensors
  for more detail.
- **return_dict** (`bool`, _optional_) --
  Whether or not to return a [ModelOutput](/docs/transformers/master/en/main_classes/output.html#transformers.file_utils.ModelOutput) instead of a plain tuple.


> Returns

A [CausalLMOutputWithCrossAttentions](/docs/transformers/master/en/main_classes/output.html#transformers.modeling_outputs.CausalLMOutputWithCrossAttentions) or a tuple of
`torch.FloatTensor` (if `return_dict=False` is passed or when `config.return_dict=False`) comprising
various elements depending on the configuration ([MarianConfig](/docs/transformers/master/en/model_doc/marian.html#transformers.MarianConfig)) and inputs.

- **loss** (`torch.FloatTensor` of shape `(1,)`, _optional_, returned when `labels` is provided) -- Language modeling loss (for next-token prediction).
- **logits** (`torch.FloatTensor` of shape `(batch_size, sequence_length, config.vocab_size)`) -- Prediction scores of the language modeling head (scores for each vocabulary token before SoftMax).
- **hidden_states** (`tuple(torch.FloatTensor)`, _optional_, returned when `output_hidden_states=True` is passed or when `config.output_hidden_states=True`) -- Tuple of `torch.FloatTensor` (one for the output of the embeddings + one for the output of each layer)
  of shape `(batch_size, sequence_length, hidden_size)`.

  Hidden-states of the model at the output of each layer plus the initial embedding outputs.
- **attentions** (`tuple(torch.FloatTensor)`, _optional_, returned when `output_attentions=True` is passed or when `config.output_attentions=True`) -- Tuple of `torch.FloatTensor` (one for each layer) of shape `(batch_size, num_heads, sequence_length, sequence_length)`.

  Attentions weights after the attention softmax, used to compute the weighted average in the self-attention
  heads.
- **cross_attentions** (`tuple(torch.FloatTensor)`, _optional_, returned when `output_attentions=True` is passed or when `config.output_attentions=True`) -- Tuple of `torch.FloatTensor` (one for each layer) of shape `(batch_size, num_heads, sequence_length, sequence_length)`.

  Cross attentions weights after the attention softmax, used to compute the weighted average in the
  cross-attention heads.
- **past_key_values** (`tuple(tuple(torch.FloatTensor))`, _optional_, returned when `use_cache=True` is passed or when `config.use_cache=True`) -- Tuple of `torch.FloatTensor` tuples of length `config.n_layers`, with each tuple containing the
  cached key, value states of the self-attention and the cross-attention layers if model is used in
  encoder-decoder setting. Only relevant if `config.is_decoder = True`.

  Contains pre-computed hidden-states (key and values in the attention blocks) that can be used (see
  `past_key_values` input) to speed up sequential decoding.


> Example:

```python
>>> from transformers import MarianTokenizer, MarianForCausalLM

>>> tokenizer = MarianTokenizer.from_pretrained('facebook/bart-large')
>>> model = MarianForCausalLM.from_pretrained('facebook/bart-large', add_cross_attention=False)
>>> assert model.config.is_decoder, f"&amp;lcub;model.__class__} has to be configured as a decoder."
>>> inputs = tokenizer("Hello, my dog is cute", return_tensors="pt")
>>> outputs = model(**inputs)

>>> last_hidden_states = outputs.last_hidden_state
```

> Return type

[CausalLMOutputWithCrossAttentions](/docs/transformers/master/en/main_classes/output.html#transformers.modeling_outputs.CausalLMOutputWithCrossAttentions) or `tuple(torch.FloatTensor)`


## [TFMarianModel](#tfmarianmodel)

<a id='transformers.TFMarianModel'></a>
> **class transformers.TFMarianModel**(*args, **kwargs)

The bare MARIAN Model outputting raw hidden-states without any specific head on top.
This model inherits from [TFPreTrainedModel](/docs/transformers/master/en/main_classes/model.html#transformers.TFPreTrainedModel). Check the superclass documentation for the
generic methods the library implements for all its model (such as downloading or saving, resizing the input
embeddings, pruning heads etc.)

This model is also a [tf.keras.Model](https://www.tensorflow.org/api_docs/python/tf/keras/Model) subclass. Use
it as a regular TF 2.0 Keras Model and refer to the TF 2.0 documentation for all matter related to general usage
and behavior.

<Tip>

TF 2.0 models accepts two formats as inputs:

- having all inputs as keyword arguments (like PyTorch models), or
- having all inputs as a list, tuple or dict in the first positional arguments.

This second option is useful when using `tf.keras.Model.fit` method which currently requires having all
the tensors in the first argument of the model call function: `model(inputs)`.

If you choose this second option, there are three possibilities you can use to gather all the input Tensors in
the first positional argument :

- a single Tensor with `input_ids` only and nothing else: `model(input_ids)`
- a list of varying length with one or several input Tensors IN THE ORDER given in the docstring:
  `model([input_ids, attention_mask])` or `model([input_ids, attention_mask, token_type_ids])`
- a dictionary with one or several input Tensors associated to the input names given in the docstring:
  `model(&amp;lcub;"input_ids": input_ids, "token_type_ids": token_type_ids})`

</Tip>

> Parameters

- **config** ([MarianConfig](/docs/transformers/master/en/model_doc/marian.html#transformers.MarianConfig)) -- Model configuration class with all the parameters of the model.
  Initializing with a config file does not load the weights associated with the model, only the
  configuration. Check out the [from_pretrained()](/docs/transformers/master/en/main_classes/model.html#transformers.TFPreTrainedModel.from_pretrained) method to load the
  model weights.


<a id='transformers.TFMarianModel.call'></a>
> **call**(self, input_ids = None, attention_mask = None, decoder_input_ids = None, decoder_attention_mask = None, head_mask = None, decoder_head_mask = None, cross_attn_head_mask = None, encoder_outputs: typing.Union[typing.Tuple, transformers.modeling_tf_outputs.TFBaseModelOutput, NoneType] = None, past_key_values = None, inputs_embeds = None, decoder_inputs_embeds = None, use_cache = None, output_attentions = None, output_hidden_states = None, return_dict = None, training = False, **kwargs)

The [TFMarianModel](/docs/transformers/master/en/model_doc/marian.html#transformers.TFMarianModel) forward method, overrides the `__call__` special method.

<Tip>

Although the recipe for forward pass needs to be defined within this function, one should call the
`Module` instance afterwards instead of this since the former takes care of running the pre and post
processing steps while the latter silently ignores them.

</Tip>

> Parameters

- **input_ids** (`tf.Tensor` of shape `(batch_size, sequence_length)`) --
  Indices of input sequence tokens in the vocabulary.

  Indices can be obtained using [MarianTokenizer](/docs/transformers/master/en/model_doc/marian.html#transformers.MarianTokenizer). See
  [transformers.PreTrainedTokenizer.encode()](/docs/transformers/master/en/internal/tokenization_utils.html#transformers.PreTrainedTokenizerBase.encode) and [transformers.PreTrainedTokenizer.__call__()](/docs/transformers/master/en/internal/tokenization_utils.html#transformers.PreTrainedTokenizerBase.__call__) for
  details.

  [What are input IDs?](../glossary.html#input-ids)
- **attention_mask** (`tf.Tensor` of shape `(batch_size, sequence_length)`, _optional_) --
  Mask to avoid performing attention on padding token indices. Mask values selected in `[0, 1]`:

  - 1 for tokens that are **not masked**,
  - 0 for tokens that are **masked**.

  [What are attention masks?](../glossary.html#attention-mask)
- **decoder_input_ids** (`tf.Tensor` of shape `(batch_size, target_sequence_length)`, _optional_) --
  Indices of decoder input sequence tokens in the vocabulary.

  Indices can be obtained using [MarianTokenizer](/docs/transformers/master/en/model_doc/marian.html#transformers.MarianTokenizer). See
  [transformers.PreTrainedTokenizer.encode()](/docs/transformers/master/en/internal/tokenization_utils.html#transformers.PreTrainedTokenizerBase.encode) and [transformers.PreTrainedTokenizer.__call__()](/docs/transformers/master/en/internal/tokenization_utils.html#transformers.PreTrainedTokenizerBase.__call__) for
  details.

  [What are decoder input IDs?](../glossary.html#decoder-input-ids)

  Marian uses the `pad_token_id` as the starting token for `decoder_input_ids` generation. If
  `past_key_values` is used, optionally only the last `decoder_input_ids` have to be input (see
  `past_key_values`).
- **decoder_attention_mask** (`tf.Tensor` of shape `(batch_size, target_sequence_length)`, _optional_) --
  will be made by default and ignore pad tokens. It is not recommended to set this for most use cases.
- **head_mask** (`tf.Tensor` of shape `(encoder_layers, encoder_attention_heads)`, _optional_) --
  Mask to nullify selected heads of the attention modules in the encoder. Mask values selected in `[0, 1]`:

  - 1 indicates the head is **not masked**,
  - 0 indicates the head is **masked**.

- **decoder_head_mask** (`tf.Tensor` of shape `(decoder_layers, decoder_attention_heads)`, _optional_) --
  Mask to nullify selected heads of the attention modules in the decoder. Mask values selected in `[0, 1]`:

  - 1 indicates the head is **not masked**,
  - 0 indicates the head is **masked**.

- **cross_attn_head_mask** (`tf.Tensor` of shape `(decoder_layers, decoder_attention_heads)`, _optional_) --
  Mask to nullify selected heads of the cross-attention modules. Mask values selected in `[0, 1]`:

  - 1 indicates the head is **not masked**,
  - 0 indicates the head is **masked**.

- **encoder_outputs** (`tf.FloatTensor`, _optional_) --
  hidden states at the output of the last layer of the encoder. Used in the cross-attention of the decoder.
  of shape `(batch_size, sequence_length, hidden_size)` is a sequence of
- **past_key_values** (`Tuple[Tuple[tf.Tensor]]` of length `config.n_layers`) --
  contains precomputed key and value hidden states of the attention blocks. Can be used to speed up decoding.
  If `past_key_values` are used, the user can optionally input only the last `decoder_input_ids`
  (those that don't have their past key value states given to this model) of shape `(batch_size, 1)`
  instead of all `decoder_input_ids` of shape `(batch_size, sequence_length)`.
- **use_cache** (`bool`, _optional_, defaults to `True`) --
  If set to `True`, `past_key_values` key value states are returned and can be used to speed up
  decoding (see `past_key_values`). Set to `False` during training, `True` during generation
- **output_attentions** (`bool`, _optional_) --
  Whether or not to return the attentions tensors of all attention layers. See `attentions` under returned
  tensors for more detail. This argument can be used only in eager mode, in graph mode the value in the
  config will be used instead.
- **output_hidden_states** (`bool`, _optional_) --
  Whether or not to return the hidden states of all layers. See `hidden_states` under returned tensors for
  more detail. This argument can be used only in eager mode, in graph mode the value in the config will be
  used instead.
- **return_dict** (`bool`, _optional_) --
  Whether or not to return a [ModelOutput](/docs/transformers/master/en/main_classes/output.html#transformers.file_utils.ModelOutput) instead of a plain tuple. This
  argument can be used in eager mode, in graph mode the value will always be set to True.
- **training** (`bool`, _optional_, defaults to `False`) --
  Whether or not to use the model in training mode (some modules like dropout modules have different
  behaviors between training and evaluation).

> Returns

A [TFSeq2SeqModelOutput](/docs/transformers/master/en/main_classes/output.html#transformers.modeling_tf_outputs.TFSeq2SeqModelOutput) or a tuple of
`tf.Tensor` (if `return_dict=False` is passed or when `config.return_dict=False`) comprising various
elements depending on the configuration ([MarianConfig](/docs/transformers/master/en/model_doc/marian.html#transformers.MarianConfig)) and inputs.

- **last_hidden_state** (`tf.Tensor` of shape `(batch_size, sequence_length, hidden_size)`) -- Sequence of hidden-states at the output of the last layer of the decoder of the model.

  If `past_key_values` is used only the last hidden-state of the sequences of shape `(batch_size, 1, hidden_size)` is output.
- **past_key_values** (`List[tf.Tensor]`, _optional_, returned when `use_cache=True` is passed or when `config.use_cache=True`) -- List of `tf.Tensor` of length `config.n_layers`, with each tensor of shape `(2, batch_size, num_heads, sequence_length, embed_size_per_head)`).

  Contains pre-computed hidden-states (key and values in the attention blocks) of the decoder that can be
  used (see `past_key_values` input) to speed up sequential decoding.
- **decoder_hidden_states** (`tuple(tf.Tensor)`, _optional_, returned when `output_hidden_states=True` is passed or when `config.output_hidden_states=True`) -- Tuple of `tf.Tensor` (one for the output of the embeddings + one for the output of each layer) of
  shape `(batch_size, sequence_length, hidden_size)`.

  Hidden-states of the decoder at the output of each layer plus the initial embedding outputs.
- **decoder_attentions** (`tuple(tf.Tensor)`, _optional_, returned when `output_attentions=True` is passed or when `config.output_attentions=True`) -- Tuple of `tf.Tensor` (one for each layer) of shape `(batch_size, num_heads, sequence_length, sequence_length)`.

  Attentions weights of the decoder, after the attention softmax, used to compute the weighted average in the
  self-attention heads.
- **cross_attentions** (`tuple(tf.Tensor)`, _optional_, returned when `output_attentions=True` is passed or when `config.output_attentions=True`) -- Tuple of `tf.Tensor` (one for each layer) of shape `(batch_size, num_heads, sequence_length, sequence_length)`.

  Attentions weights of the decoder's cross-attention layer, after the attention softmax, used to compute the
  weighted average in the cross-attention heads.
- **encoder_last_hidden_state** (`tf.Tensor` of shape `(batch_size, sequence_length, hidden_size)`, _optional_) -- Sequence of hidden-states at the output of the last layer of the encoder of the model.
- **encoder_hidden_states** (`tuple(tf.Tensor)`, _optional_, returned when `output_hidden_states=True` is passed or when `config.output_hidden_states=True`) -- Tuple of `tf.Tensor` (one for the output of the embeddings + one for the output of each layer) of
  shape `(batch_size, sequence_length, hidden_size)`.

  Hidden-states of the encoder at the output of each layer plus the initial embedding outputs.
- **encoder_attentions** (`tuple(tf.Tensor)`, _optional_, returned when `output_attentions=True` is passed or when `config.output_attentions=True`) -- Tuple of `tf.Tensor` (one for each layer) of shape `(batch_size, num_heads, sequence_length, sequence_length)`.

  Attentions weights of the encoder, after the attention softmax, used to compute the weighted average in the
  self-attention heads.

> Return type

[TFSeq2SeqModelOutput](/docs/transformers/master/en/main_classes/output.html#transformers.modeling_tf_outputs.TFSeq2SeqModelOutput) or `tuple(tf.Tensor)`

> Example:

```python
>>> from transformers import MarianTokenizer, TFMarianModel
>>> import tensorflow as tf

>>> tokenizer = MarianTokenizer.from_pretrained('Helsinki-NLP/opus-mt-en-de')
>>> model = TFMarianModel.from_pretrained('Helsinki-NLP/opus-mt-en-de')

>>> inputs = tokenizer("Hello, my dog is cute", return_tensors="tf")
>>> outputs = model(inputs)

>>> last_hidden_states = outputs.last_hidden_state
```


## [TFMarianMTModel](#tfmarianmtmodel)

<a id='transformers.TFMarianMTModel'></a>
> **class transformers.TFMarianMTModel**(*args, **kwargs)

The MARIAN Model with a language modeling head. Can be used for summarization.
This model inherits from [TFPreTrainedModel](/docs/transformers/master/en/main_classes/model.html#transformers.TFPreTrainedModel). Check the superclass documentation for the
generic methods the library implements for all its model (such as downloading or saving, resizing the input
embeddings, pruning heads etc.)

This model is also a [tf.keras.Model](https://www.tensorflow.org/api_docs/python/tf/keras/Model) subclass. Use
it as a regular TF 2.0 Keras Model and refer to the TF 2.0 documentation for all matter related to general usage
and behavior.

<Tip>

TF 2.0 models accepts two formats as inputs:

- having all inputs as keyword arguments (like PyTorch models), or
- having all inputs as a list, tuple or dict in the first positional arguments.

This second option is useful when using `tf.keras.Model.fit` method which currently requires having all
the tensors in the first argument of the model call function: `model(inputs)`.

If you choose this second option, there are three possibilities you can use to gather all the input Tensors in
the first positional argument :

- a single Tensor with `input_ids` only and nothing else: `model(input_ids)`
- a list of varying length with one or several input Tensors IN THE ORDER given in the docstring:
  `model([input_ids, attention_mask])` or `model([input_ids, attention_mask, token_type_ids])`
- a dictionary with one or several input Tensors associated to the input names given in the docstring:
  `model(&amp;lcub;"input_ids": input_ids, "token_type_ids": token_type_ids})`

</Tip>

> Parameters

- **config** ([MarianConfig](/docs/transformers/master/en/model_doc/marian.html#transformers.MarianConfig)) -- Model configuration class with all the parameters of the model.
  Initializing with a config file does not load the weights associated with the model, only the
  configuration. Check out the [from_pretrained()](/docs/transformers/master/en/main_classes/model.html#transformers.TFPreTrainedModel.from_pretrained) method to load the
  model weights.


<a id='transformers.TFMarianMTModel.call'></a>
> **call**(self, input_ids = None, attention_mask = None, decoder_input_ids = None, decoder_attention_mask = None, head_mask = None, decoder_head_mask = None, cross_attn_head_mask = None, encoder_outputs: typing.Optional[transformers.modeling_tf_outputs.TFBaseModelOutput] = None, past_key_values = None, inputs_embeds = None, decoder_inputs_embeds = None, use_cache = None, output_attentions = None, output_hidden_states = None, return_dict = None, labels = None, training = False, **kwargs)

The [TFMarianMTModel](/docs/transformers/master/en/model_doc/marian.html#transformers.TFMarianMTModel) forward method, overrides the `__call__` special method.

<Tip>

Although the recipe for forward pass needs to be defined within this function, one should call the
`Module` instance afterwards instead of this since the former takes care of running the pre and post
processing steps while the latter silently ignores them.

</Tip>

> Parameters

- **input_ids** (`tf.Tensor` of shape `(&amp;lcub;0})`) --
  Indices of input sequence tokens in the vocabulary.

  Indices can be obtained using [MarianTokenizer](/docs/transformers/master/en/model_doc/marian.html#transformers.MarianTokenizer). See
  [transformers.PreTrainedTokenizer.encode()](/docs/transformers/master/en/internal/tokenization_utils.html#transformers.PreTrainedTokenizerBase.encode) and [transformers.PreTrainedTokenizer.__call__()](/docs/transformers/master/en/internal/tokenization_utils.html#transformers.PreTrainedTokenizerBase.__call__) for
  details.

  [What are input IDs?](../glossary.html#input-ids)
- **attention_mask** (`tf.Tensor` of shape `(&amp;lcub;0})`, _optional_) --
  Mask to avoid performing attention on padding token indices. Mask values selected in `[0, 1]`:

  - 1 for tokens that are **not masked**,
  - 0 for tokens that are **masked**.

  [What are attention masks?](../glossary.html#attention-mask)
- **decoder_input_ids** (`tf.Tensor` of shape `(batch_size, target_sequence_length)`, _optional_) --
  Indices of decoder input sequence tokens in the vocabulary.

  Indices can be obtained using [MarianTokenizer](/docs/transformers/master/en/model_doc/marian.html#transformers.MarianTokenizer). See
  [transformers.PreTrainedTokenizer.encode()](/docs/transformers/master/en/internal/tokenization_utils.html#transformers.PreTrainedTokenizerBase.encode) and [transformers.PreTrainedTokenizer.__call__()](/docs/transformers/master/en/internal/tokenization_utils.html#transformers.PreTrainedTokenizerBase.__call__) for
  details.

  [What are decoder input IDs?](../glossary.html#decoder-input-ids)

  Marian uses the `pad_token_id` as the starting token for `decoder_input_ids` generation. If
  `past_key_values` is used, optionally only the last `decoder_input_ids` have to be input (see
  `past_key_values`).
- **decoder_attention_mask** (`tf.Tensor` of shape `(batch_size, target_sequence_length)`, _optional_) --
  will be made by default and ignore pad tokens. It is not recommended to set this for most use cases.
- **head_mask** (`tf.Tensor` of shape `(encoder_layers, encoder_attention_heads)`, _optional_) --
  Mask to nullify selected heads of the attention modules in the encoder. Mask values selected in `[0, 1]`:

  - 1 indicates the head is **not masked**,
  - 0 indicates the head is **masked**.

- **decoder_head_mask** (`tf.Tensor` of shape `(decoder_layers, decoder_attention_heads)`, _optional_) --
  Mask to nullify selected heads of the attention modules in the decoder. Mask values selected in `[0, 1]`:

  - 1 indicates the head is **not masked**,
  - 0 indicates the head is **masked**.

- **cross_attn_head_mask** (`tf.Tensor` of shape `(decoder_layers, decoder_attention_heads)`, _optional_) --
  Mask to nullify selected heads of the cross-attention modules. Mask values selected in `[0, 1]`:

  - 1 indicates the head is **not masked**,
  - 0 indicates the head is **masked**.

- **encoder_outputs** (`tf.FloatTensor`, _optional_) --
  hidden states at the output of the last layer of the encoder. Used in the cross-attention of the decoder.
  of shape `(batch_size, sequence_length, hidden_size)` is a sequence of
- **past_key_values** (`Tuple[Tuple[tf.Tensor]]` of length `config.n_layers`) --
  contains precomputed key and value hidden states of the attention blocks. Can be used to speed up decoding.
  If `past_key_values` are used, the user can optionally input only the last `decoder_input_ids`
  (those that don't have their past key value states given to this model) of shape `(batch_size, 1)`
  instead of all `decoder_input_ids` of shape `(batch_size, sequence_length)`.
- **use_cache** (`bool`, _optional_, defaults to `True`) --
  If set to `True`, `past_key_values` key value states are returned and can be used to speed up
  decoding (see `past_key_values`). Set to `False` during training, `True` during generation
- **output_attentions** (`bool`, _optional_) --
  Whether or not to return the attentions tensors of all attention layers. See `attentions` under returned
  tensors for more detail. This argument can be used only in eager mode, in graph mode the value in the
  config will be used instead.
- **output_hidden_states** (`bool`, _optional_) --
  Whether or not to return the hidden states of all layers. See `hidden_states` under returned tensors for
  more detail. This argument can be used only in eager mode, in graph mode the value in the config will be
  used instead.
- **return_dict** (`bool`, _optional_) --
  Whether or not to return a [ModelOutput](/docs/transformers/master/en/main_classes/output.html#transformers.file_utils.ModelOutput) instead of a plain tuple. This
  argument can be used in eager mode, in graph mode the value will always be set to True.
- **training** (`bool`, _optional_, defaults to `False`) --
  Whether or not to use the model in training mode (some modules like dropout modules have different
  behaviors between training and evaluation).

- **labels** (`tf.tensor` of shape `(batch_size, sequence_length)`, _optional_) --
  Labels for computing the masked language modeling loss. Indices should either be in `[0, ..., config.vocab_size]` or -100 (see `input_ids` docstring). Tokens with indices set to `-100` are ignored
  (masked), the loss is only computed for the tokens with labels in `[0, ..., config.vocab_size]`.


> Returns

A [TFSeq2SeqLMOutput](/docs/transformers/master/en/main_classes/output.html#transformers.modeling_tf_outputs.TFSeq2SeqLMOutput) or a tuple of
`tf.Tensor` (if `return_dict=False` is passed or when `config.return_dict=False`) comprising various
elements depending on the configuration ([MarianConfig](/docs/transformers/master/en/model_doc/marian.html#transformers.MarianConfig)) and inputs.

- **loss** (`tf.Tensor` of shape `(n,)`, _optional_, where n is the number of non-masked labels, returned when `labels` is provided) -- Language modeling loss.
- **logits** (`tf.Tensor` of shape `(batch_size, sequence_length, config.vocab_size)`) -- Prediction scores of the language modeling head (scores for each vocabulary token before SoftMax).
- **past_key_values** (`List[tf.Tensor]`, _optional_, returned when `use_cache=True` is passed or when `config.use_cache=True`) -- List of `tf.Tensor` of length `config.n_layers`, with each tensor of shape `(2, batch_size, num_heads, sequence_length, embed_size_per_head)`).

  Contains pre-computed hidden-states (key and values in the attention blocks) of the decoder that can be
  used (see `past_key_values` input) to speed up sequential decoding.
- **decoder_hidden_states** (`tuple(tf.Tensor)`, _optional_, returned when `output_hidden_states=True` is passed or when `config.output_hidden_states=True`) -- Tuple of `tf.Tensor` (one for the output of the embeddings + one for the output of each layer) of
  shape `(batch_size, sequence_length, hidden_size)`.

  Hidden-states of the decoder at the output of each layer plus the initial embedding outputs.
- **decoder_attentions** (`tuple(tf.Tensor)`, _optional_, returned when `output_attentions=True` is passed or when `config.output_attentions=True`) -- Tuple of `tf.Tensor` (one for each layer) of shape `(batch_size, num_heads, sequence_length, sequence_length)`.

  Attentions weights of the decoder, after the attention softmax, used to compute the weighted average in the
  self-attention heads.
- **cross_attentions** (`tuple(tf.Tensor)`, _optional_, returned when `output_attentions=True` is passed or when `config.output_attentions=True`) -- Tuple of `tf.Tensor` (one for each layer) of shape `(batch_size, num_heads, sequence_length, sequence_length)`.

  Attentions weights of the decoder's cross-attention layer, after the attention softmax, used to compute the
  weighted average in the cross-attention heads.
- **encoder_last_hidden_state** (`tf.Tensor` of shape `(batch_size, sequence_length, hidden_size)`, _optional_) -- Sequence of hidden-states at the output of the last layer of the encoder of the model.
- **encoder_hidden_states** (`tuple(tf.Tensor)`, _optional_, returned when `output_hidden_states=True` is passed or when `config.output_hidden_states=True`) -- Tuple of `tf.Tensor` (one for the output of the embeddings + one for the output of each layer) of
  shape `(batch_size, sequence_length, hidden_size)`.

  Hidden-states of the encoder at the output of each layer plus the initial embedding outputs.
- **encoder_attentions** (`tuple(tf.Tensor)`, _optional_, returned when `output_attentions=True` is passed or when `config.output_attentions=True`) -- Tuple of `tf.Tensor` (one for each layer) of shape `(batch_size, num_heads, sequence_length, sequence_length)`.

  Attentions weights of the encoder, after the attention softmax, used to compute the weighted average in the
  self-attention heads.



TF version of marian-nmt's transformer.h (c++). Designed for the OPUS-NMT translation checkpoints. Available
models are listed [here](https://huggingface.co/models?search=Helsinki-NLP).

> Examples:

```python
>>> from transformers import MarianTokenizer, TFMarianMTModel
>>> from typing import List
>>> src = 'fr'  # source language
>>> trg = 'en'  # target language
>>> sample_text = "où est l'arrêt de bus ?"
>>> model_name = f'Helsinki-NLP/opus-mt-&amp;lcub;src}-&amp;lcub;trg}'

>>> model = TFMarianMTModel.from_pretrained(model_name)
>>> tokenizer = MarianTokenizer.from_pretrained(model_name)
>>> batch = tokenizer([sample_text], return_tensors="tf")
>>> gen = model.generate(**batch)
>>> tokenizer.batch_decode(gen, skip_special_tokens=True)
"Where is the bus stop ?"
```

> Return type

[TFSeq2SeqLMOutput](/docs/transformers/master/en/main_classes/output.html#transformers.modeling_tf_outputs.TFSeq2SeqLMOutput) or `tuple(tf.Tensor)`


## [FlaxMarianModel](#flaxmarianmodel)

<a id='transformers.FlaxMarianModel'></a>
<<<<<<< HEAD
> **class transformers.FlaxMarianModel**(config: MarianConfig, input_shape: typing.Tuple[int] = (1, 1), seed: int = 0, dtype: dtype = &lcubclass 'jax._src.numpy.lax_numpy.float32'&rcub, **kwargs)
=======
> **class transformers.FlaxMarianModel**(config: MarianConfig, input_shape: typing.Tuple[int] = (1, 1), seed: int = 0, dtype: dtype = &amp;lt;class 'jax._src.numpy.lax_numpy.float32'>, **kwargs)
>>>>>>> afdf509c

The bare Marian Model transformer outputting raw hidden-states without any specific head on top.
This model inherits from [FlaxPreTrainedModel](/docs/transformers/master/en/main_classes/model.html#transformers.FlaxPreTrainedModel). Check the superclass documentation for the
generic methods the library implements for all its model (such as downloading or saving, resizing the input
embeddings, pruning heads etc.)

This model is also a Flax Linen [flax.nn.Module](https://flax.readthedocs.io/en/latest/_autosummary/flax.nn.module.html) subclass. Use it as a regular Flax
Module and refer to the Flax documentation for all matter related to general usage and behavior.

Finally, this model supports inherent JAX features such as:

- [Just-In-Time (JIT) compilation](https://jax.readthedocs.io/en/latest/jax.html#just-in-time-compilation-jit)
- [Automatic Differentiation](https://jax.readthedocs.io/en/latest/jax.html#automatic-differentiation)
- [Vectorization](https://jax.readthedocs.io/en/latest/jax.html#vectorization-vmap)
- [Parallelization](https://jax.readthedocs.io/en/latest/jax.html#parallelization-pmap)

> Parameters

- **config** ([MarianConfig](/docs/transformers/master/en/model_doc/marian.html#transformers.MarianConfig)) -- Model configuration class with all the parameters of the model.
  Initializing with a config file does not load the weights associated with the model, only the
  configuration. Check out the [from_pretrained()](/docs/transformers/master/en/main_classes/model.html#transformers.FlaxPreTrainedModel.from_pretrained) method to load the
  model weights.


<a id='transformers.FlaxMarianPreTrainedModel.__call__'></a>
> **\_\_call\_\_**(self, input_ids: ndarray, attention_mask: typing.Optional[jax._src.numpy.lax_numpy.ndarray] = None, decoder_input_ids: typing.Optional[jax._src.numpy.lax_numpy.ndarray] = None, decoder_attention_mask: typing.Optional[jax._src.numpy.lax_numpy.ndarray] = None, position_ids: typing.Optional[jax._src.numpy.lax_numpy.ndarray] = None, decoder_position_ids: typing.Optional[jax._src.numpy.lax_numpy.ndarray] = None, output_attentions: typing.Optional[bool] = None, output_hidden_states: typing.Optional[bool] = None, return_dict: typing.Optional[bool] = None, train: bool = False, params: dict = None, dropout_rng: PRNGKey = None)

The `FlaxMarianPreTrainedModel` forward method, overrides the `__call__` special method.

<Tip>

Although the recipe for forward pass needs to be defined within this function, one should call the
`Module` instance afterwards instead of this since the former takes care of running the pre and post
processing steps while the latter silently ignores them.

</Tip>

> Parameters

- **input_ids** (`jnp.ndarray` of shape `(batch_size, sequence_length)`) --
  Indices of input sequence tokens in the vocabulary. Padding will be ignored by default should you provide
  it.

  Indices can be obtained using [MarianTokenizer](/docs/transformers/master/en/model_doc/marian.html#transformers.MarianTokenizer). See
  [transformers.PreTrainedTokenizer.encode()](/docs/transformers/master/en/internal/tokenization_utils.html#transformers.PreTrainedTokenizerBase.encode) and [transformers.PreTrainedTokenizer.__call__()](/docs/transformers/master/en/internal/tokenization_utils.html#transformers.PreTrainedTokenizerBase.__call__) for
  details.

  [What are input IDs?](../glossary.html#input-ids)
- **attention_mask** (`jnp.ndarray` of shape `(batch_size, sequence_length)`, _optional_) --
  Mask to avoid performing attention on padding token indices. Mask values selected in `[0, 1]`:

  - 1 for tokens that are **not masked**,
  - 0 for tokens that are **masked**.

  [What are attention masks?](../glossary.html#attention-mask)
- **decoder_input_ids** (`jnp.ndarray` of shape `(batch_size, target_sequence_length)`, _optional_) --
  Indices of decoder input sequence tokens in the vocabulary.

  Indices can be obtained using [MarianTokenizer](/docs/transformers/master/en/model_doc/marian.html#transformers.MarianTokenizer). See
  [transformers.PreTrainedTokenizer.encode()](/docs/transformers/master/en/internal/tokenization_utils.html#transformers.PreTrainedTokenizerBase.encode) and [transformers.PreTrainedTokenizer.__call__()](/docs/transformers/master/en/internal/tokenization_utils.html#transformers.PreTrainedTokenizerBase.__call__) for
  details.

  [What are decoder input IDs?](../glossary.html#decoder-input-ids)

  For translation and summarization training, `decoder_input_ids` should be provided. If no
  `decoder_input_ids` is provided, the model will create this tensor by shifting the `input_ids` to
  the right for denoising pre-training following the paper.
- **decoder_attention_mask** (`jnp.ndarray` of shape `(batch_size, target_sequence_length)`, _optional_) --
  Default behavior: generate a tensor that ignores pad tokens in `decoder_input_ids`. Causal mask will
  also be used by default.

  If you want to change padding behavior, you should modify to your needs. See diagram 1 in [the paper](https://arxiv.org/abs/1910.13461) for more information on the default strategy.
- **position_ids** (`numpy.ndarray` of shape `(batch_size, sequence_length)`, _optional_) --
  Indices of positions of each input sequence tokens in the position embeddings. Selected in the range `[0, config.max_position_embeddings - 1]`.
- **decoder_position_ids** (`numpy.ndarray` of shape `(batch_size, sequence_length)`, _optional_) --
  Indices of positions of each decoder input sequence tokens in the position embeddings. Selected in the
  range `[0, config.max_position_embeddings - 1]`.
- **output_attentions** (`bool`, _optional_) --
  Whether or not to return the attentions tensors of all attention layers. See `attentions` under returned
  tensors for more detail.
- **output_hidden_states** (`bool`, _optional_) --
  Whether or not to return the hidden states of all layers. See `hidden_states` under returned tensors for
  more detail.
- **return_dict** (`bool`, _optional_) --
  Whether or not to return a [ModelOutput](/docs/transformers/master/en/main_classes/output.html#transformers.file_utils.ModelOutput) instead of a plain tuple.

> Returns

A [FlaxSeq2SeqModelOutput](/docs/transformers/master/en/main_classes/output.html#transformers.modeling_flax_outputs.FlaxSeq2SeqModelOutput) or a tuple of
`torch.FloatTensor` (if `return_dict=False` is passed or when `config.return_dict=False`) comprising
various elements depending on the configuration ([MarianConfig](/docs/transformers/master/en/model_doc/marian.html#transformers.MarianConfig)) and inputs.

- **last_hidden_state** (`jnp.ndarray` of shape `(batch_size, sequence_length, hidden_size)`) -- Sequence of hidden-states at the output of the last layer of the decoder of the model.

  If `past_key_values` is used only the last hidden-state of the sequences of shape `(batch_size, 1, hidden_size)` is output.
- **past_key_values** (`tuple(tuple(jnp.ndarray))`, _optional_, returned when `use_cache=True` is passed or when `config.use_cache=True`) -- Tuple of `tuple(jnp.ndarray)` of length `config.n_layers`, with each tuple having 2 tensors of
  shape `(batch_size, num_heads, sequence_length, embed_size_per_head)`) and 2 additional tensors of
  shape `(batch_size, num_heads, encoder_sequence_length, embed_size_per_head)`.

  Contains pre-computed hidden-states (key and values in the self-attention blocks and in the cross-attention
  blocks) that can be used (see `past_key_values` input) to speed up sequential decoding.
- **decoder_hidden_states** (`tuple(jnp.ndarray)`, _optional_, returned when `output_hidden_states=True` is passed or when `config.output_hidden_states=True`) -- Tuple of `jnp.ndarray` (one for the output of the embeddings + one for the output of each layer) of
  shape `(batch_size, sequence_length, hidden_size)`.

  Hidden-states of the decoder at the output of each layer plus the initial embedding outputs.
- **decoder_attentions** (`tuple(jnp.ndarray)`, _optional_, returned when `output_attentions=True` is passed or when `config.output_attentions=True`) -- Tuple of `jnp.ndarray` (one for each layer) of shape `(batch_size, num_heads, sequence_length, sequence_length)`.

  Attentions weights of the decoder, after the attention softmax, used to compute the weighted average in the
  self-attention heads.
- **cross_attentions** (`tuple(jnp.ndarray)`, _optional_, returned when `output_attentions=True` is passed or when `config.output_attentions=True`) -- Tuple of `jnp.ndarray` (one for each layer) of shape `(batch_size, num_heads, sequence_length, sequence_length)`.

  Attentions weights of the decoder's cross-attention layer, after the attention softmax, used to compute the
  weighted average in the cross-attention heads.
- **encoder_last_hidden_state** (`jnp.ndarray` of shape `(batch_size, sequence_length, hidden_size)`, _optional_) -- Sequence of hidden-states at the output of the last layer of the encoder of the model.
- **encoder_hidden_states** (`tuple(jnp.ndarray)`, _optional_, returned when `output_hidden_states=True` is passed or when `config.output_hidden_states=True`) -- Tuple of `jnp.ndarray` (one for the output of the embeddings + one for the output of each layer) of
  shape `(batch_size, sequence_length, hidden_size)`.

  Hidden-states of the encoder at the output of each layer plus the initial embedding outputs.
- **encoder_attentions** (`tuple(jnp.ndarray)`, _optional_, returned when `output_attentions=True` is passed or when `config.output_attentions=True`) -- Tuple of `jnp.ndarray` (one for each layer) of shape `(batch_size, num_heads, sequence_length, sequence_length)`.

  Attentions weights of the encoder, after the attention softmax, used to compute the weighted average in the
  self-attention heads.

> Return type

[FlaxSeq2SeqModelOutput](/docs/transformers/master/en/main_classes/output.html#transformers.modeling_flax_outputs.FlaxSeq2SeqModelOutput) or `tuple(torch.FloatTensor)`

> Example:

```python
>>> from transformers import MarianTokenizer, FlaxMarianModel

>>> tokenizer = MarianTokenizer.from_pretrained('Helsinki-NLP/opus-mt-en-de')
>>> model = FlaxMarianModel.from_pretrained('Helsinki-NLP/opus-mt-en-de')

>>> inputs = tokenizer("Hello, my dog is cute", return_tensors='jax')
>>> outputs = model(**inputs)

>>> last_hidden_states = outputs.last_hidden_state
```


## [FlaxMarianMTModel](#flaxmarianmtmodel)

<a id='transformers.FlaxMarianMTModel'></a>
<<<<<<< HEAD
> **class transformers.FlaxMarianMTModel**(config: MarianConfig, input_shape: typing.Tuple[int] = (1, 1), seed: int = 0, dtype: dtype = &lcubclass 'jax._src.numpy.lax_numpy.float32'&rcub, **kwargs)
=======
> **class transformers.FlaxMarianMTModel**(config: MarianConfig, input_shape: typing.Tuple[int] = (1, 1), seed: int = 0, dtype: dtype = &amp;lt;class 'jax._src.numpy.lax_numpy.float32'>, **kwargs)
>>>>>>> afdf509c

The MARIAN Model with a language modeling head. Can be used for translation.
This model inherits from [FlaxPreTrainedModel](/docs/transformers/master/en/main_classes/model.html#transformers.FlaxPreTrainedModel). Check the superclass documentation for the
generic methods the library implements for all its model (such as downloading or saving, resizing the input
embeddings, pruning heads etc.)

This model is also a Flax Linen [flax.nn.Module](https://flax.readthedocs.io/en/latest/_autosummary/flax.nn.module.html) subclass. Use it as a regular Flax
Module and refer to the Flax documentation for all matter related to general usage and behavior.

Finally, this model supports inherent JAX features such as:

- [Just-In-Time (JIT) compilation](https://jax.readthedocs.io/en/latest/jax.html#just-in-time-compilation-jit)
- [Automatic Differentiation](https://jax.readthedocs.io/en/latest/jax.html#automatic-differentiation)
- [Vectorization](https://jax.readthedocs.io/en/latest/jax.html#vectorization-vmap)
- [Parallelization](https://jax.readthedocs.io/en/latest/jax.html#parallelization-pmap)

> Parameters

- **config** ([MarianConfig](/docs/transformers/master/en/model_doc/marian.html#transformers.MarianConfig)) -- Model configuration class with all the parameters of the model.
  Initializing with a config file does not load the weights associated with the model, only the
  configuration. Check out the [from_pretrained()](/docs/transformers/master/en/main_classes/model.html#transformers.FlaxPreTrainedModel.from_pretrained) method to load the
  model weights.


<a id='transformers.FlaxMarianPreTrainedModel.__call__'></a>
> **\_\_call\_\_**(self, input_ids: ndarray, attention_mask: typing.Optional[jax._src.numpy.lax_numpy.ndarray] = None, decoder_input_ids: typing.Optional[jax._src.numpy.lax_numpy.ndarray] = None, decoder_attention_mask: typing.Optional[jax._src.numpy.lax_numpy.ndarray] = None, position_ids: typing.Optional[jax._src.numpy.lax_numpy.ndarray] = None, decoder_position_ids: typing.Optional[jax._src.numpy.lax_numpy.ndarray] = None, output_attentions: typing.Optional[bool] = None, output_hidden_states: typing.Optional[bool] = None, return_dict: typing.Optional[bool] = None, train: bool = False, params: dict = None, dropout_rng: PRNGKey = None)

The `FlaxMarianPreTrainedModel` forward method, overrides the `__call__` special method.

<Tip>

Although the recipe for forward pass needs to be defined within this function, one should call the
`Module` instance afterwards instead of this since the former takes care of running the pre and post
processing steps while the latter silently ignores them.

</Tip>

> Parameters

- **input_ids** (`jnp.ndarray` of shape `(batch_size, sequence_length)`) --
  Indices of input sequence tokens in the vocabulary. Padding will be ignored by default should you provide
  it.

  Indices can be obtained using [MarianTokenizer](/docs/transformers/master/en/model_doc/marian.html#transformers.MarianTokenizer). See
  [transformers.PreTrainedTokenizer.encode()](/docs/transformers/master/en/internal/tokenization_utils.html#transformers.PreTrainedTokenizerBase.encode) and [transformers.PreTrainedTokenizer.__call__()](/docs/transformers/master/en/internal/tokenization_utils.html#transformers.PreTrainedTokenizerBase.__call__) for
  details.

  [What are input IDs?](../glossary.html#input-ids)
- **attention_mask** (`jnp.ndarray` of shape `(batch_size, sequence_length)`, _optional_) --
  Mask to avoid performing attention on padding token indices. Mask values selected in `[0, 1]`:

  - 1 for tokens that are **not masked**,
  - 0 for tokens that are **masked**.

  [What are attention masks?](../glossary.html#attention-mask)
- **decoder_input_ids** (`jnp.ndarray` of shape `(batch_size, target_sequence_length)`, _optional_) --
  Indices of decoder input sequence tokens in the vocabulary.

  Indices can be obtained using [MarianTokenizer](/docs/transformers/master/en/model_doc/marian.html#transformers.MarianTokenizer). See
  [transformers.PreTrainedTokenizer.encode()](/docs/transformers/master/en/internal/tokenization_utils.html#transformers.PreTrainedTokenizerBase.encode) and [transformers.PreTrainedTokenizer.__call__()](/docs/transformers/master/en/internal/tokenization_utils.html#transformers.PreTrainedTokenizerBase.__call__) for
  details.

  [What are decoder input IDs?](../glossary.html#decoder-input-ids)

  For translation and summarization training, `decoder_input_ids` should be provided. If no
  `decoder_input_ids` is provided, the model will create this tensor by shifting the `input_ids` to
  the right for denoising pre-training following the paper.
- **decoder_attention_mask** (`jnp.ndarray` of shape `(batch_size, target_sequence_length)`, _optional_) --
  Default behavior: generate a tensor that ignores pad tokens in `decoder_input_ids`. Causal mask will
  also be used by default.

  If you want to change padding behavior, you should modify to your needs. See diagram 1 in [the paper](https://arxiv.org/abs/1910.13461) for more information on the default strategy.
- **position_ids** (`numpy.ndarray` of shape `(batch_size, sequence_length)`, _optional_) --
  Indices of positions of each input sequence tokens in the position embeddings. Selected in the range `[0, config.max_position_embeddings - 1]`.
- **decoder_position_ids** (`numpy.ndarray` of shape `(batch_size, sequence_length)`, _optional_) --
  Indices of positions of each decoder input sequence tokens in the position embeddings. Selected in the
  range `[0, config.max_position_embeddings - 1]`.
- **output_attentions** (`bool`, _optional_) --
  Whether or not to return the attentions tensors of all attention layers. See `attentions` under returned
  tensors for more detail.
- **output_hidden_states** (`bool`, _optional_) --
  Whether or not to return the hidden states of all layers. See `hidden_states` under returned tensors for
  more detail.
- **return_dict** (`bool`, _optional_) --
  Whether or not to return a [ModelOutput](/docs/transformers/master/en/main_classes/output.html#transformers.file_utils.ModelOutput) instead of a plain tuple.

> Returns


:

>>> from transformers import MarianTokenizer, FlaxMarianMTModel

>>> model = FlaxMarianMTModel.from_pretrained('Helsinki-NLP/opus-mt-en-de')
>>> tokenizer = MarianTokenizer.from_pretrained('Helsinki-NLP/opus-mt-en-de')

>>> text = "My friends are cool but they eat too many carbs."
>>> input_ids = tokenizer(text, max_length=64, return_tensors='jax').input_ids

>>> sequences = model.generate(input_ids, max_length=64, num_beams=2).sequences

>>> outputs = tokenizer.batch_decode(sequences, skip_special_tokens=True)
>>> # should give _Meine Freunde sind cool, aber sie essen zu viele Kohlenhydrate._

> Return type

Example
<|MERGE_RESOLUTION|>--- conflicted
+++ resolved
@@ -269,11 +269,7 @@
 ## [MarianTokenizer](#mariantokenizer)
 
 <a id='transformers.MarianTokenizer'></a>
-<<<<<<< HEAD
-> **class transformers.MarianTokenizer**(vocab, source_spm, target_spm, source_lang = None, target_lang = None, unk_token = &lcubunk>, eos_token = &lcub/s>, pad_token = &lcubpad>, model_max_length = 512, sp_model_kwargs: typing.Union[typing.Dict[str, typing.Any], NoneType] = None, **kwargs)
-=======
 > **class transformers.MarianTokenizer**(vocab, source_spm, target_spm, source_lang = None, target_lang = None, unk_token = '&amp;lt;unk>', eos_token = '&amp;lt;/s>', pad_token = '&amp;lt;pad>', model_max_length = 512, sp_model_kwargs: typing.Union[typing.Dict[str, typing.Any], NoneType] = None, **kwargs)
->>>>>>> afdf509c
 
 
 Construct a Marian tokenizer. Based on [SentencePiece](https://github.com/google/sentencepiece).
@@ -293,21 +289,12 @@
   A string representing the source language.
 - **target_lang** (`str`, _optional_) --
   A string representing the target language.
-<<<<<<< HEAD
-- **unk_token** (`str`, _optional_, defaults to `"&lcubunk>"`) --
-  The unknown token. A token that is not in the vocabulary cannot be converted to an ID and is set to be this
-  token instead.
-- **eos_token** (`str`, _optional_, defaults to `"&lcub/s>"`) --
-  The end of sequence token.
-- **pad_token** (`str`, _optional_, defaults to `"&lcubpad>"`) --
-=======
 - **unk_token** (`str`, _optional_, defaults to `"&amp;lt;unk>"`) --
   The unknown token. A token that is not in the vocabulary cannot be converted to an ID and is set to be this
   token instead.
 - **eos_token** (`str`, _optional_, defaults to `"&amp;lt;/s>"`) --
   The end of sequence token.
 - **pad_token** (`str`, _optional_, defaults to `"&amp;lt;pad>"`) --
->>>>>>> afdf509c
   The token used for padding, for example when batching sequences of different lengths.
 - **model_max_length** (`int`, _optional_, defaults to 512) --
   The maximum sentence length the model accepts.
@@ -321,11 +308,7 @@
 
     - `nbest_size = &amp;lcub;0,1}`: No sampling is performed.
     - `nbest_size > 1`: samples from the nbest_size results.
-<<<<<<< HEAD
-    - `nbest_size&amp;lt;0`: assuming that nbest_size is infinite and samples from the all hypothesis (lattice)
-=======
     - `nbest_size &amp;lt; 0`: assuming that nbest_size is infinite and samples from the all hypothesis (lattice)
->>>>>>> afdf509c
       using forward-filtering-and-backward-sampling algorithm.
 
   - `alpha`: Smoothing parameter for unigram sampling, and dropout probability of merge operations for
@@ -526,11 +509,7 @@
 >>> model = MarianModel.from_pretrained('Helsinki-NLP/opus-mt-en-de')
 
 >>> input_ids = tokenizer("Studies have been shown that owning a dog is good for you", return_tensors="pt").input_ids  # Batch size 1
-<<<<<<< HEAD
->>> decoder_input_ids = tokenizer("&lcubpad> Studien haben gezeigt dass es hilfreich ist einen Hund zu besitzen",
-=======
 >>> decoder_input_ids = tokenizer("&amp;lt;pad> Studien haben gezeigt dass es hilfreich ist einen Hund zu besitzen",
->>>>>>> afdf509c
 ... return_tensors="pt", add_special_tokens=False).input_ids  # Batch size 1
 >>> outputs = model(input_ids=input_ids, decoder_input_ids=decoder_input_ids)
 
@@ -1246,11 +1225,7 @@
 ## [FlaxMarianModel](#flaxmarianmodel)
 
 <a id='transformers.FlaxMarianModel'></a>
-<<<<<<< HEAD
-> **class transformers.FlaxMarianModel**(config: MarianConfig, input_shape: typing.Tuple[int] = (1, 1), seed: int = 0, dtype: dtype = &lcubclass 'jax._src.numpy.lax_numpy.float32'&rcub, **kwargs)
-=======
 > **class transformers.FlaxMarianModel**(config: MarianConfig, input_shape: typing.Tuple[int] = (1, 1), seed: int = 0, dtype: dtype = &amp;lt;class 'jax._src.numpy.lax_numpy.float32'>, **kwargs)
->>>>>>> afdf509c
 
 The bare Marian Model transformer outputting raw hidden-states without any specific head on top.
 This model inherits from [FlaxPreTrainedModel](/docs/transformers/master/en/main_classes/model.html#transformers.FlaxPreTrainedModel). Check the superclass documentation for the
@@ -1396,11 +1371,7 @@
 ## [FlaxMarianMTModel](#flaxmarianmtmodel)
 
 <a id='transformers.FlaxMarianMTModel'></a>
-<<<<<<< HEAD
-> **class transformers.FlaxMarianMTModel**(config: MarianConfig, input_shape: typing.Tuple[int] = (1, 1), seed: int = 0, dtype: dtype = &lcubclass 'jax._src.numpy.lax_numpy.float32'&rcub, **kwargs)
-=======
 > **class transformers.FlaxMarianMTModel**(config: MarianConfig, input_shape: typing.Tuple[int] = (1, 1), seed: int = 0, dtype: dtype = &amp;lt;class 'jax._src.numpy.lax_numpy.float32'>, **kwargs)
->>>>>>> afdf509c
 
 The MARIAN Model with a language modeling head. Can be used for translation.
 This model inherits from [FlaxPreTrainedModel](/docs/transformers/master/en/main_classes/model.html#transformers.FlaxPreTrainedModel). Check the superclass documentation for the
