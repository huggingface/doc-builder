--- conflicted
+++ resolved
@@ -205,11 +205,7 @@
 
     - `nbest_size = &amp;lcub;0,1}`: No sampling is performed.
     - `nbest_size > 1`: samples from the nbest_size results.
-<<<<<<< HEAD
-    - `nbest_size&amp;lt;0`: assuming that nbest_size is infinite and samples from the all hypothesis (lattice)
-=======
     - `nbest_size &amp;lt; 0`: assuming that nbest_size is infinite and samples from the all hypothesis (lattice)
->>>>>>> afdf509c
       using forward-filtering-and-backward-sampling algorithm.
 
   - `alpha`: Smoothing parameter for unigram sampling, and dropout probability of merge operations for
