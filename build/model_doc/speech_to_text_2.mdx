---
local: speechtext
sections:
- local: overview
  title: Overview
- local: inference
  title: Inference
- local: speechtextconfig
  title: Speech2Text2Config
- local: speechtexttokenizer
  title: Speech2TextTokenizer
- local: speechtextprocessor
  title: Speech2Text2Processor
- local: speechtextforcausallm
  title: Speech2Text2ForCausalLM
title: Speech2Text2
---
<script>
import Tip from "../../Tip.svelte";
import Youtube from "../../Youtube.svelte";	
export let fw: "pt" | "tf"
</script>

<!--Copyright 2021 The HuggingFace Team. All rights reserved.

Licensed under the Apache License, Version 2.0 (the "License"); you may not use this file except in compliance with
the License. You may obtain a copy of the License at

http://www.apache.org/licenses/LICENSE-2.0

Unless required by applicable law or agreed to in writing, software distributed under the License is distributed on
an "AS IS" BASIS, WITHOUT WARRANTIES OR CONDITIONS OF ANY KIND, either express or implied. See the License for the
specific language governing permissions and limitations under the License.
-->

# [Speech2Text2](#speechtext)

## [Overview](#overview)

The Speech2Text2 model is used together with [Wav2Vec2](/docs/transformers/master/en/wav2vec2.html) for Speech Translation models proposed in
[Large-Scale Self- and Semi-Supervised Learning for Speech Translation](https://arxiv.org/abs/2104.06678) by
Changhan Wang, Anne Wu, Juan Pino, Alexei Baevski, Michael Auli, Alexis Conneau.

Speech2Text2 is a *decoder-only* transformer model that can be used with any speech *encoder-only*, such as
[Wav2Vec2](/docs/transformers/master/en/wav2vec2.html) or [HuBERT](/docs/transformers/master/en/hubert.html) for Speech-to-Text tasks. Please refer to the
[SpeechEncoderDecoder](/docs/transformers/master/en/speechencoderdecoder.html) class on how to combine Speech2Text2 with any speech *encoder-only*
model.

This model was contributed by [Patrick von Platen](https://huggingface.co/patrickvonplaten).

The original code can be found [here](https://github.com/pytorch/fairseq/blob/1f7ef9ed1e1061f8c7f88f8b94c7186834398690/fairseq/models/wav2vec/wav2vec2_asr.py#L266).


Tips:

- Speech2Text2 achieves state-of-the-art results on the CoVoST Speech Translation dataset. For more information, see
  the [official models](https://huggingface.co/models?other=speech2text2) .
- Speech2Text2 is always used within the [SpeechEncoderDecoder](/docs/transformers/master/en/speechencoderdecoder.html) framework.
- Speech2Text2's tokenizer currently only supports inference, but not training.

## [Inference](#inference)

Speech2Text2's [SpeechEncoderDecoderModel](/docs/transformers/master/en/model_doc/speechencoderdecoder.html#transformers.SpeechEncoderDecoderModel) model accepts raw waveform input values from speech and
makes use of [generate()](/docs/transformers/master/en/main_classes/model.html#transformers.generation_utils.GenerationMixin.generate) to translate the input speech
autoregressively to the target language.

The [Wav2Vec2FeatureExtractor](/docs/transformers/master/en/model_doc/wav2vec2.html#transformers.Wav2Vec2FeatureExtractor) class is responsible for preprocessing the input speech and
[Speech2Text2Tokenizer](/docs/transformers/master/en/model_doc/speech_to_text_2.html#transformers.Speech2Text2Tokenizer) decodes the generated target tokens to the target string. The
[Speech2Text2Processor](/docs/transformers/master/en/model_doc/speech_to_text_2.html#transformers.Speech2Text2Processor) wraps [Wav2Vec2FeatureExtractor](/docs/transformers/master/en/model_doc/wav2vec2.html#transformers.Wav2Vec2FeatureExtractor) and
[Speech2Text2Tokenizer](/docs/transformers/master/en/model_doc/speech_to_text_2.html#transformers.Speech2Text2Tokenizer) into a single instance to both extract the input features and decode the
predicted token ids.

- Step-by-step Speech Translation

```
>>> import torch
>>> from transformers import Speech2Text2Processor, SpeechEncoderDecoderModel
>>> from datasets import load_dataset
>>> import soundfile as sf

>>> model = SpeechEncoderDecoderModel.from_pretrained("facebook/s2t-wav2vec2-large-en-de")
>>> processor = Speech2Text2Processor.from_pretrained("facebook/s2t-wav2vec2-large-en-de")

>>> def map_to_array(batch):
...     speech, _ = sf.read(batch["file"])
...     batch["speech"] = speech
...     return batch

>>> ds = load_dataset("patrickvonplaten/librispeech_asr_dummy", "clean", split="validation")
>>> ds = ds.map(map_to_array)

>>> inputs = processor(ds["speech"][0], sampling_rate=16_000, return_tensors="pt")
>>> generated_ids = model.generate(input_ids=inputs["input_values"], attention_mask=inputs["attention_mask"])

>>> transcription = processor.batch_decode(generated_ids)
```

- Speech Translation via Pipelines

  The automatic speech recognition pipeline can also be used to translate speech in just a couple lines of code

```
>>> from datasets import load_dataset
>>> from transformers import pipeline

>>> librispeech_en = load_dataset("patrickvonplaten/librispeech_asr_dummy", "clean", split="validation")
>>> asr = pipeline("automatic-speech-recognition", model="facebook/s2t-wav2vec2-large-en-de", feature_extractor="facebook/s2t-wav2vec2-large-en-de")

>>> translation_de = asr(librispeech_en[0]["file"])
```

See [model hub](https://huggingface.co/models?filter=speech2text2) to look for Speech2Text2 checkpoints.


## [Speech2Text2Config](#speechtextconfig)

<a id='transformers.Speech2Text2Config'></a>
> **class transformers.Speech2Text2Config**(vocab_size = 10000, decoder_layers = 6, decoder_ffn_dim = 2048, decoder_attention_heads = 4, decoder_layerdrop = 0.0, use_cache = True, activation_function = 'relu', d_model = 256, dropout = 0.1, attention_dropout = 0.0, activation_dropout = 0.0, init_std = 0.02, decoder_start_token_id = 2, classifier_dropout = 0.0, scale_embedding = True, pad_token_id = 1, bos_token_id = 0, eos_token_id = 2, max_source_positions = 6000, max_target_positions = 1024, **kwargs)


This is the configuration class to store the configuration of a [Speech2Text2ForCausalLM](/docs/transformers/master/en/model_doc/speech_to_text_2.html#transformers.Speech2Text2ForCausalLM). It
is used to instantiate an Speech2Text2 model according to the specified arguments, defining the model architecture.
Instantiating a configuration with the defaults will yield a similar configuration to that of the Speech2Text2
[facebook/s2t-small-librispeech-asr](https://huggingface.co/facebook/s2t-small-librispeech-asr) architecture.

Configuration objects inherit from [PretrainedConfig](/docs/transformers/master/en/main_classes/configuration.html#transformers.PretrainedConfig) and can be used to control the model
outputs. Read the documentation from [PretrainedConfig](/docs/transformers/master/en/main_classes/configuration.html#transformers.PretrainedConfig) for more information.


> Parameters

- **vocab_size** (`int`, _optional_, defaults to 50265) --
  Vocabulary size of the Speech2Text model. Defines the number of different tokens that can be represented by
  the `inputs_ids` passed when calling [Speech2TextModel](/docs/transformers/master/en/model_doc/speech_to_text.html#transformers.Speech2TextModel)
- **d_model** (`int`, _optional_, defaults to 1024) --
  Dimensionality of the layers and the pooler layer.
- **decoder_layers** (`int`, _optional_, defaults to 12) --
  Number of decoder layers.
- **decoder_attention_heads** (`int`, _optional_, defaults to 16) --
  Number of attention heads for each attention layer in the Transformer decoder.
- **decoder_ffn_dim** (`int`, _optional_, defaults to 4096) --
  Dimensionality of the "intermediate" (often named feed-forward) layer in decoder.
- **activation_function** (`str` or `function`, _optional_, defaults to `"gelu"`) --
  The non-linear activation function (function or string) in the pooler. If string, `"gelu"`,
  `"relu"`, `"silu"` and `"gelu_new"` are supported.
- **dropout** (`float`, _optional_, defaults to 0.1) --
  The dropout probability for all fully connected layers in the embeddings, and pooler.
- **attention_dropout** (`float`, _optional_, defaults to 0.0) --
  The dropout ratio for the attention probabilities.
- **activation_dropout** (`float`, _optional_, defaults to 0.0) --
  The dropout ratio for activations inside the fully connected layer.
- **classifier_dropout** (`float`, _optional_, defaults to 0.0) --
  The dropout ratio for classifier.
- **init_std** (`float`, _optional_, defaults to 0.02) --
  The standard deviation of the truncated_normal_initializer for initializing all weight matrices.
  https://arxiv.org/abs/1909.11556>`__ for more details. decoder_layerdrop -- (`float`, _optional_, defaults to 0.0):
  The LayerDrop probability for the decoder. See the [LayerDrop paper](see
  https://arxiv.org/abs/1909.11556) for more details.
- **use_cache** (`bool`, _optional_, defaults to `True`) --
  Whether or not the model should return the last key/values attentions (not used by all models).
- **max_source_positions** (`int`, _optional_, defaults to 6000) --
  The maximum sequence length of log-mel filter-bank features that this model might ever be used with.
  max_target_positions -- (`int`, _optional_, defaults to 1024):
  The maximum sequence length that this model might ever be used with. Typically set this to something large
  just in case (e.g., 512 or 1024 or 2048).

  Example --:

  >>> from transformers import Speech2Text2ForCausalLM, Speech2Text2Config

  >>> # Initializing a Speech2Text2 s2t_transformer_s style configuration
  >>> configuration = Speech2Text2Config()

  >>> # Initializing a model from the s2t_transformer_s style configuration
  >>> model = Speech2Text2ForCausalLM(configuration)

  >>> # Accessing the model configuration
  >>> configuration = model.config


## [Speech2TextTokenizer](#speechtexttokenizer)

<a id='transformers.Speech2Text2Tokenizer'></a>
<<<<<<< HEAD
> **class transformers.Speech2Text2Tokenizer**(vocab_file, bos_token = &lcubs>, pad_token = &lcubpad>, eos_token = &lcub/s>, unk_token = &lcubunk>, **kwargs)
=======
> **class transformers.Speech2Text2Tokenizer**(vocab_file, bos_token = '&amp;lt;s>', pad_token = '&amp;lt;pad>', eos_token = '&amp;lt;/s>', unk_token = '&amp;lt;unk>', **kwargs)
>>>>>>> afdf509c


Constructs a Speech2Text2Tokenizer.

This tokenizer inherits from [PreTrainedTokenizer](/docs/transformers/master/en/main_classes/tokenizer.html#transformers.PreTrainedTokenizer) which contains some of the main methods.
Users should refer to the superclass for more information regarding such methods.

> Parameters

- **vocab_file** (`str`) --
  File containing the vocabulary.
- **bos_token** (`str`, _optional_, defaults to `"&lcubs>"`) --
  The beginning of sentence token.
- **eos_token** (`str`, _optional_, defaults to `"&lcub/s>"`) --
  The end of sentence token.
<<<<<<< HEAD
- **unk_token** (`str`, _optional_, defaults to `"&lcubunk>"`) --
  The unknown token. A token that is not in the vocabulary cannot be converted to an ID and is set to be this
  token instead.
- **pad_token** (`str`, _optional_, defaults to `"&lcubpad>"`) --
=======
- **unk_token** (`str`, _optional_, defaults to `"&amp;lt;unk>"`) --
  The unknown token. A token that is not in the vocabulary cannot be converted to an ID and is set to be this
  token instead.
- **pad_token** (`str`, _optional_, defaults to `"&amp;lt;pad>"`) --
>>>>>>> afdf509c
  The token used for padding, for example when batching sequences of different lengths.

  **kwargs --
  Additional keyword arguments passed along to [PreTrainedTokenizer](/docs/transformers/master/en/main_classes/tokenizer.html#transformers.PreTrainedTokenizer)


<a id='transformers.PreTrainedTokenizerBase.batch_decode'></a>
> **batch\_decode**(self, sequences: typing.Union[typing.List[int], typing.List[typing.List[int]], ForwardRef('np.ndarray'), ForwardRef('torch.Tensor'), ForwardRef('tf.Tensor')], skip_special_tokens: bool = False, clean_up_tokenization_spaces: bool = True, **kwargs)


Convert a list of lists of token ids into a list of strings by calling decode.

> Parameters

- **sequences** (`Union[List[int], List[List[int]], np.ndarray, torch.Tensor, tf.Tensor]`) --
  List of tokenized input ids. Can be obtained using the `__call__` method.
- **skip_special_tokens** (`bool`, _optional_, defaults to `False`) --
  Whether or not to remove special tokens in the decoding.
- **clean_up_tokenization_spaces** (`bool`, _optional_, defaults to `True`) --
  Whether or not to clean up the tokenization spaces.
- **kwargs** (additional keyword arguments, _optional_) --
  Will be passed to the underlying model specific decode method.

> Returns

The list of decoded sentences.

> Return type

`List[str]`


<a id='transformers.PreTrainedTokenizerBase.decode'></a>
> **decode**(self, token_ids: typing.Union[int, typing.List[int], ForwardRef('np.ndarray'), ForwardRef('torch.Tensor'), ForwardRef('tf.Tensor')], skip_special_tokens: bool = False, clean_up_tokenization_spaces: bool = True, **kwargs)


Converts a sequence of ids in a string, using the tokenizer and vocabulary with options to remove special
tokens and clean up tokenization spaces.

Similar to doing `self.convert_tokens_to_string(self.convert_ids_to_tokens(token_ids))`.

> Parameters

- **token_ids** (`Union[int, List[int], np.ndarray, torch.Tensor, tf.Tensor]`) --
  List of tokenized input ids. Can be obtained using the `__call__` method.
- **skip_special_tokens** (`bool`, _optional_, defaults to `False`) --
  Whether or not to remove special tokens in the decoding.
- **clean_up_tokenization_spaces** (`bool`, _optional_, defaults to `True`) --
  Whether or not to clean up the tokenization spaces.
- **kwargs** (additional keyword arguments, _optional_) --
  Will be passed to the underlying model specific decode method.

> Returns

The decoded sentence.

> Return type

`str`


<a id='transformers.Speech2Text2Tokenizer.save_vocabulary'></a>
> **save\_vocabulary**(self, save_directory: str, filename_prefix: typing.Optional[str] = None)

## [Speech2Text2Processor](#speechtextprocessor)

<a id='transformers.Speech2Text2Processor'></a>
> **class transformers.Speech2Text2Processor**(feature_extractor, tokenizer)


Constructs a Speech2Text2 processor which wraps a Speech2Text2 feature extractor and a Speech2Text2 tokenizer into
a single processor.

[Speech2Text2Processor](/docs/transformers/master/en/model_doc/speech_to_text_2.html#transformers.Speech2Text2Processor) offers all the functionalities of
[AutoFeatureExtractor](/docs/transformers/master/en/model_doc/auto.html#transformers.AutoFeatureExtractor) and [Speech2Text2Tokenizer](/docs/transformers/master/en/model_doc/speech_to_text_2.html#transformers.Speech2Text2Tokenizer). See the
[__call__()](/docs/transformers/master/en/model_doc/speech_to_text_2.html#transformers.Speech2Text2Processor.__call__) and [decode()](/docs/transformers/master/en/model_doc/speech_to_text_2.html#transformers.Speech2Text2Processor.decode) for
more information.

> Parameters

- **feature_extractor** (`AutoFeatureExtractor`) --
  An instance of [AutoFeatureExtractor](/docs/transformers/master/en/model_doc/auto.html#transformers.AutoFeatureExtractor). The feature extractor is a required input.
- **tokenizer** (`Speech2Text2Tokenizer`) --
  An instance of [Speech2Text2Tokenizer](/docs/transformers/master/en/model_doc/speech_to_text_2.html#transformers.Speech2Text2Tokenizer). The tokenizer is a required input.


<a id='transformers.Speech2Text2Processor.__call__'></a>
> **\_\_call\_\_**(self, *args, **kwargs)


When used in normal mode, this method forwards all its arguments to AutoFeatureExtractor's
`__call__()` and returns its output. If used in the context
[as_target_processor()](/docs/transformers/master/en/model_doc/speech_to_text_2.html#transformers.Speech2Text2Processor.as_target_processor) this method forwards all its arguments to
Speech2Text2Tokenizer's [__call__()](/docs/transformers/master/en/internal/tokenization_utils.html#transformers.PreTrainedTokenizerBase.__call__). Please refer to the doctsring of
the above two methods for more information.


<a id='transformers.Speech2Text2Processor.from_pretrained'></a>
> **from\_pretrained**(pretrained_model_name_or_path, **kwargs)


Instantiate a [Speech2Text2Processor](/docs/transformers/master/en/model_doc/speech_to_text_2.html#transformers.Speech2Text2Processor) from a pretrained Speech2Text2 processor.

<Tip>

This class method is simply calling AutoFeatureExtractor's
`from_pretrained` and Speech2Text2Tokenizer's
`from_pretrained`. Please refer to the
docstrings of the methods above for more information.

</Tip>

> Parameters

- **pretrained_model_name_or_path** (`str` or `os.PathLike`) --
  This can be either:

  - a string, the _model id_ of a pretrained feature_extractor hosted inside a model repo on
    huggingface.co. Valid model ids can be located at the root-level, like `bert-base-uncased`, or
    namespaced under a user or organization name, like `dbmdz/bert-base-german-cased`.
  - a path to a _directory_ containing a feature extractor file saved using the
    `save_pretrained` method, e.g.,
    `./my_model_directory/`.
  - a path or url to a saved feature extractor JSON _file_, e.g.,
    `./my_model_directory/preprocessor_config.json`.
**kwargs --
Additional keyword arguments passed along to both `PreTrainedFeatureExtractor` and
[PreTrainedTokenizer](/docs/transformers/master/en/main_classes/tokenizer.html#transformers.PreTrainedTokenizer)


<a id='transformers.Speech2Text2Processor.save_pretrained'></a>
> **save\_pretrained**(self, save_directory)


Save a Speech2Text2 feature extractor object and Speech2Text2 tokenizer object to the directory
`save_directory`, so that it can be re-loaded using the
[from_pretrained()](/docs/transformers/master/en/model_doc/speech_to_text_2.html#transformers.Speech2Text2Processor.from_pretrained) class method.

<Tip>

This class method is simply calling `save_pretrained` and
`save_pretrained`. Please refer to the
docstrings of the methods above for more information.

</Tip>

> Parameters

- **save_directory** (`str` or `os.PathLike`) --
  Directory where the feature extractor JSON file and the tokenizer files will be saved (directory will
  be created if it does not exist).


<a id='transformers.Speech2Text2Processor.batch_decode'></a>
> **batch\_decode**(self, *args, **kwargs)


This method forwards all its arguments to Speech2Text2Tokenizer's
[batch_decode()](/docs/transformers/master/en/internal/tokenization_utils.html#transformers.PreTrainedTokenizerBase.batch_decode). Please refer to the docstring of this method for more
information.


<a id='transformers.Speech2Text2Processor.decode'></a>
> **decode**(self, *args, **kwargs)


This method forwards all its arguments to Speech2Text2Tokenizer's
[decode()](/docs/transformers/master/en/internal/tokenization_utils.html#transformers.PreTrainedTokenizerBase.decode). Please refer to the docstring of this method for more
information.


<a id='transformers.Speech2Text2Processor.as_target_processor'></a>
> **as\_target\_processor**(self)


Temporarily sets the tokenizer for processing the input. Useful for encoding the labels when fine-tuning
Speech2Text2.


## [Speech2Text2ForCausalLM](#speechtextforcausallm)

<a id='transformers.Speech2Text2ForCausalLM'></a>
> **class transformers.Speech2Text2ForCausalLM**(config)

The Speech2Text2 Decoder with a language modeling head. Can be used as the decoder part of [EncoderDecoderModel](/docs/transformers/master/en/model_doc/encoderdecoder.html#transformers.EncoderDecoderModel) and `SpeechEncoderDecoder`.
This model inherits from [PreTrainedModel](/docs/transformers/master/en/main_classes/model.html#transformers.PreTrainedModel). Check the superclass documentation for the generic
methods the library implements for all its model (such as downloading or saving, resizing the input embeddings,
pruning heads etc.)

This model is also a PyTorch [torch.nn.Module](https://pytorch.org/docs/stable/nn.html#torch.nn.Module)
subclass. Use it as a regular PyTorch Module and refer to the PyTorch documentation for all matter related to
general usage and behavior.

> Parameters

- **config** ([Speech2Text2Config](/docs/transformers/master/en/model_doc/speech_to_text_2.html#transformers.Speech2Text2Config)) --
  Model configuration class with all the parameters of the model. Initializing with a config file does not
  load the weights associated with the model, only the configuration. Check out the
  [from_pretrained()](/docs/transformers/master/en/main_classes/model.html#transformers.PreTrainedModel.from_pretrained) method to load the model weights.


<a id='transformers.Speech2Text2ForCausalLM.forward'></a>
> **forward**(self, input_ids = None, attention_mask = None, encoder_hidden_states = None, encoder_attention_mask = None, head_mask = None, cross_attn_head_mask = None, past_key_values = None, inputs_embeds = None, labels = None, use_cache = None, output_attentions = None, output_hidden_states = None, return_dict = None)


> Parameters

- **input_ids** (`torch.LongTensor` of shape `(batch_size, sequence_length)`) --
  Indices of input sequence tokens in the vocabulary. Padding will be ignored by default should you
  provide it.

  Indices can be obtained using [Speech2Text2Tokenizer](/docs/transformers/master/en/model_doc/speech_to_text_2.html#transformers.Speech2Text2Tokenizer). See
  [transformers.PreTrainedTokenizer.encode()](/docs/transformers/master/en/internal/tokenization_utils.html#transformers.PreTrainedTokenizerBase.encode) and [transformers.PreTrainedTokenizer.__call__()](/docs/transformers/master/en/internal/tokenization_utils.html#transformers.PreTrainedTokenizerBase.__call__)
  for details.

  [What are input IDs?](../glossary.html#input-ids)
- **attention_mask** (`torch.Tensor` of shape `(batch_size, sequence_length)`, _optional_) --
  Mask to avoid performing attention on padding token indices. Mask values selected in `[0, 1]`:

  - 1 for tokens that are **not masked**,
  - 0 for tokens that are **masked**.

  [What are attention masks?](../glossary.html#attention-mask)
- **encoder_hidden_states**  (`torch.FloatTensor` of shape `(batch_size, sequence_length, hidden_size)`, _optional_) --
  Sequence of hidden-states at the output of the last layer of the encoder. Used in the cross-attention
  if the model is configured as a decoder.
- **encoder_attention_mask** (`torch.FloatTensor` of shape `(batch_size, sequence_length)`, _optional_) --
  Mask to avoid performing attention on the padding token indices of the encoder input. This mask is used
  in the cross-attention if the model is configured as a decoder. Mask values selected in `[0, 1]`:
- **head_mask** (`torch.Tensor` of shape `(decoder_layers, decoder_attention_heads)`, _optional_) --
  Mask to nullify selected heads of the attention modules. Mask values selected in `[0, 1]`:

  - 1 indicates the head is **not masked**,
  - 0 indicates the head is **masked**.

- **cross_attn_head_mask** (`torch.Tensor` of shape `(decoder_layers, decoder_attention_heads)`, _optional_) --
  Mask to nullify selected heads of the cross-attention modules. Mask values selected in `[0, 1]`:

  - 1 indicates the head is **not masked**,
  - 0 indicates the head is **masked**.

- **past_key_values** (`tuple(tuple(torch.FloatTensor))`, _optional_, returned when `use_cache=True` is passed or when `config.use_cache=True`) --
  Tuple of `tuple(torch.FloatTensor)` of length `config.n_layers`, with each tuple having 2
  tensors of shape `(batch_size, num_heads, sequence_length, embed_size_per_head)`) and 2 additional
  tensors of shape `(batch_size, num_heads, encoder_sequence_length, embed_size_per_head)`. The two
  additional tensors are only required when the model is used as a decoder in a Sequence to Sequence
  model.

  Contains pre-computed hidden-states (key and values in the self-attention blocks and in the
  cross-attention blocks) that can be used (see `past_key_values` input) to speed up sequential
  decoding.

  If `past_key_values` are used, the user can optionally input only the last `decoder_input_ids`
  (those that don't have their past key value states given to this model) of shape `(batch_size, 1)`
  instead of all `decoder_input_ids` of shape `(batch_size, sequence_length)`.
- **labels** (`torch.LongTensor` of shape `(batch_size, sequence_length)`, _optional_) --
  Labels for computing the masked language modeling loss. Indices should either be in `[0, ..., config.vocab_size]` or -100 (see `input_ids` docstring). Tokens with indices set to `-100` are
  ignored (masked), the loss is only computed for the tokens with labels in `[0, ..., config.vocab_size]`.
- **use_cache** (`bool`, _optional_) --
  If set to `True`, `past_key_values` key value states are returned and can be used to speed up
  decoding (see `past_key_values`).

  - 1 for tokens that are **not masked**,
  - 0 for tokens that are **masked**.
- **output_attentions** (`bool`, _optional_) --
  Whether or not to return the attentions tensors of all attention layers. See `attentions` under
  returned tensors for more detail.
- **output_hidden_states** (`bool`, _optional_) --
  Whether or not to return the hidden states of all layers. See `hidden_states` under returned tensors
  for more detail.
- **return_dict** (`bool`, _optional_) --
  Whether or not to return a [ModelOutput](/docs/transformers/master/en/main_classes/output.html#transformers.file_utils.ModelOutput) instead of a plain tuple.


> Returns

A [CausalLMOutputWithCrossAttentions](/docs/transformers/master/en/main_classes/output.html#transformers.modeling_outputs.CausalLMOutputWithCrossAttentions) or a tuple of
`torch.FloatTensor` (if `return_dict=False` is passed or when `config.return_dict=False`) comprising
various elements depending on the configuration ([Speech2Text2Config](/docs/transformers/master/en/model_doc/speech_to_text_2.html#transformers.Speech2Text2Config)) and inputs.

- **loss** (`torch.FloatTensor` of shape `(1,)`, _optional_, returned when `labels` is provided) -- Language modeling loss (for next-token prediction).
- **logits** (`torch.FloatTensor` of shape `(batch_size, sequence_length, config.vocab_size)`) -- Prediction scores of the language modeling head (scores for each vocabulary token before SoftMax).
- **hidden_states** (`tuple(torch.FloatTensor)`, _optional_, returned when `output_hidden_states=True` is passed or when `config.output_hidden_states=True`) -- Tuple of `torch.FloatTensor` (one for the output of the embeddings + one for the output of each layer)
  of shape `(batch_size, sequence_length, hidden_size)`.

  Hidden-states of the model at the output of each layer plus the initial embedding outputs.
- **attentions** (`tuple(torch.FloatTensor)`, _optional_, returned when `output_attentions=True` is passed or when `config.output_attentions=True`) -- Tuple of `torch.FloatTensor` (one for each layer) of shape `(batch_size, num_heads, sequence_length, sequence_length)`.

  Attentions weights after the attention softmax, used to compute the weighted average in the self-attention
  heads.
- **cross_attentions** (`tuple(torch.FloatTensor)`, _optional_, returned when `output_attentions=True` is passed or when `config.output_attentions=True`) -- Tuple of `torch.FloatTensor` (one for each layer) of shape `(batch_size, num_heads, sequence_length, sequence_length)`.

  Cross attentions weights after the attention softmax, used to compute the weighted average in the
  cross-attention heads.
- **past_key_values** (`tuple(tuple(torch.FloatTensor))`, _optional_, returned when `use_cache=True` is passed or when `config.use_cache=True`) -- Tuple of `torch.FloatTensor` tuples of length `config.n_layers`, with each tuple containing the
  cached key, value states of the self-attention and the cross-attention layers if model is used in
  encoder-decoder setting. Only relevant if `config.is_decoder = True`.

  Contains pre-computed hidden-states (key and values in the attention blocks) that can be used (see
  `past_key_values` input) to speed up sequential decoding.


> Example:

```python
>>> from transformers import SpeechEncoderDecoderModel, Speech2Text2ForCausalLM, Wav2Vec2Model, Speech2Text2Config, Wav2Vec2Config

>>> encoder = Wav2Vec2Model(Wav2Vec2Config())
>>> decoder = Speech2Text2ForCausalLM(Speech2Text2Config())

# init speech2text model
>>> model = SpeechEncoderDecoderModel(encoder=encoder, decoder=decoder)
```

> Return type

[CausalLMOutputWithCrossAttentions](/docs/transformers/master/en/main_classes/output.html#transformers.modeling_outputs.CausalLMOutputWithCrossAttentions) or `tuple(torch.FloatTensor)`
<|MERGE_RESOLUTION|>--- conflicted
+++ resolved
@@ -181,11 +181,7 @@
 ## [Speech2TextTokenizer](#speechtexttokenizer)
 
 <a id='transformers.Speech2Text2Tokenizer'></a>
-<<<<<<< HEAD
-> **class transformers.Speech2Text2Tokenizer**(vocab_file, bos_token = &lcubs>, pad_token = &lcubpad>, eos_token = &lcub/s>, unk_token = &lcubunk>, **kwargs)
-=======
 > **class transformers.Speech2Text2Tokenizer**(vocab_file, bos_token = '&amp;lt;s>', pad_token = '&amp;lt;pad>', eos_token = '&amp;lt;/s>', unk_token = '&amp;lt;unk>', **kwargs)
->>>>>>> afdf509c
 
 
 Constructs a Speech2Text2Tokenizer.
@@ -201,17 +197,10 @@
   The beginning of sentence token.
 - **eos_token** (`str`, _optional_, defaults to `"&lcub/s>"`) --
   The end of sentence token.
-<<<<<<< HEAD
-- **unk_token** (`str`, _optional_, defaults to `"&lcubunk>"`) --
-  The unknown token. A token that is not in the vocabulary cannot be converted to an ID and is set to be this
-  token instead.
-- **pad_token** (`str`, _optional_, defaults to `"&lcubpad>"`) --
-=======
 - **unk_token** (`str`, _optional_, defaults to `"&amp;lt;unk>"`) --
   The unknown token. A token that is not in the vocabulary cannot be converted to an ID and is set to be this
   token instead.
 - **pad_token** (`str`, _optional_, defaults to `"&amp;lt;pad>"`) --
->>>>>>> afdf509c
   The token used for padding, for example when batching sequences of different lengths.
 
   **kwargs --
