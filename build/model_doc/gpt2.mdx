---
local: openai-gpt
sections:
- local: overview
  title: Overview
- local: gptconfig
  title: GPT2Config
- local: gpttokenizer
  title: GPT2Tokenizer
- local: gpttokenizerfast
  title: GPT2TokenizerFast
- local: gpt-specific-outputs
  title: GPT2 specific outputs
- local: gptmodel
  title: GPT2Model
- local: gptlmheadmodel
  title: GPT2LMHeadModel
- local: gptdoubleheadsmodel
  title: GPT2DoubleHeadsModel
- local: gptforsequenceclassification
  title: GPT2ForSequenceClassification
- local: gptfortokenclassification
  title: GPT2ForTokenClassification
- local: tfgptmodel
  title: TFGPT2Model
- local: tfgptlmheadmodel
  title: TFGPT2LMHeadModel
- local: tfgptdoubleheadsmodel
  title: TFGPT2DoubleHeadsModel
- local: tfgptforsequenceclassification
  title: TFGPT2ForSequenceClassification
- local: tfsequenceclassifieroutputwithpast
  title: TFSequenceClassifierOutputWithPast
- local: flaxgptmodel
  title: FlaxGPT2Model
- local: flaxgptlmheadmodel
  title: FlaxGPT2LMHeadModel
title: OpenAI GPT2
---
<script>
import Tip from "../../Tip.svelte";
import Youtube from "../../Youtube.svelte";	
export let fw: "pt" | "tf"
</script>

<!--Copyright 2020 The HuggingFace Team. All rights reserved.

Licensed under the Apache License, Version 2.0 (the "License"); you may not use this file except in compliance with
the License. You may obtain a copy of the License at

http://www.apache.org/licenses/LICENSE-2.0

Unless required by applicable law or agreed to in writing, software distributed under the License is distributed on
an "AS IS" BASIS, WITHOUT WARRANTIES OR CONDITIONS OF ANY KIND, either express or implied. See the License for the
specific language governing permissions and limitations under the License.
-->

# [OpenAI GPT2](#openai-gpt)

## [Overview](#overview)

OpenAI GPT-2 model was proposed in [Language Models are Unsupervised Multitask Learners](https://cdn.openai.com/better-language-models/language_models_are_unsupervised_multitask_learners.pdf) by Alec
Radford, Jeffrey Wu, Rewon Child, David Luan, Dario Amodei and Ilya Sutskever. It's a causal (unidirectional)
transformer pretrained using language modeling on a very large corpus of ~40 GB of text data.

The abstract from the paper is the following:

*GPT-2 is a large transformer-based language model with 1.5 billion parameters, trained on a dataset[1] of 8 million
web pages. GPT-2 is trained with a simple objective: predict the next word, given all of the previous words within some
text. The diversity of the dataset causes this simple goal to contain naturally occurring demonstrations of many tasks
across diverse domains. GPT-2 is a direct scale-up of GPT, with more than 10X the parameters and trained on more than
10X the amount of data.*

Tips:

- GPT-2 is a model with absolute position embeddings so it's usually advised to pad the inputs on the right rather than
  the left.
- GPT-2 was trained with a causal language modeling (CLM) objective and is therefore powerful at predicting the next
  token in a sequence. Leveraging this feature allows GPT-2 to generate syntactically coherent text as it can be
  observed in the _run_generation.py_ example script.
- The model can take the _past_key_values_ (for PyTorch) or _past_ (for TF) as input, which is the previously computed
  key/value attention pairs. Using this (_past_key_values_ or _past_) value prevents the model from re-computing
  pre-computed values in the context of text generation. For PyTorch, see _past_key_values_ argument of the
  [forward()](/docs/transformers/master/en/model_doc/gpt2.html#transformers.GPT2Model.forward) method, or for TF the _past_ argument of the
  [call()](/docs/transformers/master/en/model_doc/gpt2.html#transformers.TFGPT2Model.call) method for more information on its usage.

[Write With Transformer](https://transformer.huggingface.co/doc/gpt2-large) is a webapp created and hosted by
Hugging Face showcasing the generative capabilities of several models. GPT-2 is one of them and is available in five
different sizes: small, medium, large, xl and a distilled version of the small checkpoint: _distilgpt-2_.

This model was contributed by [thomwolf](https://huggingface.co/thomwolf). The original code can be found [here](https://openai.com/blog/better-language-models/).


## [GPT2Config](#gptconfig)

<a id='transformers.GPT2Config'></a>
> **class transformers.GPT2Config**(vocab_size = 50257, n_positions = 1024, n_ctx = 1024, n_embd = 768, n_layer = 12, n_head = 12, n_inner = None, activation_function = 'gelu_new', resid_pdrop = 0.1, embd_pdrop = 0.1, attn_pdrop = 0.1, layer_norm_epsilon = 1e-05, initializer_range = 0.02, summary_type = 'cls_index', summary_use_proj = True, summary_activation = None, summary_proj_to_labels = True, summary_first_dropout = 0.1, scale_attn_weights = True, use_cache = True, bos_token_id = 50256, eos_token_id = 50256, **kwargs)


This is the configuration class to store the configuration of a [GPT2Model](/docs/transformers/master/en/model_doc/gpt2.html#transformers.GPT2Model) or a
[TFGPT2Model](/docs/transformers/master/en/model_doc/gpt2.html#transformers.TFGPT2Model). It is used to instantiate a GPT-2 model according to the specified arguments,
defining the model architecture. Instantiating a configuration with the defaults will yield a similar configuration
to that of the GPT-2 [small](https://huggingface.co/gpt2) architecture.

Configuration objects inherit from [PretrainedConfig](/docs/transformers/master/en/main_classes/configuration.html#transformers.PretrainedConfig) and can be used to control the model
outputs. Read the documentation from [PretrainedConfig](/docs/transformers/master/en/main_classes/configuration.html#transformers.PretrainedConfig) for more information.


> Parameters

- **vocab_size** (`int`, _optional_, defaults to 50257) --
  Vocabulary size of the GPT-2 model. Defines the number of different tokens that can be represented by the
  `inputs_ids` passed when calling [GPT2Model](/docs/transformers/master/en/model_doc/gpt2.html#transformers.GPT2Model) or
  [TFGPT2Model](/docs/transformers/master/en/model_doc/gpt2.html#transformers.TFGPT2Model).
- **n_positions** (`int`, _optional_, defaults to 1024) --
  The maximum sequence length that this model might ever be used with. Typically set this to something large
  just in case (e.g., 512 or 1024 or 2048).
- **n_ctx** (`int`, _optional_, defaults to 1024) --
  Dimensionality of the causal mask (usually same as n_positions).
- **n_embd** (`int`, _optional_, defaults to 768) --
  Dimensionality of the embeddings and hidden states.
- **n_layer** (`int`, _optional_, defaults to 12) --
  Number of hidden layers in the Transformer encoder.
- **n_head** (`int`, _optional_, defaults to 12) --
  Number of attention heads for each attention layer in the Transformer encoder.
- **n_inner** (`int`, _optional_, defaults to None) --
  Dimensionality of the inner feed-forward layers. `None` will set it to 4 times n_embd
- **activation_function** (`str`, _optional_, defaults to `"gelu"`) --
  Activation function, to be selected in the list `["relu", "silu", "gelu", "tanh", "gelu_new"]`.
- **resid_pdrop** (`float`, _optional_, defaults to 0.1) --
  The dropout probability for all fully connected layers in the embeddings, encoder, and pooler.
- **embd_pdrop** (`int`, _optional_, defaults to 0.1) --
  The dropout ratio for the embeddings.
- **attn_pdrop** (`float`, _optional_, defaults to 0.1) --
  The dropout ratio for the attention.
- **layer_norm_epsilon** (`float`, _optional_, defaults to 1e-5) --
  The epsilon to use in the layer normalization layers
- **initializer_range** (`float`, _optional_, defaults to 0.02) --
  The standard deviation of the truncated_normal_initializer for initializing all weight matrices.
- **summary_type** (`string`, _optional_, defaults to `"cls_index"`) --
  Argument used when doing sequence summary, used in the models [GPT2DoubleHeadsModel](/docs/transformers/master/en/model_doc/gpt2.html#transformers.GPT2DoubleHeadsModel)
  and [TFGPT2DoubleHeadsModel](/docs/transformers/master/en/model_doc/gpt2.html#transformers.TFGPT2DoubleHeadsModel).

  Has to be one of the following options:

  - `"last"`: Take the last token hidden state (like XLNet).
  - `"first"`: Take the first token hidden state (like BERT).
  - `"mean"`: Take the mean of all tokens hidden states.
  - `"cls_index"`: Supply a Tensor of classification token position (like GPT/GPT-2).
  - `"attn"`: Not implemented now, use multi-head attention.
- **summary_use_proj** (`bool`, _optional_, defaults to `True`) --
  Argument used when doing sequence summary, used in the models [GPT2DoubleHeadsModel](/docs/transformers/master/en/model_doc/gpt2.html#transformers.GPT2DoubleHeadsModel)
  and [TFGPT2DoubleHeadsModel](/docs/transformers/master/en/model_doc/gpt2.html#transformers.TFGPT2DoubleHeadsModel).

  Whether or not to add a projection after the vector extraction.
- **summary_activation** (`str`, _optional_) --
  Argument used when doing sequence summary. Used in for the multiple choice head in
  [GPT2DoubleHeadsModel](/docs/transformers/master/en/model_doc/gpt2.html#transformers.GPT2DoubleHeadsModel).

  Pass `"tanh"` for a tanh activation to the output, any other value will result in no activation.
- **summary_proj_to_labels** (`bool`, _optional_, defaults to `True`) --
  Argument used when doing sequence summary, used in the models [GPT2DoubleHeadsModel](/docs/transformers/master/en/model_doc/gpt2.html#transformers.GPT2DoubleHeadsModel)
  and [TFGPT2DoubleHeadsModel](/docs/transformers/master/en/model_doc/gpt2.html#transformers.TFGPT2DoubleHeadsModel).

  Whether the projection outputs should have `config.num_labels` or `config.hidden_size` classes.
- **summary_first_dropout** (`float`, _optional_, defaults to 0.1) --
  Argument used when doing sequence summary, used in the models [GPT2DoubleHeadsModel](/docs/transformers/master/en/model_doc/gpt2.html#transformers.GPT2DoubleHeadsModel)
  and [TFGPT2DoubleHeadsModel](/docs/transformers/master/en/model_doc/gpt2.html#transformers.TFGPT2DoubleHeadsModel).

  The dropout ratio to be used after the projection and activation.
- **scale_attn_weights** (`bool`, _optional_, defaults to `True`) --
  Scale attention weights by dividing by sqrt(hidden_size)..
- **use_cache** (`bool`, _optional_, defaults to `True`) --
  Whether or not the model should return the last key/values attentions (not used by all models).

> Example:

```python
>>> from transformers import GPT2Model, GPT2Config

>>> # Initializing a GPT2 configuration
>>> configuration = GPT2Config()

>>> # Initializing a model from the configuration
>>> model = GPT2Model(configuration)

>>> # Accessing the model configuration
>>> configuration = model.config
```


## [GPT2Tokenizer](#gpttokenizer)

<a id='transformers.GPT2Tokenizer'></a>
<<<<<<< HEAD
> **class transformers.GPT2Tokenizer**(vocab_file, merges_file, errors = replace, unk_token = &amp;lt;|endoftext|>, bos_token = &amp;lt;|endoftext|>, eos_token = &amp;lt;|endoftext|>, add_prefix_space = False, **kwargs)
=======
> **class transformers.GPT2Tokenizer**(vocab_file, merges_file, errors = 'replace', unk_token = '&amp;lt;|endoftext|>', bos_token = '&amp;lt;|endoftext|>', eos_token = '&amp;lt;|endoftext|>', add_prefix_space = False, **kwargs)
>>>>>>> afdf509c


Construct a GPT-2 tokenizer. Based on byte-level Byte-Pair-Encoding.

This tokenizer has been trained to treat spaces like parts of the tokens (a bit like sentencepiece) so a word will
be encoded differently whether it is at the beginning of the sentence (without space) or not:

```
>>> from transformers import GPT2Tokenizer
>>> tokenizer = GPT2Tokenizer.from_pretrained("gpt2")
>>> tokenizer("Hello world")['input_ids']
[15496, 995]
>>> tokenizer(" Hello world")['input_ids']
[18435, 995]
```

You can get around that behavior by passing `add_prefix_space=True` when instantiating this tokenizer or when you
call it on some text, but since the model was not pretrained this way, it might yield a decrease in performance.

<Tip>

When used with `is_split_into_words=True`, this tokenizer will add a space before each word (even the first
one).

</Tip>

This tokenizer inherits from [PreTrainedTokenizer](/docs/transformers/master/en/main_classes/tokenizer.html#transformers.PreTrainedTokenizer) which contains most of the main methods.
Users should refer to this superclass for more information regarding those methods.

> Parameters

- **vocab_file** (`str`) --
  Path to the vocabulary file.
- **merges_file** (`str`) --
  Path to the merges file.
- **errors** (`str`, _optional_, defaults to `"replace"`) --
  Paradigm to follow when decoding bytes to UTF-8. See [bytes.decode](https://docs.python.org/3/library/stdtypes.html#bytes.decode) for more information.
- **unk_token** (`str`, _optional_, defaults to `&amp;lt;|endoftext|>`) --
  The unknown token. A token that is not in the vocabulary cannot be converted to an ID and is set to be this
  token instead.
- **bos_token** (`str`, _optional_, defaults to `&amp;lt;|endoftext|>`) --
  The beginning of sequence token.
- **eos_token** (`str`, _optional_, defaults to `&amp;lt;|endoftext|>`) --
  The end of sequence token.
- **add_prefix_space** (`bool`, _optional_, defaults to `False`) --
  Whether or not to add an initial space to the input. This allows to treat the leading word just as any
  other word. (GPT2 tokenizer detect beginning of words by the preceding space).


<a id='transformers.GPT2Tokenizer.save_vocabulary'></a>
> **save\_vocabulary**(self, save_directory: str, filename_prefix: typing.Optional[str] = None)

## [GPT2TokenizerFast](#gpttokenizerfast)

<a id='transformers.GPT2TokenizerFast'></a>
<<<<<<< HEAD
> **class transformers.GPT2TokenizerFast**(vocab_file = None, merges_file = None, tokenizer_file = None, unk_token = &amp;lt;|endoftext|>, bos_token = &amp;lt;|endoftext|>, eos_token = &amp;lt;|endoftext|>, add_prefix_space = False, **kwargs)
=======
> **class transformers.GPT2TokenizerFast**(vocab_file = None, merges_file = None, tokenizer_file = None, unk_token = '&amp;lt;|endoftext|>', bos_token = '&amp;lt;|endoftext|>', eos_token = '&amp;lt;|endoftext|>', add_prefix_space = False, **kwargs)
>>>>>>> afdf509c


Construct a "fast" GPT-2 tokenizer (backed by HuggingFace's _tokenizers_ library). Based on byte-level
Byte-Pair-Encoding.

This tokenizer has been trained to treat spaces like parts of the tokens (a bit like sentencepiece) so a word will
be encoded differently whether it is at the beginning of the sentence (without space) or not:

```
>>> from transformers import GPT2TokenizerFast
>>> tokenizer = GPT2TokenizerFast.from_pretrained("gpt2")
>>> tokenizer("Hello world")['input_ids']
[15496, 995]
>>> tokenizer(" Hello world")['input_ids']
[18435, 995]
```

You can get around that behavior by passing `add_prefix_space=True` when instantiating this tokenizer or when you
call it on some text, but since the model was not pretrained this way, it might yield a decrease in performance.

<Tip>

When used with `is_split_into_words=True`, this tokenizer needs to be instantiated with
`add_prefix_space=True`.

</Tip>

This tokenizer inherits from [PreTrainedTokenizerFast](/docs/transformers/master/en/main_classes/tokenizer.html#transformers.PreTrainedTokenizerFast) which contains most of the main
methods. Users should refer to this superclass for more information regarding those methods.

> Parameters

- **vocab_file** (`str`) --
  Path to the vocabulary file.
- **merges_file** (`str`) --
  Path to the merges file.
- **errors** (`str`, _optional_, defaults to `"replace"`) --
  Paradigm to follow when decoding bytes to UTF-8. See [bytes.decode](https://docs.python.org/3/library/stdtypes.html#bytes.decode) for more information.
- **unk_token** (`str`, _optional_, defaults to `&amp;lt;|endoftext|>`) --
  The unknown token. A token that is not in the vocabulary cannot be converted to an ID and is set to be this
  token instead.
- **bos_token** (`str`, _optional_, defaults to `&amp;lt;|endoftext|>`) --
  The beginning of sequence token.
- **eos_token** (`str`, _optional_, defaults to `&amp;lt;|endoftext|>`) --
  The end of sequence token.
- **add_prefix_space** (`bool`, _optional_, defaults to `False`) --
  Whether or not to add an initial space to the input. This allows to treat the leading word just as any
  other word. (GPT2 tokenizer detect beginning of words by the preceding space).
- **trim_offsets** (`bool`, _optional_, defaults to `True`) --
  Whether or not the post-processing step should trim offsets to avoid including whitespaces.


<a id='transformers.GPT2Tokenizer'></a>
<<<<<<< HEAD
> **class GPT2Tokenizer**(vocab_file, merges_file, errors = replace, unk_token = &amp;lt;|endoftext|>, bos_token = &amp;lt;|endoftext|>, eos_token = &amp;lt;|endoftext|>, add_prefix_space = False, **kwargs)
=======
> **class GPT2Tokenizer**(vocab_file, merges_file, errors = 'replace', unk_token = '&amp;lt;|endoftext|>', bos_token = '&amp;lt;|endoftext|>', eos_token = '&amp;lt;|endoftext|>', add_prefix_space = False, **kwargs)
>>>>>>> afdf509c


Construct a GPT-2 tokenizer. Based on byte-level Byte-Pair-Encoding.

This tokenizer has been trained to treat spaces like parts of the tokens (a bit like sentencepiece) so a word will
be encoded differently whether it is at the beginning of the sentence (without space) or not:

```
>>> from transformers import GPT2Tokenizer
>>> tokenizer = GPT2Tokenizer.from_pretrained("gpt2")
>>> tokenizer("Hello world")['input_ids']
[15496, 995]
>>> tokenizer(" Hello world")['input_ids']
[18435, 995]
```

You can get around that behavior by passing `add_prefix_space=True` when instantiating this tokenizer or when you
call it on some text, but since the model was not pretrained this way, it might yield a decrease in performance.

<Tip>

When used with `is_split_into_words=True`, this tokenizer will add a space before each word (even the first
one).

</Tip>

This tokenizer inherits from [PreTrainedTokenizer](/docs/transformers/master/en/main_classes/tokenizer.html#transformers.PreTrainedTokenizer) which contains most of the main methods.
Users should refer to this superclass for more information regarding those methods.

> Parameters

- **vocab_file** (`str`) --
  Path to the vocabulary file.
- **merges_file** (`str`) --
  Path to the merges file.
- **errors** (`str`, _optional_, defaults to `"replace"`) --
  Paradigm to follow when decoding bytes to UTF-8. See [bytes.decode](https://docs.python.org/3/library/stdtypes.html#bytes.decode) for more information.
- **unk_token** (`str`, _optional_, defaults to `&amp;lt;|endoftext|>`) --
  The unknown token. A token that is not in the vocabulary cannot be converted to an ID and is set to be this
  token instead.
- **bos_token** (`str`, _optional_, defaults to `&amp;lt;|endoftext|>`) --
  The beginning of sequence token.
- **eos_token** (`str`, _optional_, defaults to `&amp;lt;|endoftext|>`) --
  The end of sequence token.
- **add_prefix_space** (`bool`, _optional_, defaults to `False`) --
  Whether or not to add an initial space to the input. This allows to treat the leading word just as any
  other word. (GPT2 tokenizer detect beginning of words by the preceding space).


## [GPT2 specific outputs](#gpt-specific-outputs)

<a id='transformers.models.gpt2.modeling_gpt2.GPT2DoubleHeadsModelOutput'></a>
> **class transformers.models.gpt2.modeling\_gpt2.GPT2DoubleHeadsModelOutput**(loss: typing.Optional[torch.FloatTensor] = None, mc_loss: typing.Optional[torch.FloatTensor] = None, logits: FloatTensor = None, mc_logits: FloatTensor = None, past_key_values: typing.Optional[typing.Tuple[typing.Tuple[torch.FloatTensor]]] = None, hidden_states: typing.Optional[typing.Tuple[torch.FloatTensor]] = None, attentions: typing.Optional[typing.Tuple[torch.FloatTensor]] = None)


Base class for outputs of models predicting if two sentences are consecutive or not.

> Parameters

- **loss** (`torch.FloatTensor` of shape `(1,)`, _optional_, returned when `labels` is provided) --
  Language modeling loss.
- **mc_loss** (`torch.FloatTensor` of shape `(1,)`, _optional_, returned when `mc_labels` is provided) --
  Multiple choice classification loss.
- **logits** (`torch.FloatTensor` of shape `(batch_size, num_choices, sequence_length, config.vocab_size)`) --
  Prediction scores of the language modeling head (scores for each vocabulary token before SoftMax).
- **mc_logits** (`torch.FloatTensor` of shape `(batch_size, num_choices)`) --
  Prediction scores of the multiple choice classification head (scores for each choice before SoftMax).
- **past_key_values** (`Tuple[Tuple[torch.Tensor]]`, _optional_, returned when `use_cache=True` is passed or when `config.use_cache=True`) --
  Tuple of length `config.n_layers`, containing tuples of tensors of shape `(batch_size, num_heads, sequence_length, embed_size_per_head)`).

  Contains pre-computed hidden-states (key and values in the attention blocks) that can be used (see
  `past_key_values` input) to speed up sequential decoding.
- **hidden_states** (`tuple(torch.FloatTensor)`, _optional_, returned when `output_hidden_states=True` is passed or when `config.output_hidden_states=True`) --
  Tuple of `torch.FloatTensor` (one for the output of the embeddings + one for the output of each layer)
  of shape `(batch_size, sequence_length, hidden_size)`.

  Hidden-states of the model at the output of each layer plus the initial embedding outputs.
- **attentions** (`tuple(torch.FloatTensor)`, _optional_, returned when `output_attentions=True` is passed or when `config.output_attentions=True`) --
  Tuple of `torch.FloatTensor` (one for each layer) of shape `(batch_size, num_heads, sequence_length, sequence_length)`.

  GPT2Attentions weights after the attention softmax, used to compute the weighted average in the
  self-attention heads.


<a id='transformers.models.gpt2.modeling_tf_gpt2.TFGPT2DoubleHeadsModelOutput'></a>
> **class transformers.models.gpt2.modeling\_tf\_gpt2.TFGPT2DoubleHeadsModelOutput**(logits: Tensor = None, mc_logits: Tensor = None, past_key_values: typing.Optional[typing.List[tensorflow.python.framework.ops.Tensor]] = None, hidden_states: typing.Optional[typing.Tuple[tensorflow.python.framework.ops.Tensor]] = None, attentions: typing.Optional[typing.Tuple[tensorflow.python.framework.ops.Tensor]] = None)


Base class for outputs of models predicting if two sentences are consecutive or not.

> Parameters

- **logits** (`tf.Tensor` of shape `(batch_size, num_choices, sequence_length, config.vocab_size)`) --
  Prediction scores of the language modeling head (scores for each vocabulary token before SoftMax).
- **mc_logits** (`tf.Tensor` of shape `(batch_size, num_choices)`) --
  Prediction scores of the multiple choice classification head (scores for each choice before SoftMax).
- **past_key_values** (`List[tf.Tensor]`, _optional_, returned when `use_cache=True` is passed or when `config.use_cache=True`) --
  List of `tf.Tensor` of length `config.n_layers`, with each tensor of shape `(2, batch_size, num_heads, sequence_length, embed_size_per_head)`).

  Contains pre-computed hidden-states (key and values in the attention blocks) that can be used (see
  `past_key_values` input) to speed up sequential decoding.
- **hidden_states** (`tuple(tf.Tensor)`, _optional_, returned when `output_hidden_states=True` is passed or when `config.output_hidden_states=True`) --
  Tuple of `tf.Tensor` (one for the output of the embeddings + one for the output of each layer) of
  shape `(batch_size, sequence_length, hidden_size)`.

  Hidden-states of the model at the output of each layer plus the initial embedding outputs.
- **attentions** (`tuple(tf.Tensor)`, _optional_, returned when `output_attentions=True` is passed or when `config.output_attentions=True`) --
  Tuple of `tf.Tensor` (one for each layer) of shape `(batch_size, num_heads, sequence_length, sequence_length)`.

  Attentions weights after the attention softmax, used to compute the weighted average in the self-attention
  heads.


## [GPT2Model](#gptmodel)

<a id='transformers.GPT2Model'></a>
> **class transformers.GPT2Model**(config)

The bare GPT2 Model transformer outputting raw hidden-states without any specific head on top.

This model inherits from [PreTrainedModel](/docs/transformers/master/en/main_classes/model.html#transformers.PreTrainedModel). Check the superclass documentation for the generic
methods the library implements for all its model (such as downloading or saving, resizing the input embeddings,
pruning heads etc.)

This model is also a PyTorch [torch.nn.Module](https://pytorch.org/docs/stable/nn.html#torch.nn.Module)
subclass. Use it as a regular PyTorch Module and refer to the PyTorch documentation for all matter related to
general usage and behavior.

> Parameters

- **config** ([GPT2Config](/docs/transformers/master/en/model_doc/gpt2.html#transformers.GPT2Config)) -- Model configuration class with all the parameters of the model.
  Initializing with a config file does not load the weights associated with the model, only the
  configuration. Check out the [from_pretrained()](/docs/transformers/master/en/main_classes/model.html#transformers.PreTrainedModel.from_pretrained) method to load the model
  weights.


<a id='transformers.GPT2Model.forward'></a>
> **forward**(self, input_ids = None, past_key_values = None, attention_mask = None, token_type_ids = None, position_ids = None, head_mask = None, inputs_embeds = None, encoder_hidden_states = None, encoder_attention_mask = None, use_cache = None, output_attentions = None, output_hidden_states = None, return_dict = None)

The [GPT2Model](/docs/transformers/master/en/model_doc/gpt2.html#transformers.GPT2Model) forward method, overrides the `__call__` special method.

<Tip>

Although the recipe for forward pass needs to be defined within this function, one should call the
`Module` instance afterwards instead of this since the former takes care of running the pre and post
processing steps while the latter silently ignores them.

</Tip>

> Parameters

- **input_ids** (`torch.LongTensor` of shape `(batch_size, input_ids_length)`) --
  `input_ids_length` = `sequence_length` if `past_key_values` is `None` else
  `past_key_values[0][0].shape[-2]` (`sequence_length` of input past key value states). Indices of input
  sequence tokens in the vocabulary.

  If `past_key_values` is used, only `input_ids` that do not have their past calculated should be
  passed as `input_ids`.

  Indices can be obtained using [GPT2Tokenizer](/docs/transformers/master/en/model_doc/gpt2.html#transformers.GPT2Tokenizer). See
  [transformers.PreTrainedTokenizer.encode()](/docs/transformers/master/en/internal/tokenization_utils.html#transformers.PreTrainedTokenizerBase.encode) and [transformers.PreTrainedTokenizer.__call__()](/docs/transformers/master/en/internal/tokenization_utils.html#transformers.PreTrainedTokenizerBase.__call__) for
  details.

  [What are input IDs?](../glossary.html#input-ids)
- **past_key_values** (`Tuple[Tuple[torch.Tensor]]` of length `config.n_layers`) --
  Contains precomputed hidden-states (key and values in the attention blocks) as computed by the model (see
  `past_key_values` output below). Can be used to speed up sequential decoding. The `input_ids` which
  have their past given to this model should not be passed as `input_ids` as they have already been
  computed.
- **attention_mask** (`torch.FloatTensor` of shape `(batch_size, sequence_length)`, _optional_) --
  Mask to avoid performing attention on padding token indices. Mask values selected in `[0, 1]`:

  - 1 for tokens that are **not masked**,
  - 0 for tokens that are **masked**.

  [What are attention masks?](../glossary.html#attention-mask)
- **token_type_ids** (`torch.LongTensor` of shape `(batch_size, input_ids_length)`, _optional_) --
  Segment token indices to indicate first and second portions of the inputs. Indices are selected in `[0, 1]`:

  - 0 corresponds to a _sentence A_ token,
  - 1 corresponds to a _sentence B_ token.

  [What are token type IDs?](../glossary.html#token-type-ids)
- **position_ids** (`torch.LongTensor` of shape `(batch_size, sequence_length)`, _optional_) --
  Indices of positions of each input sequence tokens in the position embeddings. Selected in the range `[0, config.max_position_embeddings - 1]`.

  [What are position IDs?](../glossary.html#position-ids)
- **head_mask** (`torch.FloatTensor` of shape `(num_heads,)` or `(num_layers, num_heads)`, _optional_) --
  Mask to nullify selected heads of the self-attention modules. Mask values selected in `[0, 1]`:

  - 1 indicates the head is **not masked**,
  - 0 indicates the head is **masked**.

- **inputs_embeds** (`torch.FloatTensor` of shape `(batch_size, sequence_length, hidden_size)`, _optional_) --
  Optionally, instead of passing `input_ids` you can choose to directly pass an embedded representation.
  This is useful if you want more control over how to convert `input_ids` indices into associated
  vectors than the model's internal embedding lookup matrix.

  If `past_key_values` is used, optionally only the last `inputs_embeds` have to be input (see
  `past_key_values`).
- **use_cache** (`bool`, _optional_) --
  If set to `True`, `past_key_values` key value states are returned and can be used to speed up
  decoding (see `past_key_values`).
- **output_attentions** (`bool`, _optional_) --
  Whether or not to return the attentions tensors of all attention layers. See `attentions` under returned
  tensors for more detail.
- **output_hidden_states** (`bool`, _optional_) --
  Whether or not to return the hidden states of all layers. See `hidden_states` under returned tensors for
  more detail.
- **return_dict** (`bool`, _optional_) --
  Whether or not to return a [ModelOutput](/docs/transformers/master/en/main_classes/output.html#transformers.file_utils.ModelOutput) instead of a plain tuple.

> Returns

A [BaseModelOutputWithPastAndCrossAttentions](/docs/transformers/master/en/main_classes/output.html#transformers.modeling_outputs.BaseModelOutputWithPastAndCrossAttentions) or a tuple of
`torch.FloatTensor` (if `return_dict=False` is passed or when `config.return_dict=False`) comprising
various elements depending on the configuration ([GPT2Config](/docs/transformers/master/en/model_doc/gpt2.html#transformers.GPT2Config)) and inputs.

- **last_hidden_state** (`torch.FloatTensor` of shape `(batch_size, sequence_length, hidden_size)`) -- Sequence of hidden-states at the output of the last layer of the model.

  If `past_key_values` is used only the last hidden-state of the sequences of shape `(batch_size, 1, hidden_size)` is output.
- **past_key_values** (`tuple(tuple(torch.FloatTensor))`, _optional_, returned when `use_cache=True` is passed or when `config.use_cache=True`) -- Tuple of `tuple(torch.FloatTensor)` of length `config.n_layers`, with each tuple having 2 tensors
  of shape `(batch_size, num_heads, sequence_length, embed_size_per_head)`) and optionally if
  `config.is_encoder_decoder=True` 2 additional tensors of shape `(batch_size, num_heads, encoder_sequence_length, embed_size_per_head)`.

  Contains pre-computed hidden-states (key and values in the self-attention blocks and optionally if
  `config.is_encoder_decoder=True` in the cross-attention blocks) that can be used (see
  `past_key_values` input) to speed up sequential decoding.
- **hidden_states** (`tuple(torch.FloatTensor)`, _optional_, returned when `output_hidden_states=True` is passed or when `config.output_hidden_states=True`) -- Tuple of `torch.FloatTensor` (one for the output of the embeddings + one for the output of each layer)
  of shape `(batch_size, sequence_length, hidden_size)`.

  Hidden-states of the model at the output of each layer plus the initial embedding outputs.
- **attentions** (`tuple(torch.FloatTensor)`, _optional_, returned when `output_attentions=True` is passed or when `config.output_attentions=True`) -- Tuple of `torch.FloatTensor` (one for each layer) of shape `(batch_size, num_heads, sequence_length, sequence_length)`.

  Attentions weights after the attention softmax, used to compute the weighted average in the self-attention
  heads.
- **cross_attentions** (`tuple(torch.FloatTensor)`, _optional_, returned when `output_attentions=True` and `config.add_cross_attention=True` is passed or when `config.output_attentions=True`) -- Tuple of `torch.FloatTensor` (one for each layer) of shape `(batch_size, num_heads, sequence_length, sequence_length)`.

  Attentions weights of the decoder's cross-attention layer, after the attention softmax, used to compute the
  weighted average in the cross-attention heads.

> Return type

[BaseModelOutputWithPastAndCrossAttentions](/docs/transformers/master/en/main_classes/output.html#transformers.modeling_outputs.BaseModelOutputWithPastAndCrossAttentions) or `tuple(torch.FloatTensor)`

> Example:

```python
>>> from transformers import GPT2Tokenizer, GPT2Model
>>> import torch

>>> tokenizer = GPT2Tokenizer.from_pretrained('gpt2')
>>> model = GPT2Model.from_pretrained('gpt2')

>>> inputs = tokenizer("Hello, my dog is cute", return_tensors="pt")
>>> outputs = model(**inputs)

>>> last_hidden_states = outputs.last_hidden_state
```


<a id='transformers.GPT2Model.parallelize'></a>
> **parallelize**(self, device_map = None)


This is an experimental feature and is a subject to change at a moment's notice.

Uses a device map to distribute attention modules of the model across several devices. If no device map is given,
it will evenly distribute blocks across all devices.

> Parameters

- **device_map** (`Dict[int, list]`, optional, defaults to None) --
  A dictionary that maps attention modules to devices. Note that the embedding module and LMHead are always
  automatically mapped to the first device (for esoteric reasons). That means that the first device should
  have fewer attention modules mapped to it than other devices. For reference, the gpt2 models have the
  following number of attention modules:

  - gpt2: 12
  - gpt2-medium: 24
  - gpt2-large: 36
  - gpt2-xl: 48

> Example:

```python
# Here is an example of a device map on a machine with 4 GPUs using gpt2-xl, which has a total of 48 attention modules:
model = GPT2LMHeadModel.from_pretrained('gpt2-xl')
device_map = &amp;lcub;0: [0, 1, 2, 3, 4, 5, 6, 7, 8],

1: [9, 10, 11, 12, 13, 14, 15, 16, 17, 18, 19, 20, 21],
2: [22, 23, 24, 25, 26, 27, 28, 29, 30, 31, 32, 33, 34],
3: [35, 36, 37, 38, 39, 40, 41, 42, 43, 44, 45, 46, 47]}
model.parallelize(device_map)
```


<a id='transformers.GPT2Model.deparallelize'></a>
> **deparallelize**(self)


Moves the model to cpu from a model parallel state.

> Example:

```python
# On a 4 GPU machine with gpt2-large:
model = GPT2LMHeadModel.from_pretrained('gpt2-large')
device_map = &amp;lcub;0: [0, 1, 2, 3, 4, 5, 6, 7],

1: [8, 9, 10, 11, 12, 13, 14, 15],
2: [16, 17, 18, 19, 20, 21, 22, 23],
3: [24, 25, 26, 27, 28, 29, 30, 31, 32, 33, 34, 35]}
model.parallelize(device_map) # Splits the model across several devices
model.deparallelize() # Put the model back on cpu and cleans memory by calling torch.cuda.empty_cache()
```


## [GPT2LMHeadModel](#gptlmheadmodel)

<a id='transformers.GPT2LMHeadModel'></a>
> **class transformers.GPT2LMHeadModel**(config)


The GPT2 Model transformer with a language modeling head on top (linear layer with weights tied to the input
embeddings).


This model inherits from [PreTrainedModel](/docs/transformers/master/en/main_classes/model.html#transformers.PreTrainedModel). Check the superclass documentation for the generic
methods the library implements for all its model (such as downloading or saving, resizing the input embeddings,
pruning heads etc.)

This model is also a PyTorch [torch.nn.Module](https://pytorch.org/docs/stable/nn.html#torch.nn.Module)
subclass. Use it as a regular PyTorch Module and refer to the PyTorch documentation for all matter related to
general usage and behavior.

> Parameters

- **config** ([GPT2Config](/docs/transformers/master/en/model_doc/gpt2.html#transformers.GPT2Config)) -- Model configuration class with all the parameters of the model.
  Initializing with a config file does not load the weights associated with the model, only the
  configuration. Check out the [from_pretrained()](/docs/transformers/master/en/main_classes/model.html#transformers.PreTrainedModel.from_pretrained) method to load the model
  weights.


<a id='transformers.GPT2LMHeadModel.forward'></a>
> **forward**(self, input_ids = None, past_key_values = None, attention_mask = None, token_type_ids = None, position_ids = None, head_mask = None, inputs_embeds = None, encoder_hidden_states = None, encoder_attention_mask = None, labels = None, use_cache = None, output_attentions = None, output_hidden_states = None, return_dict = None)

The [GPT2LMHeadModel](/docs/transformers/master/en/model_doc/gpt2.html#transformers.GPT2LMHeadModel) forward method, overrides the `__call__` special method.

<Tip>

Although the recipe for forward pass needs to be defined within this function, one should call the
`Module` instance afterwards instead of this since the former takes care of running the pre and post
processing steps while the latter silently ignores them.

</Tip>

> Parameters

- **input_ids** (`torch.LongTensor` of shape `(batch_size, input_ids_length)`) --
  `input_ids_length` = `sequence_length` if `past_key_values` is `None` else
  `past_key_values[0][0].shape[-2]` (`sequence_length` of input past key value states). Indices of input
  sequence tokens in the vocabulary.

  If `past_key_values` is used, only `input_ids` that do not have their past calculated should be
  passed as `input_ids`.

  Indices can be obtained using [GPT2Tokenizer](/docs/transformers/master/en/model_doc/gpt2.html#transformers.GPT2Tokenizer). See
  [transformers.PreTrainedTokenizer.encode()](/docs/transformers/master/en/internal/tokenization_utils.html#transformers.PreTrainedTokenizerBase.encode) and [transformers.PreTrainedTokenizer.__call__()](/docs/transformers/master/en/internal/tokenization_utils.html#transformers.PreTrainedTokenizerBase.__call__) for
  details.

  [What are input IDs?](../glossary.html#input-ids)
- **past_key_values** (`Tuple[Tuple[torch.Tensor]]` of length `config.n_layers`) --
  Contains precomputed hidden-states (key and values in the attention blocks) as computed by the model (see
  `past_key_values` output below). Can be used to speed up sequential decoding. The `input_ids` which
  have their past given to this model should not be passed as `input_ids` as they have already been
  computed.
- **attention_mask** (`torch.FloatTensor` of shape `(batch_size, sequence_length)`, _optional_) --
  Mask to avoid performing attention on padding token indices. Mask values selected in `[0, 1]`:

  - 1 for tokens that are **not masked**,
  - 0 for tokens that are **masked**.

  [What are attention masks?](../glossary.html#attention-mask)
- **token_type_ids** (`torch.LongTensor` of shape `(batch_size, input_ids_length)`, _optional_) --
  Segment token indices to indicate first and second portions of the inputs. Indices are selected in `[0, 1]`:

  - 0 corresponds to a _sentence A_ token,
  - 1 corresponds to a _sentence B_ token.

  [What are token type IDs?](../glossary.html#token-type-ids)
- **position_ids** (`torch.LongTensor` of shape `(batch_size, sequence_length)`, _optional_) --
  Indices of positions of each input sequence tokens in the position embeddings. Selected in the range `[0, config.max_position_embeddings - 1]`.

  [What are position IDs?](../glossary.html#position-ids)
- **head_mask** (`torch.FloatTensor` of shape `(num_heads,)` or `(num_layers, num_heads)`, _optional_) --
  Mask to nullify selected heads of the self-attention modules. Mask values selected in `[0, 1]`:

  - 1 indicates the head is **not masked**,
  - 0 indicates the head is **masked**.

- **inputs_embeds** (`torch.FloatTensor` of shape `(batch_size, sequence_length, hidden_size)`, _optional_) --
  Optionally, instead of passing `input_ids` you can choose to directly pass an embedded representation.
  This is useful if you want more control over how to convert `input_ids` indices into associated
  vectors than the model's internal embedding lookup matrix.

  If `past_key_values` is used, optionally only the last `inputs_embeds` have to be input (see
  `past_key_values`).
- **use_cache** (`bool`, _optional_) --
  If set to `True`, `past_key_values` key value states are returned and can be used to speed up
  decoding (see `past_key_values`).
- **output_attentions** (`bool`, _optional_) --
  Whether or not to return the attentions tensors of all attention layers. See `attentions` under returned
  tensors for more detail.
- **output_hidden_states** (`bool`, _optional_) --
  Whether or not to return the hidden states of all layers. See `hidden_states` under returned tensors for
  more detail.
- **return_dict** (`bool`, _optional_) --
  Whether or not to return a [ModelOutput](/docs/transformers/master/en/main_classes/output.html#transformers.file_utils.ModelOutput) instead of a plain tuple.

- **labels** (`torch.LongTensor` of shape `(batch_size, sequence_length)`, _optional_) --
  Labels for language modeling. Note that the labels **are shifted** inside the model, i.e. you can set
  `labels = input_ids` Indices are selected in `[-100, 0, ..., config.vocab_size]` All labels set to
  `-100` are ignored (masked), the loss is only computed for labels in `[0, ..., config.vocab_size]`

> Returns

A [CausalLMOutputWithCrossAttentions](/docs/transformers/master/en/main_classes/output.html#transformers.modeling_outputs.CausalLMOutputWithCrossAttentions) or a tuple of
`torch.FloatTensor` (if `return_dict=False` is passed or when `config.return_dict=False`) comprising
various elements depending on the configuration ([GPT2Config](/docs/transformers/master/en/model_doc/gpt2.html#transformers.GPT2Config)) and inputs.

- **loss** (`torch.FloatTensor` of shape `(1,)`, _optional_, returned when `labels` is provided) -- Language modeling loss (for next-token prediction).
- **logits** (`torch.FloatTensor` of shape `(batch_size, sequence_length, config.vocab_size)`) -- Prediction scores of the language modeling head (scores for each vocabulary token before SoftMax).
- **hidden_states** (`tuple(torch.FloatTensor)`, _optional_, returned when `output_hidden_states=True` is passed or when `config.output_hidden_states=True`) -- Tuple of `torch.FloatTensor` (one for the output of the embeddings + one for the output of each layer)
  of shape `(batch_size, sequence_length, hidden_size)`.

  Hidden-states of the model at the output of each layer plus the initial embedding outputs.
- **attentions** (`tuple(torch.FloatTensor)`, _optional_, returned when `output_attentions=True` is passed or when `config.output_attentions=True`) -- Tuple of `torch.FloatTensor` (one for each layer) of shape `(batch_size, num_heads, sequence_length, sequence_length)`.

  Attentions weights after the attention softmax, used to compute the weighted average in the self-attention
  heads.
- **cross_attentions** (`tuple(torch.FloatTensor)`, _optional_, returned when `output_attentions=True` is passed or when `config.output_attentions=True`) -- Tuple of `torch.FloatTensor` (one for each layer) of shape `(batch_size, num_heads, sequence_length, sequence_length)`.

  Cross attentions weights after the attention softmax, used to compute the weighted average in the
  cross-attention heads.
- **past_key_values** (`tuple(tuple(torch.FloatTensor))`, _optional_, returned when `use_cache=True` is passed or when `config.use_cache=True`) -- Tuple of `torch.FloatTensor` tuples of length `config.n_layers`, with each tuple containing the
  cached key, value states of the self-attention and the cross-attention layers if model is used in
  encoder-decoder setting. Only relevant if `config.is_decoder = True`.

  Contains pre-computed hidden-states (key and values in the attention blocks) that can be used (see
  `past_key_values` input) to speed up sequential decoding.

> Return type

[CausalLMOutputWithCrossAttentions](/docs/transformers/master/en/main_classes/output.html#transformers.modeling_outputs.CausalLMOutputWithCrossAttentions) or `tuple(torch.FloatTensor)`

> Example:

```python
>>> import torch
>>> from transformers import GPT2Tokenizer, GPT2LMHeadModel

>>> tokenizer = GPT2Tokenizer.from_pretrained('gpt2')
>>> model = GPT2LMHeadModel.from_pretrained('gpt2')

>>> inputs = tokenizer("Hello, my dog is cute", return_tensors="pt")
>>> outputs = model(**inputs, labels=inputs["input_ids"])
>>> loss = outputs.loss
>>> logits = outputs.logits
```


<a id='transformers.GPT2LMHeadModel.parallelize'></a>
> **parallelize**(self, device_map = None)


This is an experimental feature and is a subject to change at a moment's notice.

Uses a device map to distribute attention modules of the model across several devices. If no device map is given,
it will evenly distribute blocks across all devices.

> Parameters

- **device_map** (`Dict[int, list]`, optional, defaults to None) --
  A dictionary that maps attention modules to devices. Note that the embedding module and LMHead are always
  automatically mapped to the first device (for esoteric reasons). That means that the first device should
  have fewer attention modules mapped to it than other devices. For reference, the gpt2 models have the
  following number of attention modules:

  - gpt2: 12
  - gpt2-medium: 24
  - gpt2-large: 36
  - gpt2-xl: 48

> Example:

```python
# Here is an example of a device map on a machine with 4 GPUs using gpt2-xl, which has a total of 48 attention modules:
model = GPT2LMHeadModel.from_pretrained('gpt2-xl')
device_map = &amp;lcub;0: [0, 1, 2, 3, 4, 5, 6, 7, 8],

1: [9, 10, 11, 12, 13, 14, 15, 16, 17, 18, 19, 20, 21],
2: [22, 23, 24, 25, 26, 27, 28, 29, 30, 31, 32, 33, 34],
3: [35, 36, 37, 38, 39, 40, 41, 42, 43, 44, 45, 46, 47]}
model.parallelize(device_map)
```


<a id='transformers.GPT2LMHeadModel.deparallelize'></a>
> **deparallelize**(self)


Moves the model to cpu from a model parallel state.

> Example:

```python
# On a 4 GPU machine with gpt2-large:
model = GPT2LMHeadModel.from_pretrained('gpt2-large')
device_map = &amp;lcub;0: [0, 1, 2, 3, 4, 5, 6, 7],

1: [8, 9, 10, 11, 12, 13, 14, 15],
2: [16, 17, 18, 19, 20, 21, 22, 23],
3: [24, 25, 26, 27, 28, 29, 30, 31, 32, 33, 34, 35]}
model.parallelize(device_map) # Splits the model across several devices
model.deparallelize() # Put the model back on cpu and cleans memory by calling torch.cuda.empty_cache()
```


## [GPT2DoubleHeadsModel](#gptdoubleheadsmodel)

<a id='transformers.GPT2DoubleHeadsModel'></a>
> **class transformers.GPT2DoubleHeadsModel**(config)


The GPT2 Model transformer with a language modeling and a multiple-choice classification head on top e.g. for
RocStories/SWAG tasks. The two heads are two linear layers. The language modeling head has its weights tied to the
input embeddings, the classification head takes as input the input of a specified classification token index in the
input sequence).


This model inherits from [PreTrainedModel](/docs/transformers/master/en/main_classes/model.html#transformers.PreTrainedModel). Check the superclass documentation for the generic
methods the library implements for all its model (such as downloading or saving, resizing the input embeddings,
pruning heads etc.)

This model is also a PyTorch [torch.nn.Module](https://pytorch.org/docs/stable/nn.html#torch.nn.Module)
subclass. Use it as a regular PyTorch Module and refer to the PyTorch documentation for all matter related to
general usage and behavior.

> Parameters

- **config** ([GPT2Config](/docs/transformers/master/en/model_doc/gpt2.html#transformers.GPT2Config)) -- Model configuration class with all the parameters of the model.
  Initializing with a config file does not load the weights associated with the model, only the
  configuration. Check out the [from_pretrained()](/docs/transformers/master/en/main_classes/model.html#transformers.PreTrainedModel.from_pretrained) method to load the model
  weights.


<a id='transformers.GPT2DoubleHeadsModel.forward'></a>
> **forward**(self, input_ids = None, past_key_values = None, attention_mask = None, token_type_ids = None, position_ids = None, head_mask = None, inputs_embeds = None, mc_token_ids = None, labels = None, mc_labels = None, use_cache = None, output_attentions = None, output_hidden_states = None, return_dict = None, **kwargs)

The [GPT2DoubleHeadsModel](/docs/transformers/master/en/model_doc/gpt2.html#transformers.GPT2DoubleHeadsModel) forward method, overrides the `__call__` special method.

<Tip>

Although the recipe for forward pass needs to be defined within this function, one should call the
`Module` instance afterwards instead of this since the former takes care of running the pre and post
processing steps while the latter silently ignores them.

</Tip>

> Parameters

- **input_ids** (`torch.LongTensor` of shape `(batch_size, input_ids_length)`) --
  `input_ids_length` = `sequence_length` if `past_key_values` is `None` else
  `past_key_values[0][0].shape[-2]` (`sequence_length` of input past key value states). Indices of input
  sequence tokens in the vocabulary.

  If `past_key_values` is used, only `input_ids` that do not have their past calculated should be
  passed as `input_ids`.

  Indices can be obtained using [GPT2Tokenizer](/docs/transformers/master/en/model_doc/gpt2.html#transformers.GPT2Tokenizer). See
  [transformers.PreTrainedTokenizer.encode()](/docs/transformers/master/en/internal/tokenization_utils.html#transformers.PreTrainedTokenizerBase.encode) and [transformers.PreTrainedTokenizer.__call__()](/docs/transformers/master/en/internal/tokenization_utils.html#transformers.PreTrainedTokenizerBase.__call__) for
  details.

  [What are input IDs?](../glossary.html#input-ids)
- **past_key_values** (`Tuple[Tuple[torch.Tensor]]` of length `config.n_layers`) --
  Contains precomputed hidden-states (key and values in the attention blocks) as computed by the model (see
  `past_key_values` output below). Can be used to speed up sequential decoding. The `input_ids` which
  have their past given to this model should not be passed as `input_ids` as they have already been
  computed.
- **attention_mask** (`torch.FloatTensor` of shape `(batch_size, sequence_length)`, _optional_) --
  Mask to avoid performing attention on padding token indices. Mask values selected in `[0, 1]`:

  - 1 for tokens that are **not masked**,
  - 0 for tokens that are **masked**.

  [What are attention masks?](../glossary.html#attention-mask)
- **token_type_ids** (`torch.LongTensor` of shape `(batch_size, input_ids_length)`, _optional_) --
  Segment token indices to indicate first and second portions of the inputs. Indices are selected in `[0, 1]`:

  - 0 corresponds to a _sentence A_ token,
  - 1 corresponds to a _sentence B_ token.

  [What are token type IDs?](../glossary.html#token-type-ids)
- **position_ids** (`torch.LongTensor` of shape `(batch_size, sequence_length)`, _optional_) --
  Indices of positions of each input sequence tokens in the position embeddings. Selected in the range `[0, config.max_position_embeddings - 1]`.

  [What are position IDs?](../glossary.html#position-ids)
- **head_mask** (`torch.FloatTensor` of shape `(num_heads,)` or `(num_layers, num_heads)`, _optional_) --
  Mask to nullify selected heads of the self-attention modules. Mask values selected in `[0, 1]`:

  - 1 indicates the head is **not masked**,
  - 0 indicates the head is **masked**.

- **inputs_embeds** (`torch.FloatTensor` of shape `(batch_size, sequence_length, hidden_size)`, _optional_) --
  Optionally, instead of passing `input_ids` you can choose to directly pass an embedded representation.
  This is useful if you want more control over how to convert `input_ids` indices into associated
  vectors than the model's internal embedding lookup matrix.

  If `past_key_values` is used, optionally only the last `inputs_embeds` have to be input (see
  `past_key_values`).
- **use_cache** (`bool`, _optional_) --
  If set to `True`, `past_key_values` key value states are returned and can be used to speed up
  decoding (see `past_key_values`).
- **output_attentions** (`bool`, _optional_) --
  Whether or not to return the attentions tensors of all attention layers. See `attentions` under returned
  tensors for more detail.
- **output_hidden_states** (`bool`, _optional_) --
  Whether or not to return the hidden states of all layers. See `hidden_states` under returned tensors for
  more detail.
- **return_dict** (`bool`, _optional_) --
  Whether or not to return a [ModelOutput](/docs/transformers/master/en/main_classes/output.html#transformers.file_utils.ModelOutput) instead of a plain tuple.

- **mc_token_ids** (`torch.LongTensor` of shape `(batch_size, num_choices)`, _optional_, default to index of the last token of the input) --
  Index of the classification token in each input sequence. Selected in the range `[0, input_ids.size(-1) - 1[`.
- **labels** (`torch.LongTensor` of shape `(batch_size, sequence_length)`, _optional_) --
  Labels for language modeling. Note that the labels **are shifted** inside the model, i.e. you can set
  `labels = input_ids` Indices are selected in `[-100, 0, ..., config.vocab_size - 1]` All labels set to
  `-100` are ignored (masked), the loss is only computed for labels in `[0, ..., config.vocab_size - 1]`
- **mc_labels** (`torch.LongTensor` of shape `(batch_size)`, _optional_) --
  Labels for computing the multiple choice classification loss. Indices should be in `[0, ..., num_choices]` where _num_choices_ is the size of the second dimension of the input tensors. (see
  _input_ids_ above)


> Returns

A [GPT2DoubleHeadsModelOutput](/docs/transformers/master/en/model_doc/gpt2.html#transformers.models.gpt2.modeling_gpt2.GPT2DoubleHeadsModelOutput) or a tuple of
`torch.FloatTensor` (if `return_dict=False` is passed or when `config.return_dict=False`) comprising
various elements depending on the configuration ([GPT2Config](/docs/transformers/master/en/model_doc/gpt2.html#transformers.GPT2Config)) and inputs.

- **loss** (`torch.FloatTensor` of shape `(1,)`, _optional_, returned when `labels` is provided) -- Language modeling loss.
- **mc_loss** (`torch.FloatTensor` of shape `(1,)`, _optional_, returned when `mc_labels` is provided) -- Multiple choice classification loss.
- **logits** (`torch.FloatTensor` of shape `(batch_size, num_choices, sequence_length, config.vocab_size)`) -- Prediction scores of the language modeling head (scores for each vocabulary token before SoftMax).
- **mc_logits** (`torch.FloatTensor` of shape `(batch_size, num_choices)`) -- Prediction scores of the multiple choice classification head (scores for each choice before SoftMax).
- **past_key_values** (`Tuple[Tuple[torch.Tensor]]`, _optional_, returned when `use_cache=True` is passed or when `config.use_cache=True`) -- Tuple of length `config.n_layers`, containing tuples of tensors of shape `(batch_size, num_heads, sequence_length, embed_size_per_head)`).

  Contains pre-computed hidden-states (key and values in the attention blocks) that can be used (see
  `past_key_values` input) to speed up sequential decoding.
- **hidden_states** (`tuple(torch.FloatTensor)`, _optional_, returned when `output_hidden_states=True` is passed or when `config.output_hidden_states=True`) -- Tuple of `torch.FloatTensor` (one for the output of the embeddings + one for the output of each layer)
  of shape `(batch_size, sequence_length, hidden_size)`.

  Hidden-states of the model at the output of each layer plus the initial embedding outputs.
- **attentions** (`tuple(torch.FloatTensor)`, _optional_, returned when `output_attentions=True` is passed or when `config.output_attentions=True`) -- Tuple of `torch.FloatTensor` (one for each layer) of shape `(batch_size, num_heads, sequence_length, sequence_length)`.

  GPT2Attentions weights after the attention softmax, used to compute the weighted average in the
  self-attention heads.


> Example:

```python
>>> import torch
>>> from transformers import GPT2Tokenizer, GPT2DoubleHeadsModel

>>> tokenizer = GPT2Tokenizer.from_pretrained('gpt2')
>>> model = GPT2DoubleHeadsModel.from_pretrained('gpt2')

>>> # Add a [CLS] to the vocabulary (we should train it also!)
>>> num_added_tokens = tokenizer.add_special_tokens(&amp;lcub;'cls_token': '[CLS]'})

>>> embedding_layer = model.resize_token_embeddings(len(tokenizer))  # Update the model embeddings with the new vocabulary size

>>> choices = ["Hello, my dog is cute [CLS]", "Hello, my cat is cute [CLS]"]
>>> encoded_choices = [tokenizer.encode(s) for s in choices]
>>> cls_token_location = [tokens.index(tokenizer.cls_token_id) for tokens in encoded_choices]

>>> input_ids = torch.tensor(encoded_choices).unsqueeze(0)  # Batch size: 1, number of choices: 2
>>> mc_token_ids = torch.tensor([cls_token_location])  # Batch size: 1

>>> outputs = model(input_ids, mc_token_ids=mc_token_ids)
>>> lm_logits = outputs.logits
>>> mc_logits = outputs.mc_logits
```

> Return type

[GPT2DoubleHeadsModelOutput](/docs/transformers/master/en/model_doc/gpt2.html#transformers.models.gpt2.modeling_gpt2.GPT2DoubleHeadsModelOutput) or `tuple(torch.FloatTensor)`


## [GPT2ForSequenceClassification](#gptforsequenceclassification)

<a id='transformers.GPT2ForSequenceClassification'></a>
> **class transformers.GPT2ForSequenceClassification**(config)


The GPT2 Model transformer with a sequence classification head on top (linear layer).

[GPT2ForSequenceClassification](/docs/transformers/master/en/model_doc/gpt2.html#transformers.GPT2ForSequenceClassification) uses the last token in order to do the classification, as
other causal models (e.g. GPT-1) do.

Since it does classification on the last token, it requires to know the position of the last token. If a
`pad_token_id` is defined in the configuration, it finds the last token that is not a padding token in each
row. If no `pad_token_id` is defined, it simply takes the last value in each row of the batch. Since it cannot
guess the padding tokens when `inputs_embeds` are passed instead of `input_ids`, it does the same (take
the last value in each row of the batch).


This model inherits from [PreTrainedModel](/docs/transformers/master/en/main_classes/model.html#transformers.PreTrainedModel). Check the superclass documentation for the generic
methods the library implements for all its model (such as downloading or saving, resizing the input embeddings,
pruning heads etc.)

This model is also a PyTorch [torch.nn.Module](https://pytorch.org/docs/stable/nn.html#torch.nn.Module)
subclass. Use it as a regular PyTorch Module and refer to the PyTorch documentation for all matter related to
general usage and behavior.

> Parameters

- **config** ([GPT2Config](/docs/transformers/master/en/model_doc/gpt2.html#transformers.GPT2Config)) -- Model configuration class with all the parameters of the model.
  Initializing with a config file does not load the weights associated with the model, only the
  configuration. Check out the [from_pretrained()](/docs/transformers/master/en/main_classes/model.html#transformers.PreTrainedModel.from_pretrained) method to load the model
  weights.


<a id='transformers.GPT2ForSequenceClassification.forward'></a>
> **forward**(self, input_ids = None, past_key_values = None, attention_mask = None, token_type_ids = None, position_ids = None, head_mask = None, inputs_embeds = None, labels = None, use_cache = None, output_attentions = None, output_hidden_states = None, return_dict = None)

The [GPT2ForSequenceClassification](/docs/transformers/master/en/model_doc/gpt2.html#transformers.GPT2ForSequenceClassification) forward method, overrides the `__call__` special method.

<Tip>

Although the recipe for forward pass needs to be defined within this function, one should call the
`Module` instance afterwards instead of this since the former takes care of running the pre and post
processing steps while the latter silently ignores them.

</Tip>

> Parameters

- **input_ids** (`torch.LongTensor` of shape `(batch_size, input_ids_length)`) --
  `input_ids_length` = `sequence_length` if `past_key_values` is `None` else
  `past_key_values[0][0].shape[-2]` (`sequence_length` of input past key value states). Indices of input
  sequence tokens in the vocabulary.

  If `past_key_values` is used, only `input_ids` that do not have their past calculated should be
  passed as `input_ids`.

  Indices can be obtained using [GPT2Tokenizer](/docs/transformers/master/en/model_doc/gpt2.html#transformers.GPT2Tokenizer). See
  [transformers.PreTrainedTokenizer.encode()](/docs/transformers/master/en/internal/tokenization_utils.html#transformers.PreTrainedTokenizerBase.encode) and [transformers.PreTrainedTokenizer.__call__()](/docs/transformers/master/en/internal/tokenization_utils.html#transformers.PreTrainedTokenizerBase.__call__) for
  details.

  [What are input IDs?](../glossary.html#input-ids)
- **past_key_values** (`Tuple[Tuple[torch.Tensor]]` of length `config.n_layers`) --
  Contains precomputed hidden-states (key and values in the attention blocks) as computed by the model (see
  `past_key_values` output below). Can be used to speed up sequential decoding. The `input_ids` which
  have their past given to this model should not be passed as `input_ids` as they have already been
  computed.
- **attention_mask** (`torch.FloatTensor` of shape `(batch_size, sequence_length)`, _optional_) --
  Mask to avoid performing attention on padding token indices. Mask values selected in `[0, 1]`:

  - 1 for tokens that are **not masked**,
  - 0 for tokens that are **masked**.

  [What are attention masks?](../glossary.html#attention-mask)
- **token_type_ids** (`torch.LongTensor` of shape `(batch_size, input_ids_length)`, _optional_) --
  Segment token indices to indicate first and second portions of the inputs. Indices are selected in `[0, 1]`:

  - 0 corresponds to a _sentence A_ token,
  - 1 corresponds to a _sentence B_ token.

  [What are token type IDs?](../glossary.html#token-type-ids)
- **position_ids** (`torch.LongTensor` of shape `(batch_size, sequence_length)`, _optional_) --
  Indices of positions of each input sequence tokens in the position embeddings. Selected in the range `[0, config.max_position_embeddings - 1]`.

  [What are position IDs?](../glossary.html#position-ids)
- **head_mask** (`torch.FloatTensor` of shape `(num_heads,)` or `(num_layers, num_heads)`, _optional_) --
  Mask to nullify selected heads of the self-attention modules. Mask values selected in `[0, 1]`:

  - 1 indicates the head is **not masked**,
  - 0 indicates the head is **masked**.

- **inputs_embeds** (`torch.FloatTensor` of shape `(batch_size, sequence_length, hidden_size)`, _optional_) --
  Optionally, instead of passing `input_ids` you can choose to directly pass an embedded representation.
  This is useful if you want more control over how to convert `input_ids` indices into associated
  vectors than the model's internal embedding lookup matrix.

  If `past_key_values` is used, optionally only the last `inputs_embeds` have to be input (see
  `past_key_values`).
- **use_cache** (`bool`, _optional_) --
  If set to `True`, `past_key_values` key value states are returned and can be used to speed up
  decoding (see `past_key_values`).
- **output_attentions** (`bool`, _optional_) --
  Whether or not to return the attentions tensors of all attention layers. See `attentions` under returned
  tensors for more detail.
- **output_hidden_states** (`bool`, _optional_) --
  Whether or not to return the hidden states of all layers. See `hidden_states` under returned tensors for
  more detail.
- **return_dict** (`bool`, _optional_) --
  Whether or not to return a [ModelOutput](/docs/transformers/master/en/main_classes/output.html#transformers.file_utils.ModelOutput) instead of a plain tuple.

- **labels** (`torch.LongTensor` of shape `(batch_size,)`, _optional_) --
  Labels for computing the sequence classification/regression loss. Indices should be in `[0, ..., config.num_labels - 1]`. If `config.num_labels == 1` a regression loss is computed (Mean-Square loss),
  If `config.num_labels > 1` a classification loss is computed (Cross-Entropy).

> Returns

A `SequenceClassifierOutputWithPast` or a tuple of
`torch.FloatTensor` (if `return_dict=False` is passed or when `config.return_dict=False`) comprising
various elements depending on the configuration ([GPT2Config](/docs/transformers/master/en/model_doc/gpt2.html#transformers.GPT2Config)) and inputs.

- **loss** (`torch.FloatTensor` of shape `(1,)`, _optional_, returned when `labels` is provided) -- Classification (or regression if config.num_labels==1) loss.
- **logits** (`torch.FloatTensor` of shape `(batch_size, config.num_labels)`) -- Classification (or regression if config.num_labels==1) scores (before SoftMax).
- **past_key_values** (`tuple(tuple(torch.FloatTensor))`, _optional_, returned when `use_cache=True` is passed or when `config.use_cache=True`) -- Tuple of `tuple(torch.FloatTensor)` of length `config.n_layers`, with each tuple having 2 tensors
  of shape `(batch_size, num_heads, sequence_length, embed_size_per_head)`)

  Contains pre-computed hidden-states (key and values in the self-attention blocks) that can be used (see
  `past_key_values` input) to speed up sequential decoding.
- **hidden_states** (`tuple(torch.FloatTensor)`, _optional_, returned when `output_hidden_states=True` is passed or when `config.output_hidden_states=True`) -- Tuple of `torch.FloatTensor` (one for the output of the embeddings + one for the output of each layer)
  of shape `(batch_size, sequence_length, hidden_size)`.

  Hidden-states of the model at the output of each layer plus the initial embedding outputs.
- **attentions** (`tuple(torch.FloatTensor)`, _optional_, returned when `output_attentions=True` is passed or when `config.output_attentions=True`) -- Tuple of `torch.FloatTensor` (one for each layer) of shape `(batch_size, num_heads, sequence_length, sequence_length)`.

  Attentions weights after the attention softmax, used to compute the weighted average in the self-attention
  heads.

> Return type

`SequenceClassifierOutputWithPast` or `tuple(torch.FloatTensor)`

> Example:

```python
>>> from transformers import GPT2Tokenizer, GPT2ForSequenceClassification
>>> import torch

>>> tokenizer = GPT2Tokenizer.from_pretrained('microsoft/DialogRPT-updown')
>>> model = GPT2ForSequenceClassification.from_pretrained('microsoft/DialogRPT-updown')

>>> inputs = tokenizer("Hello, my dog is cute", return_tensors="pt")
>>> labels = torch.tensor([1]).unsqueeze(0)  # Batch size 1
>>> outputs = model(**inputs, labels=labels)
>>> loss = outputs.loss
>>> logits = outputs.logits
```


## [GPT2ForTokenClassification](#gptfortokenclassification)

<a id='transformers.GPT2ForTokenClassification'></a>
> **class transformers.GPT2ForTokenClassification**(config)


GPT2 Model with a token classification head on top (a linear layer on top of the hidden-states output) e.g. for
Named-Entity-Recognition (NER) tasks.


This model inherits from [PreTrainedModel](/docs/transformers/master/en/main_classes/model.html#transformers.PreTrainedModel). Check the superclass documentation for the generic
methods the library implements for all its model (such as downloading or saving, resizing the input embeddings,
pruning heads etc.)

This model is also a PyTorch [torch.nn.Module](https://pytorch.org/docs/stable/nn.html#torch.nn.Module)
subclass. Use it as a regular PyTorch Module and refer to the PyTorch documentation for all matter related to
general usage and behavior.

> Parameters

- **config** ([GPT2Config](/docs/transformers/master/en/model_doc/gpt2.html#transformers.GPT2Config)) -- Model configuration class with all the parameters of the model.
  Initializing with a config file does not load the weights associated with the model, only the
  configuration. Check out the [from_pretrained()](/docs/transformers/master/en/main_classes/model.html#transformers.PreTrainedModel.from_pretrained) method to load the model
  weights.


<a id='transformers.GPT2ForTokenClassification.forward'></a>
> **forward**(self, input_ids = None, past_key_values = None, attention_mask = None, token_type_ids = None, position_ids = None, head_mask = None, inputs_embeds = None, labels = None, use_cache = None, output_attentions = None, output_hidden_states = None, return_dict = None)

The [GPT2ForTokenClassification](/docs/transformers/master/en/model_doc/gpt2.html#transformers.GPT2ForTokenClassification) forward method, overrides the `__call__` special method.

<Tip>

Although the recipe for forward pass needs to be defined within this function, one should call the
`Module` instance afterwards instead of this since the former takes care of running the pre and post
processing steps while the latter silently ignores them.

</Tip>

> Parameters

- **input_ids** (`torch.LongTensor` of shape `(batch_size, input_ids_length)`) --
  `input_ids_length` = `sequence_length` if `past_key_values` is `None` else
  `past_key_values[0][0].shape[-2]` (`sequence_length` of input past key value states). Indices of input
  sequence tokens in the vocabulary.

  If `past_key_values` is used, only `input_ids` that do not have their past calculated should be
  passed as `input_ids`.

  Indices can be obtained using [GPT2Tokenizer](/docs/transformers/master/en/model_doc/gpt2.html#transformers.GPT2Tokenizer). See
  [transformers.PreTrainedTokenizer.encode()](/docs/transformers/master/en/internal/tokenization_utils.html#transformers.PreTrainedTokenizerBase.encode) and [transformers.PreTrainedTokenizer.__call__()](/docs/transformers/master/en/internal/tokenization_utils.html#transformers.PreTrainedTokenizerBase.__call__) for
  details.

  [What are input IDs?](../glossary.html#input-ids)
- **past_key_values** (`Tuple[Tuple[torch.Tensor]]` of length `config.n_layers`) --
  Contains precomputed hidden-states (key and values in the attention blocks) as computed by the model (see
  `past_key_values` output below). Can be used to speed up sequential decoding. The `input_ids` which
  have their past given to this model should not be passed as `input_ids` as they have already been
  computed.
- **attention_mask** (`torch.FloatTensor` of shape `(batch_size, sequence_length)`, _optional_) --
  Mask to avoid performing attention on padding token indices. Mask values selected in `[0, 1]`:

  - 1 for tokens that are **not masked**,
  - 0 for tokens that are **masked**.

  [What are attention masks?](../glossary.html#attention-mask)
- **token_type_ids** (`torch.LongTensor` of shape `(batch_size, input_ids_length)`, _optional_) --
  Segment token indices to indicate first and second portions of the inputs. Indices are selected in `[0, 1]`:

  - 0 corresponds to a _sentence A_ token,
  - 1 corresponds to a _sentence B_ token.

  [What are token type IDs?](../glossary.html#token-type-ids)
- **position_ids** (`torch.LongTensor` of shape `(batch_size, sequence_length)`, _optional_) --
  Indices of positions of each input sequence tokens in the position embeddings. Selected in the range `[0, config.max_position_embeddings - 1]`.

  [What are position IDs?](../glossary.html#position-ids)
- **head_mask** (`torch.FloatTensor` of shape `(num_heads,)` or `(num_layers, num_heads)`, _optional_) --
  Mask to nullify selected heads of the self-attention modules. Mask values selected in `[0, 1]`:

  - 1 indicates the head is **not masked**,
  - 0 indicates the head is **masked**.

- **inputs_embeds** (`torch.FloatTensor` of shape `(batch_size, sequence_length, hidden_size)`, _optional_) --
  Optionally, instead of passing `input_ids` you can choose to directly pass an embedded representation.
  This is useful if you want more control over how to convert `input_ids` indices into associated
  vectors than the model's internal embedding lookup matrix.

  If `past_key_values` is used, optionally only the last `inputs_embeds` have to be input (see
  `past_key_values`).
- **use_cache** (`bool`, _optional_) --
  If set to `True`, `past_key_values` key value states are returned and can be used to speed up
  decoding (see `past_key_values`).
- **output_attentions** (`bool`, _optional_) --
  Whether or not to return the attentions tensors of all attention layers. See `attentions` under returned
  tensors for more detail.
- **output_hidden_states** (`bool`, _optional_) --
  Whether or not to return the hidden states of all layers. See `hidden_states` under returned tensors for
  more detail.
- **return_dict** (`bool`, _optional_) --
  Whether or not to return a [ModelOutput](/docs/transformers/master/en/main_classes/output.html#transformers.file_utils.ModelOutput) instead of a plain tuple.

- **labels** (`torch.LongTensor` of shape `(batch_size,)`, _optional_) --
  Labels for computing the sequence classification/regression loss. Indices should be in `[0, ..., config.num_labels - 1]`. If `config.num_labels == 1` a regression loss is computed (Mean-Square loss),
  If `config.num_labels > 1` a classification loss is computed (Cross-Entropy).

> Returns

A [TokenClassifierOutput](/docs/transformers/master/en/main_classes/output.html#transformers.modeling_outputs.TokenClassifierOutput) or a tuple of
`torch.FloatTensor` (if `return_dict=False` is passed or when `config.return_dict=False`) comprising
various elements depending on the configuration ([GPT2Config](/docs/transformers/master/en/model_doc/gpt2.html#transformers.GPT2Config)) and inputs.

- **loss** (`torch.FloatTensor` of shape `(1,)`, _optional_, returned when `labels` is provided)  -- Classification loss.
- **logits** (`torch.FloatTensor` of shape `(batch_size, sequence_length, config.num_labels)`) -- Classification scores (before SoftMax).
- **hidden_states** (`tuple(torch.FloatTensor)`, _optional_, returned when `output_hidden_states=True` is passed or when `config.output_hidden_states=True`) -- Tuple of `torch.FloatTensor` (one for the output of the embeddings + one for the output of each layer)
  of shape `(batch_size, sequence_length, hidden_size)`.

  Hidden-states of the model at the output of each layer plus the initial embedding outputs.
- **attentions** (`tuple(torch.FloatTensor)`, _optional_, returned when `output_attentions=True` is passed or when `config.output_attentions=True`) -- Tuple of `torch.FloatTensor` (one for each layer) of shape `(batch_size, num_heads, sequence_length, sequence_length)`.

  Attentions weights after the attention softmax, used to compute the weighted average in the self-attention
  heads.

> Return type

[TokenClassifierOutput](/docs/transformers/master/en/main_classes/output.html#transformers.modeling_outputs.TokenClassifierOutput) or `tuple(torch.FloatTensor)`

> Example:

```python
>>> from transformers import GPT2Tokenizer, GPT2ForTokenClassification
>>> import torch

>>> tokenizer = GPT2Tokenizer.from_pretrained('microsoft/DialogRPT-updown')
>>> model = GPT2ForTokenClassification.from_pretrained('microsoft/DialogRPT-updown')

>>> inputs = tokenizer("Hello, my dog is cute", return_tensors="pt")
>>> labels = torch.tensor([1] * inputs["input_ids"].size(1)).unsqueeze(0)  # Batch size 1

>>> outputs = model(**inputs, labels=labels)
>>> loss = outputs.loss
>>> logits = outputs.logits
```


## [TFGPT2Model](#tfgptmodel)

<a id='transformers.TFGPT2Model'></a>
> **class transformers.TFGPT2Model**(*args, **kwargs)

The bare GPT2 Model transformer outputting raw hidden-states without any specific head on top.

This model inherits from [TFPreTrainedModel](/docs/transformers/master/en/main_classes/model.html#transformers.TFPreTrainedModel). Check the superclass documentation for the
generic methods the library implements for all its model (such as downloading or saving, resizing the input
embeddings, pruning heads etc.)

This model is also a [tf.keras.Model](https://www.tensorflow.org/api_docs/python/tf/keras/Model) subclass. Use
it as a regular TF 2.0 Keras Model and refer to the TF 2.0 documentation for all matter related to general usage
and behavior.

<Tip>

TF 2.0 models accepts two formats as inputs:

- having all inputs as keyword arguments (like PyTorch models), or
- having all inputs as a list, tuple or dict in the first positional arguments.

This second option is useful when using `tf.keras.Model.fit` method which currently requires having all
the tensors in the first argument of the model call function: `model(inputs)`.

If you choose this second option, there are three possibilities you can use to gather all the input Tensors in
the first positional argument :

- a single Tensor with `input_ids` only and nothing else: `model(inputs_ids)`
- a list of varying length with one or several input Tensors IN THE ORDER given in the docstring:
  `model([input_ids, attention_mask])` or `model([input_ids, attention_mask, token_type_ids])`
- a dictionary with one or several input Tensors associated to the input names given in the docstring:
  `model(&amp;lcub;"input_ids": input_ids, "token_type_ids": token_type_ids})`

</Tip>

> Parameters

- **config** ([GPT2Config](/docs/transformers/master/en/model_doc/gpt2.html#transformers.GPT2Config)) -- Model configuration class with all the parameters of the model.
  Initializing with a config file does not load the weights associated with the model, only the
  configuration. Check out the [from_pretrained()](/docs/transformers/master/en/main_classes/model.html#transformers.PreTrainedModel.from_pretrained) method to load the model
  weights.


<a id='transformers.TFGPT2Model.call'></a>
> **call**(self, input_ids = None, past = None, attention_mask = None, token_type_ids = None, position_ids = None, head_mask = None, inputs_embeds = None, use_cache = None, output_attentions = None, output_hidden_states = None, return_dict = None, training = False, **kwargs)

The [TFGPT2Model](/docs/transformers/master/en/model_doc/gpt2.html#transformers.TFGPT2Model) forward method, overrides the `__call__` special method.

<Tip>

Although the recipe for forward pass needs to be defined within this function, one should call the
`Module` instance afterwards instead of this since the former takes care of running the pre and post
processing steps while the latter silently ignores them.

</Tip>

> Parameters

- **input_ids** (`Numpy array` or `tf.Tensor` of shape `(batch_size, input_ids_length)`) --
  `input_ids_length` = `sequence_length` if `past` is `None` else `past[0].shape[-2]`
  (`sequence_length` of input past key value states). Indices of input sequence tokens in the vocabulary.

  If `past` is used, only input IDs that do not have their past calculated should be passed as
  `input_ids`.

  Indices can be obtained using [GPT2Tokenizer](/docs/transformers/master/en/model_doc/gpt2.html#transformers.GPT2Tokenizer). See
  [transformers.PreTrainedTokenizer.__call__()](/docs/transformers/master/en/internal/tokenization_utils.html#transformers.PreTrainedTokenizerBase.__call__) and [transformers.PreTrainedTokenizer.encode()](/docs/transformers/master/en/internal/tokenization_utils.html#transformers.PreTrainedTokenizerBase.encode) for
  details.

  [What are input IDs?](../glossary.html#input-ids)
- **past** (`List[tf.Tensor]` of length `config.n_layers`) --
  Contains pre-computed hidden-states (key and values in the attention blocks) as computed by the model (see
  `past` output below). Can be used to speed up sequential decoding. The token ids which have their past
  given to this model should not be passed as input ids as they have already been computed.
- **attention_mask** (`tf.Tensor` or `Numpy array` of shape `(batch_size, sequence_length)`, _optional_) --
  Mask to avoid performing attention on padding token indices. Mask values selected in `[0, 1]`:

  - 1 for tokens that are **not masked**,
  - 0 for tokens that are **masked**.

  [What are attention masks?](../glossary.html#attention-mask)
- **token_type_ids** (`tf.Tensor` or `Numpy array` of shape `(batch_size, sequence_length)`, _optional_) --
  Segment token indices to indicate first and second portions of the inputs. Indices are selected in `[0, 1]`:

  - 0 corresponds to a _sentence A_ token,
  - 1 corresponds to a _sentence B_ token.

  [What are token type IDs?](../glossary.html#token-type-ids)
- **position_ids** (`tf.Tensor` or `Numpy array` of shape `(batch_size, sequence_length)`, _optional_) --
  Indices of positions of each input sequence tokens in the position embeddings. Selected in the range `[0, config.max_position_embeddings - 1]`.

  [What are position IDs?](../glossary.html#position-ids)
- **head_mask** (`Numpy array` or `tf.Tensor` of shape `(num_heads,)` or `(num_layers, num_heads)`, _optional_) --
  Mask to nullify selected heads of the self-attention modules. Mask values selected in `[0, 1]`:

  - 1 indicates the head is **not masked**,
  - 0 indicates the head is **masked**.

- **inputs_embeds** (`tf.Tensor` of shape `(batch_size, sequence_length, hidden_size)`, _optional_) --
  Optionally, instead of passing `input_ids` you can choose to directly pass an embedded representation.
  This is useful if you want more control over how to convert `input_ids` indices into associated
  vectors than the model's internal embedding lookup matrix.
- **output_attentions** (`bool`, _optional_) --
  Whether or not to return the attentions tensors of all attention layers. See `attentions` under returned
  tensors for more detail. This argument can be used only in eager mode, in graph mode the value in the
  config will be used instead.
- **output_hidden_states** (`bool`, _optional_) --
  Whether or not to return the hidden states of all layers. See `hidden_states` under returned tensors for
  more detail. This argument can be used only in eager mode, in graph mode the value in the config will be
  used instead.
- **return_dict** (`bool`, _optional_) --
  Whether or not to return a [ModelOutput](/docs/transformers/master/en/main_classes/output.html#transformers.file_utils.ModelOutput) instead of a plain tuple. This
  argument can be used in eager mode, in graph mode the value will always be set to True.
- **training** (`bool`, _optional_, defaults to `False`) --
  Whether or not to use the model in training mode (some modules like dropout modules have different
  behaviors between training and evaluation).

> Returns

A [TFBaseModelOutputWithPast](/docs/transformers/master/en/main_classes/output.html#transformers.modeling_tf_outputs.TFBaseModelOutputWithPast) or a tuple of
`tf.Tensor` (if `return_dict=False` is passed or when `config.return_dict=False`) comprising various
elements depending on the configuration ([GPT2Config](/docs/transformers/master/en/model_doc/gpt2.html#transformers.GPT2Config)) and inputs.

- **last_hidden_state** (`tf.Tensor` of shape `(batch_size, sequence_length, hidden_size)`) -- Sequence of hidden-states at the output of the last layer of the model.

  If `past_key_values` is used only the last hidden-state of the sequences of shape `(batch_size, 1, hidden_size)` is output.
- **past_key_values** (`List[tf.Tensor]`, _optional_, returned when `use_cache=True` is passed or when `config.use_cache=True`) -- List of `tf.Tensor` of length `config.n_layers`, with each tensor of shape `(2, batch_size, num_heads, sequence_length, embed_size_per_head)`).

  Contains pre-computed hidden-states (key and values in the attention blocks) that can be used (see
  `past_key_values` input) to speed up sequential decoding.
- **hidden_states** (`tuple(tf.Tensor)`, _optional_, returned when `output_hidden_states=True` is passed or when `config.output_hidden_states=True`) -- Tuple of `tf.Tensor` (one for the output of the embeddings + one for the output of each layer) of
  shape `(batch_size, sequence_length, hidden_size)`.

  Hidden-states of the model at the output of each layer plus the initial embedding outputs.
- **attentions** (`tuple(tf.Tensor)`, _optional_, returned when `output_attentions=True` is passed or when `config.output_attentions=True`) -- Tuple of `tf.Tensor` (one for each layer) of shape `(batch_size, num_heads, sequence_length, sequence_length)`.

  Attentions weights after the attention softmax, used to compute the weighted average in the self-attention
  heads.

> Return type

[TFBaseModelOutputWithPast](/docs/transformers/master/en/main_classes/output.html#transformers.modeling_tf_outputs.TFBaseModelOutputWithPast) or `tuple(tf.Tensor)`

> Example:

```python
>>> from transformers import GPT2Tokenizer, TFGPT2Model
>>> import tensorflow as tf

>>> tokenizer = GPT2Tokenizer.from_pretrained('gpt2')
>>> model = TFGPT2Model.from_pretrained('gpt2')

>>> inputs = tokenizer("Hello, my dog is cute", return_tensors="tf")
>>> outputs = model(inputs)

>>> last_hidden_states = outputs.last_hidden_state
```


## [TFGPT2LMHeadModel](#tfgptlmheadmodel)

<a id='transformers.TFGPT2LMHeadModel'></a>
> **class transformers.TFGPT2LMHeadModel**(*args, **kwargs)


The GPT2 Model transformer with a language modeling head on top (linear layer with weights tied to the input
embeddings).


This model inherits from [TFPreTrainedModel](/docs/transformers/master/en/main_classes/model.html#transformers.TFPreTrainedModel). Check the superclass documentation for the
generic methods the library implements for all its model (such as downloading or saving, resizing the input
embeddings, pruning heads etc.)

This model is also a [tf.keras.Model](https://www.tensorflow.org/api_docs/python/tf/keras/Model) subclass. Use
it as a regular TF 2.0 Keras Model and refer to the TF 2.0 documentation for all matter related to general usage
and behavior.

<Tip>

TF 2.0 models accepts two formats as inputs:

- having all inputs as keyword arguments (like PyTorch models), or
- having all inputs as a list, tuple or dict in the first positional arguments.

This second option is useful when using `tf.keras.Model.fit` method which currently requires having all
the tensors in the first argument of the model call function: `model(inputs)`.

If you choose this second option, there are three possibilities you can use to gather all the input Tensors in
the first positional argument :

- a single Tensor with `input_ids` only and nothing else: `model(inputs_ids)`
- a list of varying length with one or several input Tensors IN THE ORDER given in the docstring:
  `model([input_ids, attention_mask])` or `model([input_ids, attention_mask, token_type_ids])`
- a dictionary with one or several input Tensors associated to the input names given in the docstring:
  `model(&amp;lcub;"input_ids": input_ids, "token_type_ids": token_type_ids})`

</Tip>

> Parameters

- **config** ([GPT2Config](/docs/transformers/master/en/model_doc/gpt2.html#transformers.GPT2Config)) -- Model configuration class with all the parameters of the model.
  Initializing with a config file does not load the weights associated with the model, only the
  configuration. Check out the [from_pretrained()](/docs/transformers/master/en/main_classes/model.html#transformers.PreTrainedModel.from_pretrained) method to load the model
  weights.


<a id='transformers.TFGPT2LMHeadModel.call'></a>
> **call**(self, input_ids = None, past = None, attention_mask = None, token_type_ids = None, position_ids = None, head_mask = None, inputs_embeds = None, use_cache = None, output_attentions = None, output_hidden_states = None, return_dict = None, labels = None, training = False, **kwargs)

The [TFGPT2LMHeadModel](/docs/transformers/master/en/model_doc/gpt2.html#transformers.TFGPT2LMHeadModel) forward method, overrides the `__call__` special method.

<Tip>

Although the recipe for forward pass needs to be defined within this function, one should call the
`Module` instance afterwards instead of this since the former takes care of running the pre and post
processing steps while the latter silently ignores them.

</Tip>

> Parameters

- **input_ids** (`Numpy array` or `tf.Tensor` of shape `(batch_size, input_ids_length)`) --
  `input_ids_length` = `sequence_length` if `past` is `None` else `past[0].shape[-2]`
  (`sequence_length` of input past key value states). Indices of input sequence tokens in the vocabulary.

  If `past` is used, only input IDs that do not have their past calculated should be passed as
  `input_ids`.

  Indices can be obtained using [GPT2Tokenizer](/docs/transformers/master/en/model_doc/gpt2.html#transformers.GPT2Tokenizer). See
  [transformers.PreTrainedTokenizer.__call__()](/docs/transformers/master/en/internal/tokenization_utils.html#transformers.PreTrainedTokenizerBase.__call__) and [transformers.PreTrainedTokenizer.encode()](/docs/transformers/master/en/internal/tokenization_utils.html#transformers.PreTrainedTokenizerBase.encode) for
  details.

  [What are input IDs?](../glossary.html#input-ids)
- **past** (`List[tf.Tensor]` of length `config.n_layers`) --
  Contains pre-computed hidden-states (key and values in the attention blocks) as computed by the model (see
  `past` output below). Can be used to speed up sequential decoding. The token ids which have their past
  given to this model should not be passed as input ids as they have already been computed.
- **attention_mask** (`tf.Tensor` or `Numpy array` of shape `(batch_size, sequence_length)`, _optional_) --
  Mask to avoid performing attention on padding token indices. Mask values selected in `[0, 1]`:

  - 1 for tokens that are **not masked**,
  - 0 for tokens that are **masked**.

  [What are attention masks?](../glossary.html#attention-mask)
- **token_type_ids** (`tf.Tensor` or `Numpy array` of shape `(batch_size, sequence_length)`, _optional_) --
  Segment token indices to indicate first and second portions of the inputs. Indices are selected in `[0, 1]`:

  - 0 corresponds to a _sentence A_ token,
  - 1 corresponds to a _sentence B_ token.

  [What are token type IDs?](../glossary.html#token-type-ids)
- **position_ids** (`tf.Tensor` or `Numpy array` of shape `(batch_size, sequence_length)`, _optional_) --
  Indices of positions of each input sequence tokens in the position embeddings. Selected in the range `[0, config.max_position_embeddings - 1]`.

  [What are position IDs?](../glossary.html#position-ids)
- **head_mask** (`Numpy array` or `tf.Tensor` of shape `(num_heads,)` or `(num_layers, num_heads)`, _optional_) --
  Mask to nullify selected heads of the self-attention modules. Mask values selected in `[0, 1]`:

  - 1 indicates the head is **not masked**,
  - 0 indicates the head is **masked**.

- **inputs_embeds** (`tf.Tensor` of shape `(batch_size, sequence_length, hidden_size)`, _optional_) --
  Optionally, instead of passing `input_ids` you can choose to directly pass an embedded representation.
  This is useful if you want more control over how to convert `input_ids` indices into associated
  vectors than the model's internal embedding lookup matrix.
- **output_attentions** (`bool`, _optional_) --
  Whether or not to return the attentions tensors of all attention layers. See `attentions` under returned
  tensors for more detail. This argument can be used only in eager mode, in graph mode the value in the
  config will be used instead.
- **output_hidden_states** (`bool`, _optional_) --
  Whether or not to return the hidden states of all layers. See `hidden_states` under returned tensors for
  more detail. This argument can be used only in eager mode, in graph mode the value in the config will be
  used instead.
- **return_dict** (`bool`, _optional_) --
  Whether or not to return a [ModelOutput](/docs/transformers/master/en/main_classes/output.html#transformers.file_utils.ModelOutput) instead of a plain tuple. This
  argument can be used in eager mode, in graph mode the value will always be set to True.
- **training** (`bool`, _optional_, defaults to `False`) --
  Whether or not to use the model in training mode (some modules like dropout modules have different
  behaviors between training and evaluation).

- **labels** (`tf.Tensor` of shape `(batch_size, sequence_length)`, _optional_) --
  Labels for computing the cross entropy classification loss. Indices should be in `[0, ..., config.vocab_size - 1]`.

> Returns

A [TFCausalLMOutputWithPast](/docs/transformers/master/en/main_classes/output.html#transformers.modeling_tf_outputs.TFCausalLMOutputWithPast) or a tuple of
`tf.Tensor` (if `return_dict=False` is passed or when `config.return_dict=False`) comprising various
elements depending on the configuration ([GPT2Config](/docs/transformers/master/en/model_doc/gpt2.html#transformers.GPT2Config)) and inputs.

- **loss** (`tf.Tensor` of shape `(n,)`, _optional_, where n is the number of non-masked labels, returned when `labels` is provided) -- Language modeling loss (for next-token prediction).
- **logits** (`tf.Tensor` of shape `(batch_size, sequence_length, config.vocab_size)`) -- Prediction scores of the language modeling head (scores for each vocabulary token before SoftMax).
- **past_key_values** (`List[tf.Tensor]`, _optional_, returned when `use_cache=True` is passed or when `config.use_cache=True`) -- List of `tf.Tensor` of length `config.n_layers`, with each tensor of shape `(2, batch_size, num_heads, sequence_length, embed_size_per_head)`).

  Contains pre-computed hidden-states (key and values in the attention blocks) that can be used (see
  `past_key_values` input) to speed up sequential decoding.
- **hidden_states** (`tuple(tf.Tensor)`, _optional_, returned when `output_hidden_states=True` is passed or when `config.output_hidden_states=True`) -- Tuple of `tf.Tensor` (one for the output of the embeddings + one for the output of each layer) of
  shape `(batch_size, sequence_length, hidden_size)`.

  Hidden-states of the model at the output of each layer plus the initial embedding outputs.
- **attentions** (`tuple(tf.Tensor)`, _optional_, returned when `output_attentions=True` is passed or when `config.output_attentions=True`) -- Tuple of `tf.Tensor` (one for each layer) of shape `(batch_size, num_heads, sequence_length, sequence_length)`.

  Attentions weights after the attention softmax, used to compute the weighted average in the self-attention
  heads.

> Return type

[TFCausalLMOutputWithPast](/docs/transformers/master/en/main_classes/output.html#transformers.modeling_tf_outputs.TFCausalLMOutputWithPast) or `tuple(tf.Tensor)`

> Example:

```python
>>> from transformers import GPT2Tokenizer, TFGPT2LMHeadModel
>>> import tensorflow as tf

>>> tokenizer = GPT2Tokenizer.from_pretrained('gpt2')
>>> model = TFGPT2LMHeadModel.from_pretrained('gpt2')

>>> inputs = tokenizer("Hello, my dog is cute", return_tensors="tf")
>>> outputs = model(inputs)
>>> logits = outputs.logits
```


## [TFGPT2DoubleHeadsModel](#tfgptdoubleheadsmodel)

<a id='transformers.TFGPT2DoubleHeadsModel'></a>
> **class transformers.TFGPT2DoubleHeadsModel**(*args, **kwargs)


The GPT2 Model transformer with a language modeling and a multiple-choice classification head on top e.g. for
RocStories/SWAG tasks. The two heads are two linear layers. The language modeling head has its weights tied to the
input embeddings, the classification head takes as input the input of a specified classification token index in the
input sequence).


This model inherits from [TFPreTrainedModel](/docs/transformers/master/en/main_classes/model.html#transformers.TFPreTrainedModel). Check the superclass documentation for the
generic methods the library implements for all its model (such as downloading or saving, resizing the input
embeddings, pruning heads etc.)

This model is also a [tf.keras.Model](https://www.tensorflow.org/api_docs/python/tf/keras/Model) subclass. Use
it as a regular TF 2.0 Keras Model and refer to the TF 2.0 documentation for all matter related to general usage
and behavior.

<Tip>

TF 2.0 models accepts two formats as inputs:

- having all inputs as keyword arguments (like PyTorch models), or
- having all inputs as a list, tuple or dict in the first positional arguments.

This second option is useful when using `tf.keras.Model.fit` method which currently requires having all
the tensors in the first argument of the model call function: `model(inputs)`.

If you choose this second option, there are three possibilities you can use to gather all the input Tensors in
the first positional argument :

- a single Tensor with `input_ids` only and nothing else: `model(inputs_ids)`
- a list of varying length with one or several input Tensors IN THE ORDER given in the docstring:
  `model([input_ids, attention_mask])` or `model([input_ids, attention_mask, token_type_ids])`
- a dictionary with one or several input Tensors associated to the input names given in the docstring:
  `model(&amp;lcub;"input_ids": input_ids, "token_type_ids": token_type_ids})`

</Tip>

> Parameters

- **config** ([GPT2Config](/docs/transformers/master/en/model_doc/gpt2.html#transformers.GPT2Config)) -- Model configuration class with all the parameters of the model.
  Initializing with a config file does not load the weights associated with the model, only the
  configuration. Check out the [from_pretrained()](/docs/transformers/master/en/main_classes/model.html#transformers.PreTrainedModel.from_pretrained) method to load the model
  weights.


<a id='transformers.TFGPT2DoubleHeadsModel.call'></a>
> **call**(self, input_ids = None, past = None, attention_mask = None, token_type_ids = None, position_ids = None, head_mask = None, inputs_embeds = None, mc_token_ids = None, use_cache = None, output_attentions = None, output_hidden_states = None, return_dict = None, training = False, **kwargs)

The [TFGPT2DoubleHeadsModel](/docs/transformers/master/en/model_doc/gpt2.html#transformers.TFGPT2DoubleHeadsModel) forward method, overrides the `__call__` special method.

<Tip>

Although the recipe for forward pass needs to be defined within this function, one should call the
`Module` instance afterwards instead of this since the former takes care of running the pre and post
processing steps while the latter silently ignores them.

</Tip>

> Parameters

- **input_ids** (`Numpy array` or `tf.Tensor` of shape `(batch_size, input_ids_length)`) --
  `input_ids_length` = `sequence_length` if `past` is `None` else `past[0].shape[-2]`
  (`sequence_length` of input past key value states). Indices of input sequence tokens in the vocabulary.

  If `past` is used, only input IDs that do not have their past calculated should be passed as
  `input_ids`.

  Indices can be obtained using [GPT2Tokenizer](/docs/transformers/master/en/model_doc/gpt2.html#transformers.GPT2Tokenizer). See
  [transformers.PreTrainedTokenizer.__call__()](/docs/transformers/master/en/internal/tokenization_utils.html#transformers.PreTrainedTokenizerBase.__call__) and [transformers.PreTrainedTokenizer.encode()](/docs/transformers/master/en/internal/tokenization_utils.html#transformers.PreTrainedTokenizerBase.encode) for
  details.

  [What are input IDs?](../glossary.html#input-ids)
- **past** (`List[tf.Tensor]` of length `config.n_layers`) --
  Contains pre-computed hidden-states (key and values in the attention blocks) as computed by the model (see
  `past` output below). Can be used to speed up sequential decoding. The token ids which have their past
  given to this model should not be passed as input ids as they have already been computed.
- **attention_mask** (`tf.Tensor` or `Numpy array` of shape `(batch_size, sequence_length)`, _optional_) --
  Mask to avoid performing attention on padding token indices. Mask values selected in `[0, 1]`:

  - 1 for tokens that are **not masked**,
  - 0 for tokens that are **masked**.

  [What are attention masks?](../glossary.html#attention-mask)
- **token_type_ids** (`tf.Tensor` or `Numpy array` of shape `(batch_size, sequence_length)`, _optional_) --
  Segment token indices to indicate first and second portions of the inputs. Indices are selected in `[0, 1]`:

  - 0 corresponds to a _sentence A_ token,
  - 1 corresponds to a _sentence B_ token.

  [What are token type IDs?](../glossary.html#token-type-ids)
- **position_ids** (`tf.Tensor` or `Numpy array` of shape `(batch_size, sequence_length)`, _optional_) --
  Indices of positions of each input sequence tokens in the position embeddings. Selected in the range `[0, config.max_position_embeddings - 1]`.

  [What are position IDs?](../glossary.html#position-ids)
- **head_mask** (`Numpy array` or `tf.Tensor` of shape `(num_heads,)` or `(num_layers, num_heads)`, _optional_) --
  Mask to nullify selected heads of the self-attention modules. Mask values selected in `[0, 1]`:

  - 1 indicates the head is **not masked**,
  - 0 indicates the head is **masked**.

- **inputs_embeds** (`tf.Tensor` of shape `(batch_size, sequence_length, hidden_size)`, _optional_) --
  Optionally, instead of passing `input_ids` you can choose to directly pass an embedded representation.
  This is useful if you want more control over how to convert `input_ids` indices into associated
  vectors than the model's internal embedding lookup matrix.
- **output_attentions** (`bool`, _optional_) --
  Whether or not to return the attentions tensors of all attention layers. See `attentions` under returned
  tensors for more detail. This argument can be used only in eager mode, in graph mode the value in the
  config will be used instead.
- **output_hidden_states** (`bool`, _optional_) --
  Whether or not to return the hidden states of all layers. See `hidden_states` under returned tensors for
  more detail. This argument can be used only in eager mode, in graph mode the value in the config will be
  used instead.
- **return_dict** (`bool`, _optional_) --
  Whether or not to return a [ModelOutput](/docs/transformers/master/en/main_classes/output.html#transformers.file_utils.ModelOutput) instead of a plain tuple. This
  argument can be used in eager mode, in graph mode the value will always be set to True.
- **training** (`bool`, _optional_, defaults to `False`) --
  Whether or not to use the model in training mode (some modules like dropout modules have different
  behaviors between training and evaluation).

- **mc_token_ids** (`tf.Tensor` or `Numpy array` of shape `(batch_size, num_choices)`, _optional_, default to index of the last token of the input) --
  Index of the classification token in each input sequence. Selected in the range `[0, input_ids.size(-1) - 1[`.


> Returns

A [TFGPT2DoubleHeadsModelOutput](/docs/transformers/master/en/model_doc/gpt2.html#transformers.models.gpt2.modeling_tf_gpt2.TFGPT2DoubleHeadsModelOutput) or a tuple of
`tf.Tensor` (if `return_dict=False` is passed or when `config.return_dict=False`) comprising various
elements depending on the configuration ([GPT2Config](/docs/transformers/master/en/model_doc/gpt2.html#transformers.GPT2Config)) and inputs.

- **logits** (`tf.Tensor` of shape `(batch_size, num_choices, sequence_length, config.vocab_size)`) -- Prediction scores of the language modeling head (scores for each vocabulary token before SoftMax).
- **mc_logits** (`tf.Tensor` of shape `(batch_size, num_choices)`) -- Prediction scores of the multiple choice classification head (scores for each choice before SoftMax).
- **past_key_values** (`List[tf.Tensor]`, _optional_, returned when `use_cache=True` is passed or when `config.use_cache=True`) -- List of `tf.Tensor` of length `config.n_layers`, with each tensor of shape `(2, batch_size, num_heads, sequence_length, embed_size_per_head)`).

  Contains pre-computed hidden-states (key and values in the attention blocks) that can be used (see
  `past_key_values` input) to speed up sequential decoding.
- **hidden_states** (`tuple(tf.Tensor)`, _optional_, returned when `output_hidden_states=True` is passed or when `config.output_hidden_states=True`) -- Tuple of `tf.Tensor` (one for the output of the embeddings + one for the output of each layer) of
  shape `(batch_size, sequence_length, hidden_size)`.

  Hidden-states of the model at the output of each layer plus the initial embedding outputs.
- **attentions** (`tuple(tf.Tensor)`, _optional_, returned when `output_attentions=True` is passed or when `config.output_attentions=True`) -- Tuple of `tf.Tensor` (one for each layer) of shape `(batch_size, num_heads, sequence_length, sequence_length)`.

  Attentions weights after the attention softmax, used to compute the weighted average in the self-attention
  heads.


> Examples:

```python
>>> import tensorflow as tf
>>> from transformers import GPT2Tokenizer, TFGPT2DoubleHeadsModel

>>> tokenizer = GPT2Tokenizer.from_pretrained('gpt2')
>>> model = TFGPT2DoubleHeadsModel.from_pretrained('gpt2')

>>> # Add a [CLS] to the vocabulary (we should train it also!)
>>> num_added_tokens = tokenizer.add_special_tokens(&amp;lcub;'cls_token': '[CLS]'})

>>> embedding_layer = model.resize_token_embeddings(len(tokenizer))  # Update the model embeddings with the new vocabulary size

>>> choices = ["Hello, my dog is cute [CLS]", "Hello, my cat is cute [CLS]"]
>>> encoded_choices = [tokenizer.encode(s) for s in choices]
>>> cls_token_location = [tokens.index(tokenizer.cls_token_id) for tokens in encoded_choices]

>>> input_ids = tf.constant(encoded_choices)[None, :]  # Batch size: 1, number of choices: 2
>>> mc_token_ids = tf.constant([cls_token_location])  # Batch size: 1

>>> outputs = model(input_ids, mc_token_ids=mc_token_ids)
>>> lm_prediction_scores, mc_prediction_scores = outputs[:2]
```

> Return type

[TFGPT2DoubleHeadsModelOutput](/docs/transformers/master/en/model_doc/gpt2.html#transformers.models.gpt2.modeling_tf_gpt2.TFGPT2DoubleHeadsModelOutput) or `tuple(tf.Tensor)`


## [TFGPT2ForSequenceClassification](#tfgptforsequenceclassification)

<a id='transformers.TFGPT2ForSequenceClassification'></a>
> **class transformers.TFGPT2ForSequenceClassification**(*args, **kwargs)


The GPT2 Model transformer with a sequence classification head on top (linear layer).

[TFGPT2ForSequenceClassification](/docs/transformers/master/en/model_doc/gpt2.html#transformers.TFGPT2ForSequenceClassification) uses the last token in order to do the classification, as
other causal models (e.g. GPT-1) do.

Since it does classification on the last token, it requires to know the position of the last token. If a
`pad_token_id` is defined in the configuration, it finds the last token that is not a padding token in each
row. If no `pad_token_id` is defined, it simply takes the last value in each row of the batch. Since it cannot
guess the padding tokens when `inputs_embeds` are passed instead of `input_ids`, it does the same (take
the last value in each row of the batch).


This model inherits from [TFPreTrainedModel](/docs/transformers/master/en/main_classes/model.html#transformers.TFPreTrainedModel). Check the superclass documentation for the
generic methods the library implements for all its model (such as downloading or saving, resizing the input
embeddings, pruning heads etc.)

This model is also a [tf.keras.Model](https://www.tensorflow.org/api_docs/python/tf/keras/Model) subclass. Use
it as a regular TF 2.0 Keras Model and refer to the TF 2.0 documentation for all matter related to general usage
and behavior.

<Tip>

TF 2.0 models accepts two formats as inputs:

- having all inputs as keyword arguments (like PyTorch models), or
- having all inputs as a list, tuple or dict in the first positional arguments.

This second option is useful when using `tf.keras.Model.fit` method which currently requires having all
the tensors in the first argument of the model call function: `model(inputs)`.

If you choose this second option, there are three possibilities you can use to gather all the input Tensors in
the first positional argument :

- a single Tensor with `input_ids` only and nothing else: `model(inputs_ids)`
- a list of varying length with one or several input Tensors IN THE ORDER given in the docstring:
  `model([input_ids, attention_mask])` or `model([input_ids, attention_mask, token_type_ids])`
- a dictionary with one or several input Tensors associated to the input names given in the docstring:
  `model(&amp;lcub;"input_ids": input_ids, "token_type_ids": token_type_ids})`

</Tip>

> Parameters

- **config** ([GPT2Config](/docs/transformers/master/en/model_doc/gpt2.html#transformers.GPT2Config)) -- Model configuration class with all the parameters of the model.
  Initializing with a config file does not load the weights associated with the model, only the
  configuration. Check out the [from_pretrained()](/docs/transformers/master/en/main_classes/model.html#transformers.PreTrainedModel.from_pretrained) method to load the model
  weights.


<a id='transformers.TFGPT2ForSequenceClassification.call'></a>
> **call**(self, input_ids = None, past = None, attention_mask = None, token_type_ids = None, position_ids = None, head_mask = None, inputs_embeds = None, use_cache = None, output_attentions = None, output_hidden_states = None, return_dict = None, labels = None, training = False, **kwargs)

The [TFGPT2ForSequenceClassification](/docs/transformers/master/en/model_doc/gpt2.html#transformers.TFGPT2ForSequenceClassification) forward method, overrides the `__call__` special method.

<Tip>

Although the recipe for forward pass needs to be defined within this function, one should call the
`Module` instance afterwards instead of this since the former takes care of running the pre and post
processing steps while the latter silently ignores them.

</Tip>

> Parameters

- **input_ids** (`Numpy array` or `tf.Tensor` of shape `(batch_size, input_ids_length)`) --
  `input_ids_length` = `sequence_length` if `past` is `None` else `past[0].shape[-2]`
  (`sequence_length` of input past key value states). Indices of input sequence tokens in the vocabulary.

  If `past` is used, only input IDs that do not have their past calculated should be passed as
  `input_ids`.

  Indices can be obtained using [GPT2Tokenizer](/docs/transformers/master/en/model_doc/gpt2.html#transformers.GPT2Tokenizer). See
  [transformers.PreTrainedTokenizer.__call__()](/docs/transformers/master/en/internal/tokenization_utils.html#transformers.PreTrainedTokenizerBase.__call__) and [transformers.PreTrainedTokenizer.encode()](/docs/transformers/master/en/internal/tokenization_utils.html#transformers.PreTrainedTokenizerBase.encode) for
  details.

  [What are input IDs?](../glossary.html#input-ids)
- **past** (`List[tf.Tensor]` of length `config.n_layers`) --
  Contains pre-computed hidden-states (key and values in the attention blocks) as computed by the model (see
  `past` output below). Can be used to speed up sequential decoding. The token ids which have their past
  given to this model should not be passed as input ids as they have already been computed.
- **attention_mask** (`tf.Tensor` or `Numpy array` of shape `(batch_size, sequence_length)`, _optional_) --
  Mask to avoid performing attention on padding token indices. Mask values selected in `[0, 1]`:

  - 1 for tokens that are **not masked**,
  - 0 for tokens that are **masked**.

  [What are attention masks?](../glossary.html#attention-mask)
- **token_type_ids** (`tf.Tensor` or `Numpy array` of shape `(batch_size, sequence_length)`, _optional_) --
  Segment token indices to indicate first and second portions of the inputs. Indices are selected in `[0, 1]`:

  - 0 corresponds to a _sentence A_ token,
  - 1 corresponds to a _sentence B_ token.

  [What are token type IDs?](../glossary.html#token-type-ids)
- **position_ids** (`tf.Tensor` or `Numpy array` of shape `(batch_size, sequence_length)`, _optional_) --
  Indices of positions of each input sequence tokens in the position embeddings. Selected in the range `[0, config.max_position_embeddings - 1]`.

  [What are position IDs?](../glossary.html#position-ids)
- **head_mask** (`Numpy array` or `tf.Tensor` of shape `(num_heads,)` or `(num_layers, num_heads)`, _optional_) --
  Mask to nullify selected heads of the self-attention modules. Mask values selected in `[0, 1]`:

  - 1 indicates the head is **not masked**,
  - 0 indicates the head is **masked**.

- **inputs_embeds** (`tf.Tensor` of shape `(batch_size, sequence_length, hidden_size)`, _optional_) --
  Optionally, instead of passing `input_ids` you can choose to directly pass an embedded representation.
  This is useful if you want more control over how to convert `input_ids` indices into associated
  vectors than the model's internal embedding lookup matrix.
- **output_attentions** (`bool`, _optional_) --
  Whether or not to return the attentions tensors of all attention layers. See `attentions` under returned
  tensors for more detail. This argument can be used only in eager mode, in graph mode the value in the
  config will be used instead.
- **output_hidden_states** (`bool`, _optional_) --
  Whether or not to return the hidden states of all layers. See `hidden_states` under returned tensors for
  more detail. This argument can be used only in eager mode, in graph mode the value in the config will be
  used instead.
- **return_dict** (`bool`, _optional_) --
  Whether or not to return a [ModelOutput](/docs/transformers/master/en/main_classes/output.html#transformers.file_utils.ModelOutput) instead of a plain tuple. This
  argument can be used in eager mode, in graph mode the value will always be set to True.
- **training** (`bool`, _optional_, defaults to `False`) --
  Whether or not to use the model in training mode (some modules like dropout modules have different
  behaviors between training and evaluation).

- **labels** (`tf.Tensor` of shape `(batch_size, sequence_length)`, _optional_) --
  Labels for computing the cross entropy classification loss. Indices should be in `[0, ..., config.vocab_size - 1]`.

> Returns

A [TFSequenceClassifierOutputWithPast](/docs/transformers/master/en/model_doc/gpt2.html#transformers.modeling_tf_outputs.TFSequenceClassifierOutputWithPast) or a tuple of
`tf.Tensor` (if `return_dict=False` is passed or when `config.return_dict=False`) comprising various
elements depending on the configuration ([GPT2Config](/docs/transformers/master/en/model_doc/gpt2.html#transformers.GPT2Config)) and inputs.

- **loss** (`tf.Tensor` of shape `(batch_size, )`, _optional_, returned when `labels` is provided) -- Classification (or regression if config.num_labels==1) loss.
- **logits** (`tf.Tensor` of shape `(batch_size, config.num_labels)`) -- Classification (or regression if config.num_labels==1) scores (before SoftMax).
- **past_key_values** (`List[tf.Tensor]`, _optional_, returned when `use_cache=True` is passed or when `config.use_cache=True`) -- List of `tf.Tensor` of length `config.n_layers`, with each tensor of shape `(2, batch_size, num_heads, sequence_length, embed_size_per_head)`).

  Contains pre-computed hidden-states (key and values in the attention blocks) that can be used (see
  `past_key_values` input) to speed up sequential decoding.
- **hidden_states** (`tuple(tf.Tensor)`, _optional_, returned when `output_hidden_states=True` is passed or when `config.output_hidden_states=True`) -- Tuple of `tf.Tensor` (one for the output of the embeddings + one for the output of each layer) of
  shape `(batch_size, sequence_length, hidden_size)`.

  Hidden-states of the model at the output of each layer plus the initial embedding outputs.
- **attentions** (`tuple(tf.Tensor)`, _optional_, returned when `output_attentions=True` is passed or when `config.output_attentions=True`) -- Tuple of `tf.Tensor` (one for each layer) of shape `(batch_size, num_heads, sequence_length, sequence_length)`.

  Attentions weights after the attention softmax, used to compute the weighted average in the self-attention
  heads.

> Return type

[TFSequenceClassifierOutputWithPast](/docs/transformers/master/en/model_doc/gpt2.html#transformers.modeling_tf_outputs.TFSequenceClassifierOutputWithPast) or `tuple(tf.Tensor)`

> Example:

```python
>>> from transformers import GPT2Tokenizer, TFGPT2ForSequenceClassification
>>> import tensorflow as tf

>>> tokenizer = GPT2Tokenizer.from_pretrained('microsoft/DialogRPT-updown')
>>> model = TFGPT2ForSequenceClassification.from_pretrained('microsoft/DialogRPT-updown')

>>> inputs = tokenizer("Hello, my dog is cute", return_tensors="tf")
>>> inputs["labels"] = tf.reshape(tf.constant(1), (-1, 1)) # Batch size 1

>>> outputs = model(inputs)
>>> loss = outputs.loss
>>> logits = outputs.logits
```


## [TFSequenceClassifierOutputWithPast](#tfsequenceclassifieroutputwithpast)

<a id='transformers.modeling_tf_outputs.TFSequenceClassifierOutputWithPast'></a>
> **class transformers.modeling\_tf\_outputs.TFSequenceClassifierOutputWithPast**(loss: typing.Optional[tensorflow.python.framework.ops.Tensor] = None, logits: Tensor = None, past_key_values: typing.Optional[typing.List[tensorflow.python.framework.ops.Tensor]] = None, hidden_states: typing.Optional[typing.Tuple[tensorflow.python.framework.ops.Tensor]] = None, attentions: typing.Optional[typing.Tuple[tensorflow.python.framework.ops.Tensor]] = None)


Base class for outputs of sentence classification models.

> Parameters

- **loss** (`tf.Tensor` of shape `(batch_size, )`, _optional_, returned when `labels` is provided) --
  Classification (or regression if config.num_labels==1) loss.
- **logits** (`tf.Tensor` of shape `(batch_size, config.num_labels)`) --
  Classification (or regression if config.num_labels==1) scores (before SoftMax).
- **past_key_values** (`List[tf.Tensor]`, _optional_, returned when `use_cache=True` is passed or when `config.use_cache=True`) --
  List of `tf.Tensor` of length `config.n_layers`, with each tensor of shape `(2, batch_size, num_heads, sequence_length, embed_size_per_head)`).

  Contains pre-computed hidden-states (key and values in the attention blocks) that can be used (see
  `past_key_values` input) to speed up sequential decoding.
- **hidden_states** (`tuple(tf.Tensor)`, _optional_, returned when `output_hidden_states=True` is passed or when `config.output_hidden_states=True`) --
  Tuple of `tf.Tensor` (one for the output of the embeddings + one for the output of each layer) of
  shape `(batch_size, sequence_length, hidden_size)`.

  Hidden-states of the model at the output of each layer plus the initial embedding outputs.
- **attentions** (`tuple(tf.Tensor)`, _optional_, returned when `output_attentions=True` is passed or when `config.output_attentions=True`) --
  Tuple of `tf.Tensor` (one for each layer) of shape `(batch_size, num_heads, sequence_length, sequence_length)`.

  Attentions weights after the attention softmax, used to compute the weighted average in the self-attention
  heads.


## [FlaxGPT2Model](#flaxgptmodel)

<a id='transformers.FlaxGPT2Model'></a>
<<<<<<< HEAD
> **class transformers.FlaxGPT2Model**(config: GPT2Config, input_shape: typing.Tuple = (1, 1), seed: int = 0, dtype: dtype = &lcubclass 'jax._src.numpy.lax_numpy.float32'&rcub, **kwargs)
=======
> **class transformers.FlaxGPT2Model**(config: GPT2Config, input_shape: typing.Tuple = (1, 1), seed: int = 0, dtype: dtype = &amp;lt;class 'jax._src.numpy.lax_numpy.float32'>, **kwargs)
>>>>>>> afdf509c

The bare GPT2 Model transformer outputting raw hidden-states without any specific head on top.

This model inherits from [FlaxPreTrainedModel](/docs/transformers/master/en/main_classes/model.html#transformers.FlaxPreTrainedModel). Check the superclass documentation for the
generic methods the library implements for all its model (such as downloading or saving, resizing the input
embeddings, pruning heads etc.)

This model is also a Flax Linen [flax.nn.Module](https://flax.readthedocs.io/en/latest/_autosummary/flax.nn.module.html) subclass. Use it as a regular Flax
Module and refer to the Flax documentation for all matter related to general usage and behavior.

Finally, this model supports inherent JAX features such as:

- [Just-In-Time (JIT) compilation](https://jax.readthedocs.io/en/latest/jax.html#just-in-time-compilation-jit)
- [Automatic Differentiation](https://jax.readthedocs.io/en/latest/jax.html#automatic-differentiation)
- [Vectorization](https://jax.readthedocs.io/en/latest/jax.html#vectorization-vmap)
- [Parallelization](https://jax.readthedocs.io/en/latest/jax.html#parallelization-pmap)

> Parameters

- **config** ([GPT2Config](/docs/transformers/master/en/model_doc/gpt2.html#transformers.GPT2Config)) -- Model configuration class with all the parameters of the model.
  Initializing with a config file does not load the weights associated with the model, only the
  configuration. Check out the [from_pretrained()](/docs/transformers/master/en/main_classes/model.html#transformers.FlaxPreTrainedModel.from_pretrained) method to load the
  model weights.


<a id='transformers.FlaxGPT2PreTrainedModel.__call__'></a>
> **\_\_call\_\_**(self, input_ids, attention_mask = None, position_ids = None, encoder_hidden_states: typing.Optional[jax._src.numpy.lax_numpy.ndarray] = None, encoder_attention_mask: typing.Optional[jax._src.numpy.lax_numpy.ndarray] = None, params: dict = None, past_key_values: dict = None, dropout_rng: PRNGKey = None, train: bool = False, output_attentions: typing.Optional[bool] = None, output_hidden_states: typing.Optional[bool] = None, return_dict: typing.Optional[bool] = None)

The `FlaxGPT2PreTrainedModel` forward method, overrides the `__call__` special method.

<Tip>

Although the recipe for forward pass needs to be defined within this function, one should call the
`Module` instance afterwards instead of this since the former takes care of running the pre and post
processing steps while the latter silently ignores them.

</Tip>

> Parameters

- **input_ids** (`numpy.ndarray` of shape `(batch_size, input_ids_length)`) --
  `input_ids_length` = `sequence_length`. Indices of input sequence tokens in the vocabulary.

  Indices can be obtained using [GPT2Tokenizer](/docs/transformers/master/en/model_doc/gpt2.html#transformers.GPT2Tokenizer). See
  [transformers.PreTrainedTokenizer.encode()](/docs/transformers/master/en/internal/tokenization_utils.html#transformers.PreTrainedTokenizerBase.encode) and [transformers.PreTrainedTokenizer.__call__()](/docs/transformers/master/en/internal/tokenization_utils.html#transformers.PreTrainedTokenizerBase.__call__) for
  details.

  [What are input IDs?](../glossary.html#input-ids)
- **attention_mask** (`numpy.ndarray` of shape `(batch_size, sequence_length)`, _optional_) --
  Mask to avoid performing attention on padding token indices. Mask values selected in `[0, 1]`:

  - 1 for tokens that are **not masked**,
  - 0 for tokens that are **masked**.

  [What are attention masks?](../glossary.html#attention-mask)
- **position_ids** (`numpy.ndarray` of shape `(batch_size, sequence_length)`, _optional_) --
  Indices of positions of each input sequence tokens in the position embeddings. Selected in the range `[0, config.max_position_embeddings - 1]`.
- **past_key_values** (`Dict[str, np.ndarray]`, _optional_, returned by `init_cache` or when passing previous `past_key_values`) --
  Dictionary of pre-computed hidden-states (key and values in the attention blocks) that can be used for fast
  auto-regressive decoding. Pre-computed key and value hidden-states are of shape _[batch_size, max_length]_.
- **output_attentions** (`bool`, _optional_) --
  Whether or not to return the attentions tensors of all attention layers. See `attentions` under returned
  tensors for more detail.
- **output_hidden_states** (`bool`, _optional_) --
  Whether or not to return the hidden states of all layers. See `hidden_states` under returned tensors for
  more detail.
- **return_dict** (`bool`, _optional_) --
  Whether or not to return a [ModelOutput](/docs/transformers/master/en/main_classes/output.html#transformers.file_utils.ModelOutput) instead of a plain tuple.

> Returns

A [FlaxBaseModelOutputWithPastAndCrossAttentions](/docs/transformers/master/en/main_classes/output.html#transformers.modeling_flax_outputs.FlaxBaseModelOutputWithPastAndCrossAttentions) or a tuple of
`torch.FloatTensor` (if `return_dict=False` is passed or when `config.return_dict=False`) comprising
various elements depending on the configuration ([GPT2Config](/docs/transformers/master/en/model_doc/gpt2.html#transformers.GPT2Config)) and inputs.

- **last_hidden_state** (`jnp.ndarray` of shape `(batch_size, sequence_length, hidden_size)`) -- Sequence of hidden-states at the output of the last layer of the model.

  If `past_key_values` is used only the last hidden-state of the sequences of shape `(batch_size, 1, hidden_size)` is output.
- **past_key_values** (`tuple(tuple(jnp.ndarray))`, _optional_, returned when `use_cache=True` is passed or when `config.use_cache=True`) -- Tuple of `tuple(jnp.ndarray)` of length `config.n_layers`, with each tuple having 2 tensors of
  shape `(batch_size, num_heads, sequence_length, embed_size_per_head)`) and optionally if
  `config.is_encoder_decoder=True` 2 additional tensors of shape `(batch_size, num_heads, encoder_sequence_length, embed_size_per_head)`.

  Contains pre-computed hidden-states (key and values in the self-attention blocks and optionally if
  `config.is_encoder_decoder=True` in the cross-attention blocks) that can be used (see
  `past_key_values` input) to speed up sequential decoding.
- **hidden_states** (`tuple(jnp.ndarray)`, _optional_, returned when `output_hidden_states=True` is passed or when `config.output_hidden_states=True`) -- Tuple of `jnp.ndarray` (one for the output of the embeddings + one for the output of each layer) of
  shape `(batch_size, sequence_length, hidden_size)`.

  Hidden-states of the model at the output of each layer plus the initial embedding outputs.
- **attentions** (`tuple(jnp.ndarray)`, _optional_, returned when `output_attentions=True` is passed or when `config.output_attentions=True`) -- Tuple of `jnp.ndarray` (one for each layer) of shape `(batch_size, num_heads, sequence_length, sequence_length)`.

  Attentions weights after the attention softmax, used to compute the weighted average in the self-attention
  heads.
- **cross_attentions** (`tuple(jnp.ndarray)`, _optional_, returned when `output_attentions=True` and `config.add_cross_attention=True` is passed or when `config.output_attentions=True`) -- Tuple of `jnp.ndarray` (one for each layer) of shape `(batch_size, num_heads, sequence_length, sequence_length)`.

  Attentions weights of the decoder's cross-attention layer, after the attention softmax, used to compute the
  weighted average in the cross-attention heads.

> Return type

[FlaxBaseModelOutputWithPastAndCrossAttentions](/docs/transformers/master/en/main_classes/output.html#transformers.modeling_flax_outputs.FlaxBaseModelOutputWithPastAndCrossAttentions) or `tuple(torch.FloatTensor)`

> Example:

```python
>>> from transformers import GPT2Tokenizer, FlaxGPT2Model

>>> tokenizer = GPT2Tokenizer.from_pretrained('gpt2')
>>> model = FlaxGPT2Model.from_pretrained('gpt2')

>>> inputs = tokenizer("Hello, my dog is cute", return_tensors='jax')
>>> outputs = model(**inputs)

>>> last_hidden_states = outputs.last_hidden_state
```


## [FlaxGPT2LMHeadModel](#flaxgptlmheadmodel)

<a id='transformers.FlaxGPT2LMHeadModel'></a>
<<<<<<< HEAD
> **class transformers.FlaxGPT2LMHeadModel**(config: GPT2Config, input_shape: typing.Tuple = (1, 1), seed: int = 0, dtype: dtype = &lcubclass 'jax._src.numpy.lax_numpy.float32'&rcub, **kwargs)
=======
> **class transformers.FlaxGPT2LMHeadModel**(config: GPT2Config, input_shape: typing.Tuple = (1, 1), seed: int = 0, dtype: dtype = &amp;lt;class 'jax._src.numpy.lax_numpy.float32'>, **kwargs)
>>>>>>> afdf509c


The GPT2 Model transformer with a language modeling head on top (linear layer with weights tied to the input
embeddings).


This model inherits from [FlaxPreTrainedModel](/docs/transformers/master/en/main_classes/model.html#transformers.FlaxPreTrainedModel). Check the superclass documentation for the
generic methods the library implements for all its model (such as downloading or saving, resizing the input
embeddings, pruning heads etc.)

This model is also a Flax Linen [flax.nn.Module](https://flax.readthedocs.io/en/latest/_autosummary/flax.nn.module.html) subclass. Use it as a regular Flax
Module and refer to the Flax documentation for all matter related to general usage and behavior.

Finally, this model supports inherent JAX features such as:

- [Just-In-Time (JIT) compilation](https://jax.readthedocs.io/en/latest/jax.html#just-in-time-compilation-jit)
- [Automatic Differentiation](https://jax.readthedocs.io/en/latest/jax.html#automatic-differentiation)
- [Vectorization](https://jax.readthedocs.io/en/latest/jax.html#vectorization-vmap)
- [Parallelization](https://jax.readthedocs.io/en/latest/jax.html#parallelization-pmap)

> Parameters

- **config** ([GPT2Config](/docs/transformers/master/en/model_doc/gpt2.html#transformers.GPT2Config)) -- Model configuration class with all the parameters of the model.
  Initializing with a config file does not load the weights associated with the model, only the
  configuration. Check out the [from_pretrained()](/docs/transformers/master/en/main_classes/model.html#transformers.FlaxPreTrainedModel.from_pretrained) method to load the
  model weights.


<a id='transformers.FlaxGPT2PreTrainedModel.__call__'></a>
> **\_\_call\_\_**(self, input_ids, attention_mask = None, position_ids = None, encoder_hidden_states: typing.Optional[jax._src.numpy.lax_numpy.ndarray] = None, encoder_attention_mask: typing.Optional[jax._src.numpy.lax_numpy.ndarray] = None, params: dict = None, past_key_values: dict = None, dropout_rng: PRNGKey = None, train: bool = False, output_attentions: typing.Optional[bool] = None, output_hidden_states: typing.Optional[bool] = None, return_dict: typing.Optional[bool] = None)

The `FlaxGPT2PreTrainedModel` forward method, overrides the `__call__` special method.

<Tip>

Although the recipe for forward pass needs to be defined within this function, one should call the
`Module` instance afterwards instead of this since the former takes care of running the pre and post
processing steps while the latter silently ignores them.

</Tip>

> Parameters

- **input_ids** (`numpy.ndarray` of shape `(batch_size, input_ids_length)`) --
  `input_ids_length` = `sequence_length`. Indices of input sequence tokens in the vocabulary.

  Indices can be obtained using [GPT2Tokenizer](/docs/transformers/master/en/model_doc/gpt2.html#transformers.GPT2Tokenizer). See
  [transformers.PreTrainedTokenizer.encode()](/docs/transformers/master/en/internal/tokenization_utils.html#transformers.PreTrainedTokenizerBase.encode) and [transformers.PreTrainedTokenizer.__call__()](/docs/transformers/master/en/internal/tokenization_utils.html#transformers.PreTrainedTokenizerBase.__call__) for
  details.

  [What are input IDs?](../glossary.html#input-ids)
- **attention_mask** (`numpy.ndarray` of shape `(batch_size, sequence_length)`, _optional_) --
  Mask to avoid performing attention on padding token indices. Mask values selected in `[0, 1]`:

  - 1 for tokens that are **not masked**,
  - 0 for tokens that are **masked**.

  [What are attention masks?](../glossary.html#attention-mask)
- **position_ids** (`numpy.ndarray` of shape `(batch_size, sequence_length)`, _optional_) --
  Indices of positions of each input sequence tokens in the position embeddings. Selected in the range `[0, config.max_position_embeddings - 1]`.
- **past_key_values** (`Dict[str, np.ndarray]`, _optional_, returned by `init_cache` or when passing previous `past_key_values`) --
  Dictionary of pre-computed hidden-states (key and values in the attention blocks) that can be used for fast
  auto-regressive decoding. Pre-computed key and value hidden-states are of shape _[batch_size, max_length]_.
- **output_attentions** (`bool`, _optional_) --
  Whether or not to return the attentions tensors of all attention layers. See `attentions` under returned
  tensors for more detail.
- **output_hidden_states** (`bool`, _optional_) --
  Whether or not to return the hidden states of all layers. See `hidden_states` under returned tensors for
  more detail.
- **return_dict** (`bool`, _optional_) --
  Whether or not to return a [ModelOutput](/docs/transformers/master/en/main_classes/output.html#transformers.file_utils.ModelOutput) instead of a plain tuple.

> Returns

A [FlaxCausalLMOutputWithCrossAttentions](/docs/transformers/master/en/main_classes/output.html#transformers.modeling_flax_outputs.FlaxCausalLMOutputWithCrossAttentions) or a tuple of
`torch.FloatTensor` (if `return_dict=False` is passed or when `config.return_dict=False`) comprising
various elements depending on the configuration ([GPT2Config](/docs/transformers/master/en/model_doc/gpt2.html#transformers.GPT2Config)) and inputs.

- **logits** (`jnp.ndarray` of shape `(batch_size, sequence_length, config.vocab_size)`) -- Prediction scores of the language modeling head (scores for each vocabulary token before SoftMax).
- **hidden_states** (`tuple(jnp.ndarray)`, _optional_, returned when `output_hidden_states=True` is passed or when `config.output_hidden_states=True`) -- Tuple of `jnp.ndarray` (one for the output of the embeddings + one for the output of each layer) of
  shape `(batch_size, sequence_length, hidden_size)`.

  Hidden-states of the model at the output of each layer plus the initial embedding outputs.
- **attentions** (`tuple(jnp.ndarray)`, _optional_, returned when `output_attentions=True` is passed or when `config.output_attentions=True`) -- Tuple of `jnp.ndarray` (one for each layer) of shape `(batch_size, num_heads, sequence_length, sequence_length)`.

  Attentions weights after the attention softmax, used to compute the weighted average in the self-attention
  heads.
- **cross_attentions** (`tuple(jnp.ndarray)`, _optional_, returned when `output_attentions=True` is passed or when `config.output_attentions=True`) -- Tuple of `jnp.ndarray` (one for each layer) of shape `(batch_size, num_heads, sequence_length, sequence_length)`.

  Cross attentions weights after the attention softmax, used to compute the weighted average in the
  cross-attention heads.
- **past_key_values** (`tuple(tuple(jnp.ndarray))`, _optional_, returned when `use_cache=True` is passed or when `config.use_cache=True`) -- Tuple of `jnp.ndarray` tuples of length `config.n_layers`, with each tuple containing the cached
  key, value states of the self-attention and the cross-attention layers if model is used in encoder-decoder
  setting. Only relevant if `config.is_decoder = True`.

  Contains pre-computed hidden-states (key and values in the attention blocks) that can be used (see
  `past_key_values` input) to speed up sequential decoding.

> Return type

[FlaxCausalLMOutputWithCrossAttentions](/docs/transformers/master/en/main_classes/output.html#transformers.modeling_flax_outputs.FlaxCausalLMOutputWithCrossAttentions) or `tuple(torch.FloatTensor)`

> Example:

```python
>>> from transformers import GPT2Tokenizer, FlaxGPT2LMHeadModel

>>> tokenizer = GPT2Tokenizer.from_pretrained('gpt2')
>>> model = FlaxGPT2LMHeadModel.from_pretrained('gpt2')

>>> inputs = tokenizer("Hello, my dog is cute", return_tensors="np")
>>> outputs = model(**inputs)

>>> # retrieve logts for next token
>>> next_token_logits = outputs.logits[:, -1]
```
<|MERGE_RESOLUTION|>--- conflicted
+++ resolved
@@ -192,11 +192,7 @@
 ## [GPT2Tokenizer](#gpttokenizer)
 
 <a id='transformers.GPT2Tokenizer'></a>
-<<<<<<< HEAD
-> **class transformers.GPT2Tokenizer**(vocab_file, merges_file, errors = replace, unk_token = &amp;lt;|endoftext|>, bos_token = &amp;lt;|endoftext|>, eos_token = &amp;lt;|endoftext|>, add_prefix_space = False, **kwargs)
-=======
 > **class transformers.GPT2Tokenizer**(vocab_file, merges_file, errors = 'replace', unk_token = '&amp;lt;|endoftext|>', bos_token = '&amp;lt;|endoftext|>', eos_token = '&amp;lt;|endoftext|>', add_prefix_space = False, **kwargs)
->>>>>>> afdf509c
 
 
 Construct a GPT-2 tokenizer. Based on byte-level Byte-Pair-Encoding.
@@ -252,11 +248,7 @@
 ## [GPT2TokenizerFast](#gpttokenizerfast)
 
 <a id='transformers.GPT2TokenizerFast'></a>
-<<<<<<< HEAD
-> **class transformers.GPT2TokenizerFast**(vocab_file = None, merges_file = None, tokenizer_file = None, unk_token = &amp;lt;|endoftext|>, bos_token = &amp;lt;|endoftext|>, eos_token = &amp;lt;|endoftext|>, add_prefix_space = False, **kwargs)
-=======
 > **class transformers.GPT2TokenizerFast**(vocab_file = None, merges_file = None, tokenizer_file = None, unk_token = '&amp;lt;|endoftext|>', bos_token = '&amp;lt;|endoftext|>', eos_token = '&amp;lt;|endoftext|>', add_prefix_space = False, **kwargs)
->>>>>>> afdf509c
 
 
 Construct a "fast" GPT-2 tokenizer (backed by HuggingFace's _tokenizers_ library). Based on byte-level
@@ -310,11 +302,7 @@
 
 
 <a id='transformers.GPT2Tokenizer'></a>
-<<<<<<< HEAD
-> **class GPT2Tokenizer**(vocab_file, merges_file, errors = replace, unk_token = &amp;lt;|endoftext|>, bos_token = &amp;lt;|endoftext|>, eos_token = &amp;lt;|endoftext|>, add_prefix_space = False, **kwargs)
-=======
 > **class GPT2Tokenizer**(vocab_file, merges_file, errors = 'replace', unk_token = '&amp;lt;|endoftext|>', bos_token = '&amp;lt;|endoftext|>', eos_token = '&amp;lt;|endoftext|>', add_prefix_space = False, **kwargs)
->>>>>>> afdf509c
 
 
 Construct a GPT-2 tokenizer. Based on byte-level Byte-Pair-Encoding.
@@ -2028,11 +2016,7 @@
 ## [FlaxGPT2Model](#flaxgptmodel)
 
 <a id='transformers.FlaxGPT2Model'></a>
-<<<<<<< HEAD
-> **class transformers.FlaxGPT2Model**(config: GPT2Config, input_shape: typing.Tuple = (1, 1), seed: int = 0, dtype: dtype = &lcubclass 'jax._src.numpy.lax_numpy.float32'&rcub, **kwargs)
-=======
 > **class transformers.FlaxGPT2Model**(config: GPT2Config, input_shape: typing.Tuple = (1, 1), seed: int = 0, dtype: dtype = &amp;lt;class 'jax._src.numpy.lax_numpy.float32'>, **kwargs)
->>>>>>> afdf509c
 
 The bare GPT2 Model transformer outputting raw hidden-states without any specific head on top.
 
@@ -2153,11 +2137,7 @@
 ## [FlaxGPT2LMHeadModel](#flaxgptlmheadmodel)
 
 <a id='transformers.FlaxGPT2LMHeadModel'></a>
-<<<<<<< HEAD
-> **class transformers.FlaxGPT2LMHeadModel**(config: GPT2Config, input_shape: typing.Tuple = (1, 1), seed: int = 0, dtype: dtype = &lcubclass 'jax._src.numpy.lax_numpy.float32'&rcub, **kwargs)
-=======
 > **class transformers.FlaxGPT2LMHeadModel**(config: GPT2Config, input_shape: typing.Tuple = (1, 1), seed: int = 0, dtype: dtype = &amp;lt;class 'jax._src.numpy.lax_numpy.float32'>, **kwargs)
->>>>>>> afdf509c
 
 
 The GPT2 Model transformer with a language modeling head on top (linear layer with weights tied to the input
