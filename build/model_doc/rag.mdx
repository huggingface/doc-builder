--- conflicted
+++ resolved
@@ -778,11 +778,7 @@
 - **reduce_loss** (`bool`, _optional_) --
   Only relevant if `labels` is passed. If `True`, the NLL loss is reduced using the
   `torch.Tensor.sum` operation.
-<<<<<<< HEAD
-- **kwargs** (`Dict[str, any]`, optional, defaults to _&lcub&rcub_) --
-=======
 - **kwargs** (`Dict[str, any]`, optional, defaults to _&amp;lcub;}_) --
->>>>>>> afdf509c
   Legacy dictionary, which is required so that model can use _generate()_ function.
 
 
@@ -1075,11 +1071,7 @@
 - **reduce_loss** (`bool`, _optional_) --
   Only relevant if `labels` is passed. If `True`, the NLL loss is reduced using the
   `torch.Tensor.sum` operation.
-<<<<<<< HEAD
-- **kwargs** (`Dict[str, any]`, optional, defaults to _&lcub&rcub_) --
-=======
 - **kwargs** (`Dict[str, any]`, optional, defaults to _&amp;lcub;}_) --
->>>>>>> afdf509c
   Legacy dictionary, which is required so that model can use _generate()_ function.
 
 
@@ -1233,11 +1225,7 @@
 - **length_penalty** (`float`, _optional_, defaults to 1.0) --
   Exponential penalty to the length. 1.0 means no penalty.
 
-<<<<<<< HEAD
-  Set to values&amp;lt;1.0 in order to encourage the model to generate shorter sequences, to a value > 1.0 in
-=======
   Set to values &amp;lt; 1.0 in order to encourage the model to generate shorter sequences, to a value > 1.0 in
->>>>>>> afdf509c
   order to encourage the model to produce longer sequences.
 - **no_repeat_ngram_size** (`int`, _optional_, defaults to 0) --
   If set to int > 0, all ngrams of that size can only occur once.
@@ -1637,11 +1625,7 @@
 - **reduce_loss** (`bool`, _optional_) --
   Only relevant if `labels` is passed. If `True`, the NLL loss is reduced using the `tf.Tensor.sum`
   operation.
-<<<<<<< HEAD
-- **kwargs** (`Dict[str, any]`, optional, defaults to _&lcub&rcub_) --
-=======
 - **kwargs** (`Dict[str, any]`, optional, defaults to _&amp;lcub;}_) --
->>>>>>> afdf509c
   Legacy dictionary, which is required so that model can use _generate()_ function.
 
 
@@ -1927,11 +1911,7 @@
 - **reduce_loss** (`bool`, _optional_) --
   Only relevant if `labels` is passed. If `True`, the NLL loss is reduced using the `tf.Tensor.sum`
   operation.
-<<<<<<< HEAD
-- **kwargs** (`Dict[str, any]`, optional, defaults to _&lcub&rcub_) --
-=======
 - **kwargs** (`Dict[str, any]`, optional, defaults to _&amp;lcub;}_) --
->>>>>>> afdf509c
   Legacy dictionary, which is required so that model can use _generate()_ function.
 
 
@@ -2076,11 +2056,7 @@
 - **length_penalty** (`float`, _optional_, defaults to 1.0) --
   Exponential penalty to the length. 1.0 means no penalty.
 
-<<<<<<< HEAD
-  Set to values&amp;lt;1.0 in order to encourage the model to generate shorter sequences, to a value > 1.0 in
-=======
   Set to values &amp;lt; 1.0 in order to encourage the model to generate shorter sequences, to a value > 1.0 in
->>>>>>> afdf509c
   order to encourage the model to produce longer sequences.
 - **no_repeat_ngram_size** (`int`, _optional_, defaults to 0) --
   If set to int > 0, all ngrams of that size can only occur once.
