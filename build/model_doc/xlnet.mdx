---
local: xlnet
sections:
- local: overview
  title: Overview
- local: xlnetconfig
  title: XLNetConfig
- local: xlnettokenizer
  title: XLNetTokenizer
- local: xlnettokenizerfast
  title: XLNetTokenizerFast
- local: xlnet-specific-outputs
  title: XLNet specific outputs
- local: xlnetmodel
  title: XLNetModel
- local: xlnetlmheadmodel
  title: XLNetLMHeadModel
- local: xlnetforsequenceclassification
  title: XLNetForSequenceClassification
- local: xlnetformultiplechoice
  title: XLNetForMultipleChoice
- local: xlnetfortokenclassification
  title: XLNetForTokenClassification
- local: xlnetforquestionansweringsimple
  title: XLNetForQuestionAnsweringSimple
- local: xlnetforquestionanswering
  title: XLNetForQuestionAnswering
- local: tfxlnetmodel
  title: TFXLNetModel
- local: tfxlnetlmheadmodel
  title: TFXLNetLMHeadModel
- local: tfxlnetforsequenceclassification
  title: TFXLNetForSequenceClassification
- local: tflnetformultiplechoice
  title: TFLNetForMultipleChoice
- local: tfxlnetfortokenclassification
  title: TFXLNetForTokenClassification
- local: tfxlnetforquestionansweringsimple
  title: TFXLNetForQuestionAnsweringSimple
title: XLNet
---
<script>
import Tip from "../../Tip.svelte";
import Youtube from "../../Youtube.svelte";	
export let fw: "pt" | "tf"
</script>

<!--Copyright 2020 The HuggingFace Team. All rights reserved.

Licensed under the Apache License, Version 2.0 (the "License"); you may not use this file except in compliance with
the License. You may obtain a copy of the License at

http://www.apache.org/licenses/LICENSE-2.0

Unless required by applicable law or agreed to in writing, software distributed under the License is distributed on
an "AS IS" BASIS, WITHOUT WARRANTIES OR CONDITIONS OF ANY KIND, either express or implied. See the License for the
specific language governing permissions and limitations under the License.
-->

# [XLNet](#xlnet)

## [Overview](#overview)

The XLNet model was proposed in [XLNet: Generalized Autoregressive Pretraining for Language Understanding](https://arxiv.org/abs/1906.08237) by Zhilin Yang, Zihang Dai, Yiming Yang, Jaime Carbonell, Ruslan Salakhutdinov,
Quoc V. Le. XLnet is an extension of the Transformer-XL model pre-trained using an autoregressive method to learn
bidirectional contexts by maximizing the expected likelihood over all permutations of the input sequence factorization
order.

The abstract from the paper is the following:

*With the capability of modeling bidirectional contexts, denoising autoencoding based pretraining like BERT achieves
better performance than pretraining approaches based on autoregressive language modeling. However, relying on
corrupting the input with masks, BERT neglects dependency between the masked positions and suffers from a
pretrain-finetune discrepancy. In light of these pros and cons, we propose XLNet, a generalized autoregressive
pretraining method that (1) enables learning bidirectional contexts by maximizing the expected likelihood over all
permutations of the factorization order and (2) overcomes the limitations of BERT thanks to its autoregressive
formulation. Furthermore, XLNet integrates ideas from Transformer-XL, the state-of-the-art autoregressive model, into
pretraining. Empirically, under comparable experiment settings, XLNet outperforms BERT on 20 tasks, often by a large
margin, including question answering, natural language inference, sentiment analysis, and document ranking.*

Tips:

- The specific attention pattern can be controlled at training and test time using the `perm_mask` input.
- Due to the difficulty of training a fully auto-regressive model over various factorization order, XLNet is pretrained
  using only a sub-set of the output tokens as target which are selected with the `target_mapping` input.
- To use XLNet for sequential decoding (i.e. not in fully bi-directional setting), use the `perm_mask` and
  `target_mapping` inputs to control the attention span and outputs (see examples in
  _examples/pytorch/text-generation/run_generation.py_)
- XLNet is one of the few models that has no sequence length limit.

This model was contributed by [thomwolf](https://huggingface.co/thomwolf). The original code can be found [here](https://github.com/zihangdai/xlnet/).


## [XLNetConfig](#xlnetconfig)

<a id='transformers.XLNetConfig'></a>
> **class transformers.XLNetConfig**(vocab_size = 32000, d_model = 1024, n_layer = 24, n_head = 16, d_inner = 4096, ff_activation = 'gelu', untie_r = True, attn_type = 'bi', initializer_range = 0.02, layer_norm_eps = 1e-12, dropout = 0.1, mem_len = 512, reuse_len = None, use_mems_eval = True, use_mems_train = False, bi_data = False, clamp_len = -1, same_length = False, summary_type = 'last', summary_use_proj = True, summary_activation = 'tanh', summary_last_dropout = 0.1, start_n_top = 5, end_n_top = 5, pad_token_id = 5, bos_token_id = 1, eos_token_id = 2, **kwargs)


This is the configuration class to store the configuration of a [XLNetModel](/docs/transformers/master/en/model_doc/xlnet.html#transformers.XLNetModel) or a
[TFXLNetModel](/docs/transformers/master/en/model_doc/xlnet.html#transformers.TFXLNetModel). It is used to instantiate a XLNet model according to the specified arguments,
defining the model architecture. Instantiating a configuration with the defaults will yield a similar configuration
to that of the [xlnet-large-cased](https://huggingface.co/xlnet-large-cased) architecture.

Configuration objects inherit from [PretrainedConfig](/docs/transformers/master/en/main_classes/configuration.html#transformers.PretrainedConfig) and can be used to control the model
outputs. Read the documentation from [PretrainedConfig](/docs/transformers/master/en/main_classes/configuration.html#transformers.PretrainedConfig) for more information.

> Parameters

- **vocab_size** (`int`, _optional_, defaults to 32000) --
  Vocabulary size of the XLNet model. Defines the number of different tokens that can be represented by the
  `inputs_ids` passed when calling [XLNetModel](/docs/transformers/master/en/model_doc/xlnet.html#transformers.XLNetModel) or
  [TFXLNetModel](/docs/transformers/master/en/model_doc/xlnet.html#transformers.TFXLNetModel).
- **d_model** (`int`, _optional_, defaults to 1024) --
  Dimensionality of the encoder layers and the pooler layer.
- **n_layer** (`int`, _optional_, defaults to 24) --
  Number of hidden layers in the Transformer encoder.
- **n_head** (`int`, _optional_, defaults to 16) --
  Number of attention heads for each attention layer in the Transformer encoder.
- **d_inner** (`int`, _optional_, defaults to 4096) --
  Dimensionality of the "intermediate" (often named feed-forward) layer in the Transformer encoder.
- **ff_activation** (`str` or `Callable`, _optional_, defaults to `"gelu"`) --
  The non-linear activation function (function or string) in the If string, `"gelu"`, `"relu"`,
  `"silu"` and `"gelu_new"` are supported.
- **untie_r** (`bool`, _optional_, defaults to `True`) --
  Whether or not to untie relative position biases
- **attn_type** (`str`, _optional_, defaults to `"bi"`) --
  The attention type used by the model. Set `"bi"` for XLNet, `"uni"` for Transformer-XL.
- **initializer_range** (`float`, _optional_, defaults to 0.02) --
  The standard deviation of the truncated_normal_initializer for initializing all weight matrices.
- **layer_norm_eps** (`float`, _optional_, defaults to 1e-12) --
  The epsilon used by the layer normalization layers.
- **dropout** (`float`, _optional_, defaults to 0.1) --
  The dropout probability for all fully connected layers in the embeddings, encoder, and pooler.
- **mem_len** (`int` or `None`, _optional_) --
  The number of tokens to cache. The key/value pairs that have already been pre-computed in a previous
  forward pass won't be re-computed. See the [quickstart](https://huggingface.co/transformers/quickstart.html#using-the-past) for more information.
- **reuse_len** (`int`, _optional_) --
  The number of tokens in the current batch to be cached and reused in the future.
- **bi_data** (`bool`, _optional_, defaults to `False`) --
  Whether or not to use bidirectional input pipeline. Usually set to `True` during pretraining and
  `False` during finetuning.
- **clamp_len** (`int`, _optional_, defaults to -1) --
  Clamp all relative distances larger than clamp_len. Setting this attribute to -1 means no clamping.
- **same_length** (`bool`, _optional_, defaults to `False`) --
  Whether or not to use the same attention length for each token.
- **summary_type** (`str`, _optional_, defaults to "last") --
  Argument used when doing sequence summary. Used in the sequence classification and multiple choice models.

  Has to be one of the following options:

  - `"last"`: Take the last token hidden state (like XLNet).
  - `"first"`: Take the first token hidden state (like BERT).
  - `"mean"`: Take the mean of all tokens hidden states.
  - `"cls_index"`: Supply a Tensor of classification token position (like GPT/GPT-2).
  - `"attn"`: Not implemented now, use multi-head attention.
- **summary_use_proj** (`bool`, _optional_, defaults to `True`) --
  Argument used when doing sequence summary. Used in the sequence classification and multiple choice models.

  Whether or not to add a projection after the vector extraction.
- **summary_activation** (`str`, _optional_) --
  Argument used when doing sequence summary. Used in the sequence classification and multiple choice models.

  Pass `"tanh"` for a tanh activation to the output, any other value will result in no activation.
- **summary_proj_to_labels** (`boo`, _optional_, defaults to `True`) --
  Used in the sequence classification and multiple choice models.

  Whether the projection outputs should have `config.num_labels` or `config.hidden_size` classes.
- **summary_last_dropout** (`float`, _optional_, defaults to 0.1) --
  Used in the sequence classification and multiple choice models.

  The dropout ratio to be used after the projection and activation.
- **start_n_top** (`int`, _optional_, defaults to 5) --
  Used in the SQuAD evaluation script.
- **end_n_top** (`int`, _optional_, defaults to 5) --
  Used in the SQuAD evaluation script.
- **use_mems_eval** (`bool`, _optional_, defaults to `True`) --
  Whether or not the model should make use of the recurrent memory mechanism in evaluation mode.
- **use_mems_train** (`bool`, _optional_, defaults to `False`) --
  Whether or not the model should make use of the recurrent memory mechanism in train mode.

<Tip>

For pretraining, it is recommended to set `use_mems_train` to `True`. For fine-tuning, it is
recommended to set `use_mems_train` to `False` as discussed [here](https://github.com/zihangdai/xlnet/issues/41#issuecomment-505102587). If `use_mems_train` is set
to `True`, one has to make sure that the train batches are correctly pre-processed, _e.g._
`batch_1 = [[This line is], [This is the]]` and `batch_2 = [[ the first line], [ second line]]` and that all batches are of equal size.

</Tip>

> Examples:

```python
>>> from transformers import XLNetConfig, XLNetModel

>>> # Initializing a XLNet configuration
>>> configuration = XLNetConfig()

>>> # Initializing a model from the configuration
>>> model = XLNetModel(configuration)

>>> # Accessing the model configuration
>>> configuration = model.config
```


## [XLNetTokenizer](#xlnettokenizer)

<a id='transformers.XLNetTokenizer'></a>
<<<<<<< HEAD
> **class transformers.XLNetTokenizer**(vocab_file, do_lower_case = False, remove_space = True, keep_accents = False, bos_token = &lcubs>, eos_token = &lcub/s>, unk_token = &lcubunk>, sep_token = &amp;lt;sep>, pad_token = &lcubpad>, cls_token = &amp;lt;cls>, mask_token = &lcubmask>, additional_special_tokens = ['&amp;lt;eop>', '&amp;lt;eod>'], sp_model_kwargs: typing.Union[typing.Dict[str, typing.Any], NoneType] = None, **kwargs)
=======
> **class transformers.XLNetTokenizer**(vocab_file, do_lower_case = False, remove_space = True, keep_accents = False, bos_token = '&amp;lt;s>', eos_token = '&amp;lt;/s>', unk_token = '&amp;lt;unk>', sep_token = '&amp;lt;sep>', pad_token = '&amp;lt;pad>', cls_token = '&amp;lt;cls>', mask_token = '&amp;lt;mask>', additional_special_tokens = ['&amp;lt;eop>', '&amp;lt;eod>'], sp_model_kwargs: typing.Union[typing.Dict[str, typing.Any], NoneType] = None, **kwargs)
>>>>>>> afdf509c


Construct an XLNet tokenizer. Based on [SentencePiece](https://github.com/google/sentencepiece).

This tokenizer inherits from [PreTrainedTokenizer](/docs/transformers/master/en/main_classes/tokenizer.html#transformers.PreTrainedTokenizer) which contains most of the main methods.
Users should refer to this superclass for more information regarding those methods.

> Parameters

- **vocab_file** (`str`) --
  [SentencePiece](https://github.com/google/sentencepiece) file (generally has a .spm extension) that
  contains the vocabulary necessary to instantiate a tokenizer.
- **do_lower_case** (`bool`, _optional_, defaults to `True`) --
  Whether to lowercase the input when tokenizing.
- **remove_space** (`bool`, _optional_, defaults to `True`) --
  Whether to strip the text when tokenizing (removing excess spaces before and after the string).
- **keep_accents** (`bool`, _optional_, defaults to `False`) --
  Whether to keep accents when tokenizing.
- **bos_token** (`str`, _optional_, defaults to `"&lcubs>"`) --
  The beginning of sequence token that was used during pretraining. Can be used a sequence classifier token.

<Tip>

When building a sequence using special tokens, this is not the token that is used for the beginning of
sequence. The token used is the `cls_token`.

</Tip>

- **eos_token** (`str`, _optional_, defaults to `"&lcub/s>"`) --
  The end of sequence token.

<Tip>

When building a sequence using special tokens, this is not the token that is used for the end of
sequence. The token used is the `sep_token`.

</Tip>

<<<<<<< HEAD
- **unk_token** (`str`, _optional_, defaults to `"&lcubunk>"`) --
=======
- **unk_token** (`str`, _optional_, defaults to `"&amp;lt;unk>"`) --
>>>>>>> afdf509c
  The unknown token. A token that is not in the vocabulary cannot be converted to an ID and is set to be this
  token instead.
- **sep_token** (`str`, _optional_, defaults to `"&amp;lt;sep>"`) --
  The separator token, which is used when building a sequence from multiple sequences, e.g. two sequences for
  sequence classification or for a text and a question for question answering. It is also used as the last
  token of a sequence built with special tokens.
<<<<<<< HEAD
- **pad_token** (`str`, _optional_, defaults to `"&lcubpad>"`) --
=======
- **pad_token** (`str`, _optional_, defaults to `"&amp;lt;pad>"`) --
>>>>>>> afdf509c
  The token used for padding, for example when batching sequences of different lengths.
- **cls_token** (`str`, _optional_, defaults to `"&amp;lt;cls>"`) --
  The classifier token which is used when doing sequence classification (classification of the whole sequence
  instead of per-token classification). It is the first token of the sequence when built with special tokens.
<<<<<<< HEAD
- **mask_token** (`str`, _optional_, defaults to `"&lcubmask>"`) --
=======
- **mask_token** (`str`, _optional_, defaults to `"&amp;lt;mask>"`) --
>>>>>>> afdf509c
  The token used for masking values. This is the token used when training this model with masked language
  modeling. This is the token which the model will try to predict.
- **additional_special_tokens** (`List[str]`, _optional_, defaults to `["&amp;lt;eop>", "&amp;lt;eod>"]`) --
  Additional special tokens used by the tokenizer.
- **sp_model_kwargs** (`dict`, _optional_) --
  Will be passed to the `SentencePieceProcessor.__init__()` method. The [Python wrapper for SentencePiece](https://github.com/google/sentencepiece/tree/master/python) can be used, among other things, to set:

  - `enable_sampling`: Enable subword regularization.
  - `nbest_size`: Sampling parameters for unigram. Invalid for BPE-Dropout.

    - `nbest_size = &amp;lcub;0,1}`: No sampling is performed.
    - `nbest_size > 1`: samples from the nbest_size results.
<<<<<<< HEAD
    - `nbest_size&amp;lt;0`: assuming that nbest_size is infinite and samples from the all hypothesis (lattice)
=======
    - `nbest_size &amp;lt; 0`: assuming that nbest_size is infinite and samples from the all hypothesis (lattice)
>>>>>>> afdf509c
      using forward-filtering-and-backward-sampling algorithm.

  - `alpha`: Smoothing parameter for unigram sampling, and dropout probability of merge operations for
    BPE-dropout.

Attributes:
sp_model (`SentencePieceProcessor`):
The _SentencePiece_ processor that is used for every conversion (string, tokens and IDs).


<a id='transformers.XLNetTokenizer.build_inputs_with_special_tokens'></a>
> **build\_inputs\_with\_special\_tokens**(self, token_ids_0: typing.List[int], token_ids_1: typing.Optional[typing.List[int]] = None)


Build model inputs from a sequence or a pair of sequence for sequence classification tasks by concatenating and
adding special tokens. An XLNet sequence has the following format:

- single sequence: `X &amp;lt;sep> &amp;lt;cls>`
- pair of sequences: `A &amp;lt;sep> B &amp;lt;sep> &amp;lt;cls>`

> Parameters

- **token_ids_0** (`List[int]`) --
  List of IDs to which the special tokens will be added.
- **token_ids_1** (`List[int]`, _optional_) --
  Optional second list of IDs for sequence pairs.

> Returns

List of [input IDs](../glossary.html#input-ids) with the appropriate special tokens.

> Return type

`List[int]`


<a id='transformers.XLNetTokenizer.get_special_tokens_mask'></a>
> **get\_special\_tokens\_mask**(self, token_ids_0: typing.List[int], token_ids_1: typing.Optional[typing.List[int]] = None, already_has_special_tokens: bool = False)


Retrieve sequence ids from a token list that has no special tokens added. This method is called when adding
special tokens using the tokenizer `prepare_for_model` method.

> Parameters

- **token_ids_0** (`List[int]`) --
  List of IDs.
- **token_ids_1** (`List[int]`, _optional_) --
  Optional second list of IDs for sequence pairs.
- **already_has_special_tokens** (`bool`, _optional_, defaults to `False`) --
  Whether or not the token list is already formatted with special tokens for the model.

> Returns

A list of integers in the range [0, 1]: 1 for a special token, 0 for a sequence token.

> Return type

`List[int]`


<a id='transformers.XLNetTokenizer.create_token_type_ids_from_sequences'></a>
> **create\_token\_type\_ids\_from\_sequences**(self, token_ids_0: typing.List[int], token_ids_1: typing.Optional[typing.List[int]] = None)


Create a mask from the two sequences passed to be used in a sequence-pair classification task. An XLNet
sequence pair mask has the following format:

```
0 0 0 0 0 0 0 0 0 0 0 1 1 1 1 1 1 1 1 1
| first sequence    | second sequence |
```

If `token_ids_1` is `None`, this method only returns the first portion of the mask (0s).

> Parameters

- **token_ids_0** (`List[int]`) --
  List of IDs.
- **token_ids_1** (`List[int]`, _optional_) --
  Optional second list of IDs for sequence pairs.

> Returns

List of [token type IDs](../glossary.html#token-type-ids) according to the given
sequence(s).

> Return type

`List[int]`


<a id='transformers.XLNetTokenizer.save_vocabulary'></a>
> **save\_vocabulary**(self, save_directory: str, filename_prefix: typing.Optional[str] = None)

## [XLNetTokenizerFast](#xlnettokenizerfast)

<a id='transformers.XLNetTokenizerFast'></a>
<<<<<<< HEAD
> **class transformers.XLNetTokenizerFast**(vocab_file = None, tokenizer_file = None, do_lower_case = False, remove_space = True, keep_accents = False, bos_token = &lcubs>, eos_token = &lcub/s>, unk_token = &lcubunk>, sep_token = &amp;lt;sep>, pad_token = &lcubpad>, cls_token = &amp;lt;cls>, mask_token = &lcubmask>, additional_special_tokens = ['&amp;lt;eop>', '&amp;lt;eod>'], **kwargs)
=======
> **class transformers.XLNetTokenizerFast**(vocab_file = None, tokenizer_file = None, do_lower_case = False, remove_space = True, keep_accents = False, bos_token = '&amp;lt;s>', eos_token = '&amp;lt;/s>', unk_token = '&amp;lt;unk>', sep_token = '&amp;lt;sep>', pad_token = '&amp;lt;pad>', cls_token = '&amp;lt;cls>', mask_token = '&amp;lt;mask>', additional_special_tokens = ['&amp;lt;eop>', '&amp;lt;eod>'], **kwargs)
>>>>>>> afdf509c


Construct a "fast" XLNet tokenizer (backed by HuggingFace's _tokenizers_ library). Based on [Unigram](https://huggingface.co/docs/tokenizers/python/latest/components.html?highlight=unigram#models).

This tokenizer inherits from [PreTrainedTokenizerFast](/docs/transformers/master/en/main_classes/tokenizer.html#transformers.PreTrainedTokenizerFast) which contains most of the main
methods. Users should refer to this superclass for more information regarding those methods.

> Parameters

- **vocab_file** (`str`) --
  [SentencePiece](https://github.com/google/sentencepiece) file (generally has a .spm extension) that
  contains the vocabulary necessary to instantiate a tokenizer.
- **do_lower_case** (`bool`, _optional_, defaults to `True`) --
  Whether to lowercase the input when tokenizing.
- **remove_space** (`bool`, _optional_, defaults to `True`) --
  Whether to strip the text when tokenizing (removing excess spaces before and after the string).
- **keep_accents** (`bool`, _optional_, defaults to `False`) --
  Whether to keep accents when tokenizing.
- **bos_token** (`str`, _optional_, defaults to `"&lcubs>"`) --
  The beginning of sequence token that was used during pretraining. Can be used a sequence classifier token.

<Tip>

When building a sequence using special tokens, this is not the token that is used for the beginning of
sequence. The token used is the `cls_token`.

</Tip>

- **eos_token** (`str`, _optional_, defaults to `"&lcub/s>"`) --
  The end of sequence token.

<Tip>

When building a sequence using special tokens, this is not the token that is used for the end of
sequence. The token used is the `sep_token`.

</Tip>

<<<<<<< HEAD
- **unk_token** (`str`, _optional_, defaults to `"&lcubunk>"`) --
=======
- **unk_token** (`str`, _optional_, defaults to `"&amp;lt;unk>"`) --
>>>>>>> afdf509c
  The unknown token. A token that is not in the vocabulary cannot be converted to an ID and is set to be this
  token instead.
- **sep_token** (`str`, _optional_, defaults to `"&amp;lt;sep>"`) --
  The separator token, which is used when building a sequence from multiple sequences, e.g. two sequences for
  sequence classification or for a text and a question for question answering. It is also used as the last
  token of a sequence built with special tokens.
<<<<<<< HEAD
- **pad_token** (`str`, _optional_, defaults to `"&lcubpad>"`) --
=======
- **pad_token** (`str`, _optional_, defaults to `"&amp;lt;pad>"`) --
>>>>>>> afdf509c
  The token used for padding, for example when batching sequences of different lengths.
- **cls_token** (`str`, _optional_, defaults to `"&amp;lt;cls>"`) --
  The classifier token which is used when doing sequence classification (classification of the whole sequence
  instead of per-token classification). It is the first token of the sequence when built with special tokens.
<<<<<<< HEAD
- **mask_token** (`str`, _optional_, defaults to `"&lcubmask>"`) --
=======
- **mask_token** (`str`, _optional_, defaults to `"&amp;lt;mask>"`) --
>>>>>>> afdf509c
  The token used for masking values. This is the token used when training this model with masked language
  modeling. This is the token which the model will try to predict.
- **additional_special_tokens** (`List[str]`, _optional_, defaults to `["&amp;lt;eop>", "&amp;lt;eod>"]`) --
  Additional special tokens used by the tokenizer.

  Attributes:
  sp_model (`SentencePieceProcessor`):
  The _SentencePiece_ processor that is used for every conversion (string, tokens and IDs).


<a id='transformers.XLNetTokenizerFast.build_inputs_with_special_tokens'></a>
> **build\_inputs\_with\_special\_tokens**(self, token_ids_0: typing.List[int], token_ids_1: typing.Optional[typing.List[int]] = None)


Build model inputs from a sequence or a pair of sequence for sequence classification tasks by concatenating and
adding special tokens. An XLNet sequence has the following format:

- single sequence: `X &amp;lt;sep> &amp;lt;cls>`
- pair of sequences: `A &amp;lt;sep> B &amp;lt;sep> &amp;lt;cls>`

> Parameters

- **token_ids_0** (`List[int]`) --
  List of IDs to which the special tokens will be added.
- **token_ids_1** (`List[int]`, _optional_) --
  Optional second list of IDs for sequence pairs.

> Returns

List of [input IDs](../glossary.html#input-ids) with the appropriate special tokens.

> Return type

`List[int]`


<a id='transformers.XLNetTokenizerFast.create_token_type_ids_from_sequences'></a>
> **create\_token\_type\_ids\_from\_sequences**(self, token_ids_0: typing.List[int], token_ids_1: typing.Optional[typing.List[int]] = None)


Create a mask from the two sequences passed to be used in a sequence-pair classification task. An XLNet
sequence pair mask has the following format:

```
0 0 0 0 0 0 0 0 0 0 0 1 1 1 1 1 1 1 1 1
| first sequence    | second sequence |
```

If `token_ids_1` is `None`, this method only returns the first portion of the mask (0s).

> Parameters

- **token_ids_0** (`List[int]`) --
  List of IDs.
- **token_ids_1** (`List[int]`, _optional_) --
  Optional second list of IDs for sequence pairs.

> Returns

List of [token type IDs](../glossary.html#token-type-ids) according to the given
sequence(s).

> Return type

`List[int]`


<a id='transformers.XLNetTokenizer'></a>
<<<<<<< HEAD
> **class XLNetTokenizer**(vocab_file, do_lower_case = False, remove_space = True, keep_accents = False, bos_token = &lcubs>, eos_token = &lcub/s>, unk_token = &lcubunk>, sep_token = &amp;lt;sep>, pad_token = &lcubpad>, cls_token = &amp;lt;cls>, mask_token = &lcubmask>, additional_special_tokens = ['&amp;lt;eop>', '&amp;lt;eod>'], sp_model_kwargs: typing.Union[typing.Dict[str, typing.Any], NoneType] = None, **kwargs)
=======
> **class XLNetTokenizer**(vocab_file, do_lower_case = False, remove_space = True, keep_accents = False, bos_token = '&amp;lt;s>', eos_token = '&amp;lt;/s>', unk_token = '&amp;lt;unk>', sep_token = '&amp;lt;sep>', pad_token = '&amp;lt;pad>', cls_token = '&amp;lt;cls>', mask_token = '&amp;lt;mask>', additional_special_tokens = ['&amp;lt;eop>', '&amp;lt;eod>'], sp_model_kwargs: typing.Union[typing.Dict[str, typing.Any], NoneType] = None, **kwargs)
>>>>>>> afdf509c


Construct an XLNet tokenizer. Based on [SentencePiece](https://github.com/google/sentencepiece).

This tokenizer inherits from [PreTrainedTokenizer](/docs/transformers/master/en/main_classes/tokenizer.html#transformers.PreTrainedTokenizer) which contains most of the main methods.
Users should refer to this superclass for more information regarding those methods.

> Parameters

- **vocab_file** (`str`) --
  [SentencePiece](https://github.com/google/sentencepiece) file (generally has a .spm extension) that
  contains the vocabulary necessary to instantiate a tokenizer.
- **do_lower_case** (`bool`, _optional_, defaults to `True`) --
  Whether to lowercase the input when tokenizing.
- **remove_space** (`bool`, _optional_, defaults to `True`) --
  Whether to strip the text when tokenizing (removing excess spaces before and after the string).
- **keep_accents** (`bool`, _optional_, defaults to `False`) --
  Whether to keep accents when tokenizing.
- **bos_token** (`str`, _optional_, defaults to `"&lcubs>"`) --
  The beginning of sequence token that was used during pretraining. Can be used a sequence classifier token.

<Tip>

When building a sequence using special tokens, this is not the token that is used for the beginning of
sequence. The token used is the `cls_token`.

</Tip>

- **eos_token** (`str`, _optional_, defaults to `"&lcub/s>"`) --
  The end of sequence token.

<Tip>

When building a sequence using special tokens, this is not the token that is used for the end of
sequence. The token used is the `sep_token`.

</Tip>

<<<<<<< HEAD
- **unk_token** (`str`, _optional_, defaults to `"&lcubunk>"`) --
=======
- **unk_token** (`str`, _optional_, defaults to `"&amp;lt;unk>"`) --
>>>>>>> afdf509c
  The unknown token. A token that is not in the vocabulary cannot be converted to an ID and is set to be this
  token instead.
- **sep_token** (`str`, _optional_, defaults to `"&amp;lt;sep>"`) --
  The separator token, which is used when building a sequence from multiple sequences, e.g. two sequences for
  sequence classification or for a text and a question for question answering. It is also used as the last
  token of a sequence built with special tokens.
<<<<<<< HEAD
- **pad_token** (`str`, _optional_, defaults to `"&lcubpad>"`) --
=======
- **pad_token** (`str`, _optional_, defaults to `"&amp;lt;pad>"`) --
>>>>>>> afdf509c
  The token used for padding, for example when batching sequences of different lengths.
- **cls_token** (`str`, _optional_, defaults to `"&amp;lt;cls>"`) --
  The classifier token which is used when doing sequence classification (classification of the whole sequence
  instead of per-token classification). It is the first token of the sequence when built with special tokens.
<<<<<<< HEAD
- **mask_token** (`str`, _optional_, defaults to `"&lcubmask>"`) --
=======
- **mask_token** (`str`, _optional_, defaults to `"&amp;lt;mask>"`) --
>>>>>>> afdf509c
  The token used for masking values. This is the token used when training this model with masked language
  modeling. This is the token which the model will try to predict.
- **additional_special_tokens** (`List[str]`, _optional_, defaults to `["&amp;lt;eop>", "&amp;lt;eod>"]`) --
  Additional special tokens used by the tokenizer.
- **sp_model_kwargs** (`dict`, _optional_) --
  Will be passed to the `SentencePieceProcessor.__init__()` method. The [Python wrapper for SentencePiece](https://github.com/google/sentencepiece/tree/master/python) can be used, among other things, to set:

  - `enable_sampling`: Enable subword regularization.
  - `nbest_size`: Sampling parameters for unigram. Invalid for BPE-Dropout.

    - `nbest_size = &amp;lcub;0,1}`: No sampling is performed.
    - `nbest_size > 1`: samples from the nbest_size results.
<<<<<<< HEAD
    - `nbest_size&amp;lt;0`: assuming that nbest_size is infinite and samples from the all hypothesis (lattice)
=======
    - `nbest_size &amp;lt; 0`: assuming that nbest_size is infinite and samples from the all hypothesis (lattice)
>>>>>>> afdf509c
      using forward-filtering-and-backward-sampling algorithm.

  - `alpha`: Smoothing parameter for unigram sampling, and dropout probability of merge operations for
    BPE-dropout.

Attributes:
sp_model (`SentencePieceProcessor`):
The _SentencePiece_ processor that is used for every conversion (string, tokens and IDs).


## [XLNet specific outputs](#xlnet-specific-outputs)

<a id='transformers.models.xlnet.modeling_xlnet.XLNetModelOutput'></a>
> **class transformers.models.xlnet.modeling\_xlnet.XLNetModelOutput**(last_hidden_state: FloatTensor, mems: typing.Optional[typing.List[torch.FloatTensor]] = None, hidden_states: typing.Optional[typing.Tuple[torch.FloatTensor]] = None, attentions: typing.Optional[typing.Tuple[torch.FloatTensor]] = None)


Output type of [XLNetModel](/docs/transformers/master/en/model_doc/xlnet.html#transformers.XLNetModel).

> Parameters

- **last_hidden_state** (`torch.FloatTensor` of shape `(batch_size, num_predict, hidden_size)`) --
  Sequence of hidden-states at the last layer of the model.

  `num_predict` corresponds to `target_mapping.shape[1]`. If `target_mapping` is `None`, then
  `num_predict` corresponds to `sequence_length`.
- **mems** (`List[torch.FloatTensor]` of length `config.n_layers`) --
  Contains pre-computed hidden-states. Can be used (see `mems` input) to speed up sequential decoding.
  The token ids which have their past given to this model should not be passed as `input_ids` as they
  have already been computed.
- **hidden_states** (`tuple(torch.FloatTensor)`, _optional_, returned when `output_hidden_states=True` is passed or when `config.output_hidden_states=True`) --
  Tuple of `torch.FloatTensor` (one for the output of the embeddings + one for the output of each layer)
  of shape `(batch_size, sequence_length, hidden_size)`.

  Hidden-states of the model at the output of each layer plus the initial embedding outputs.
- **attentions** (`tuple(torch.FloatTensor)`, _optional_, returned when `output_attentions=True` is passed or when `config.output_attentions=True`) --
  Tuple of `torch.FloatTensor` (one for each layer) of shape `(batch_size, num_heads, sequence_length, sequence_length)`.

  Attentions weights after the attention softmax, used to compute the weighted average in the self-attention
  heads.


<a id='transformers.models.xlnet.modeling_xlnet.XLNetLMHeadModelOutput'></a>
> **class transformers.models.xlnet.modeling\_xlnet.XLNetLMHeadModelOutput**(loss: typing.Optional[torch.FloatTensor] = None, logits: FloatTensor = None, mems: typing.Optional[typing.List[torch.FloatTensor]] = None, hidden_states: typing.Optional[typing.Tuple[torch.FloatTensor]] = None, attentions: typing.Optional[typing.Tuple[torch.FloatTensor]] = None)


Output type of [XLNetLMHeadModel](/docs/transformers/master/en/model_doc/xlnet.html#transformers.XLNetLMHeadModel).

> Parameters

- **loss** (`torch.FloatTensor` of shape _(1,)_, _optional_, returned when `labels` is provided) --
  Language modeling loss (for next-token prediction).
- **logits** (`torch.FloatTensor` of shape `(batch_size, num_predict, config.vocab_size)`) --
  Prediction scores of the language modeling head (scores for each vocabulary token before SoftMax).

  `num_predict` corresponds to `target_mapping.shape[1]`. If `target_mapping` is `None`, then
  `num_predict` corresponds to `sequence_length`.
- **mems** (`List[torch.FloatTensor]` of length `config.n_layers`) --
  Contains pre-computed hidden-states. Can be used (see `mems` input) to speed up sequential decoding.
  The token ids which have their past given to this model should not be passed as `input_ids` as they
  have already been computed.
- **hidden_states** (`tuple(torch.FloatTensor)`, _optional_, returned when `output_hidden_states=True` is passed or when `config.output_hidden_states=True`) --
  Tuple of `torch.FloatTensor` (one for the output of the embeddings + one for the output of each layer)
  of shape `(batch_size, sequence_length, hidden_size)`.

  Hidden-states of the model at the output of each layer plus the initial embedding outputs.
- **attentions** (`tuple(torch.FloatTensor)`, _optional_, returned when `output_attentions=True` is passed or when `config.output_attentions=True`) --
  Tuple of `torch.FloatTensor` (one for each layer) of shape `(batch_size, num_heads, sequence_length, sequence_length)`.

  Attentions weights after the attention softmax, used to compute the weighted average in the self-attention
  heads.


<a id='transformers.models.xlnet.modeling_xlnet.XLNetForSequenceClassificationOutput'></a>
> **class transformers.models.xlnet.modeling\_xlnet.XLNetForSequenceClassificationOutput**(loss: typing.Optional[torch.FloatTensor] = None, logits: FloatTensor = None, mems: typing.Optional[typing.List[torch.FloatTensor]] = None, hidden_states: typing.Optional[typing.Tuple[torch.FloatTensor]] = None, attentions: typing.Optional[typing.Tuple[torch.FloatTensor]] = None)


Output type of [XLNetForSequenceClassification](/docs/transformers/master/en/model_doc/xlnet.html#transformers.XLNetForSequenceClassification).

> Parameters

- **loss** (`torch.FloatTensor` of shape `(1,)`, _optional_, returned when `label` is provided) --
  Classification (or regression if config.num_labels==1) loss.
- **logits** (`torch.FloatTensor` of shape `(batch_size, config.num_labels)`) --
  Classification (or regression if config.num_labels==1) scores (before SoftMax).
- **mems** (`List[torch.FloatTensor]` of length `config.n_layers`) --
  Contains pre-computed hidden-states. Can be used (see `mems` input) to speed up sequential decoding.
  The token ids which have their past given to this model should not be passed as `input_ids` as they
  have already been computed.
- **hidden_states** (`tuple(torch.FloatTensor)`, _optional_, returned when `output_hidden_states=True` is passed or when `config.output_hidden_states=True`) --
  Tuple of `torch.FloatTensor` (one for the output of the embeddings + one for the output of each layer)
  of shape `(batch_size, sequence_length, hidden_size)`.

  Hidden-states of the model at the output of each layer plus the initial embedding outputs.
- **attentions** (`tuple(torch.FloatTensor)`, _optional_, returned when `output_attentions=True` is passed or when `config.output_attentions=True`) --
  Tuple of `torch.FloatTensor` (one for each layer) of shape `(batch_size, num_heads, sequence_length, sequence_length)`.

  Attentions weights after the attention softmax, used to compute the weighted average in the self-attention
  heads.


<a id='transformers.models.xlnet.modeling_xlnet.XLNetForMultipleChoiceOutput'></a>
> **class transformers.models.xlnet.modeling\_xlnet.XLNetForMultipleChoiceOutput**(loss: typing.Optional[torch.FloatTensor] = None, logits: FloatTensor = None, mems: typing.Optional[typing.List[torch.FloatTensor]] = None, hidden_states: typing.Optional[typing.Tuple[torch.FloatTensor]] = None, attentions: typing.Optional[typing.Tuple[torch.FloatTensor]] = None)


Output type of [XLNetForMultipleChoice](/docs/transformers/master/en/model_doc/xlnet.html#transformers.XLNetForMultipleChoice).

> Parameters

- **loss** (`torch.FloatTensor` of shape _(1,)_, _optional_, returned when `labels` is provided) --
  Classification loss.
- **logits** (`torch.FloatTensor` of shape `(batch_size, num_choices)`) --
  _num_choices_ is the second dimension of the input tensors. (see _input_ids_ above).

  Classification scores (before SoftMax).
- **mems** (`List[torch.FloatTensor]` of length `config.n_layers`) --
  Contains pre-computed hidden-states. Can be used (see `mems` input) to speed up sequential decoding.
  The token ids which have their past given to this model should not be passed as `input_ids` as they
  have already been computed.
- **hidden_states** (`tuple(torch.FloatTensor)`, _optional_, returned when `output_hidden_states=True` is passed or when `config.output_hidden_states=True`) --
  Tuple of `torch.FloatTensor` (one for the output of the embeddings + one for the output of each layer)
  of shape `(batch_size, sequence_length, hidden_size)`.

  Hidden-states of the model at the output of each layer plus the initial embedding outputs.
- **attentions** (`tuple(torch.FloatTensor)`, _optional_, returned when `output_attentions=True` is passed or when `config.output_attentions=True`) --
  Tuple of `torch.FloatTensor` (one for each layer) of shape `(batch_size, num_heads, sequence_length, sequence_length)`.

  Attentions weights after the attention softmax, used to compute the weighted average in the self-attention
  heads.


<a id='transformers.models.xlnet.modeling_xlnet.XLNetForTokenClassificationOutput'></a>
> **class transformers.models.xlnet.modeling\_xlnet.XLNetForTokenClassificationOutput**(loss: typing.Optional[torch.FloatTensor] = None, logits: FloatTensor = None, mems: typing.Optional[typing.List[torch.FloatTensor]] = None, hidden_states: typing.Optional[typing.Tuple[torch.FloatTensor]] = None, attentions: typing.Optional[typing.Tuple[torch.FloatTensor]] = None)


Output type of `XLNetForTokenClassificationOutput`.

> Parameters

- **loss** (`torch.FloatTensor` of shape `(1,)`, _optional_, returned when `labels` is provided)  --
  Classification loss.
- **logits** (`torch.FloatTensor` of shape `(batch_size, sequence_length, config.num_labels)`) --
  Classification scores (before SoftMax).
- **mems** (`List[torch.FloatTensor]` of length `config.n_layers`) --
  Contains pre-computed hidden-states. Can be used (see `mems` input) to speed up sequential decoding.
  The token ids which have their past given to this model should not be passed as `input_ids` as they
  have already been computed.
- **hidden_states** (`tuple(torch.FloatTensor)`, _optional_, returned when `output_hidden_states=True` is passed or when `config.output_hidden_states=True`) --
  Tuple of `torch.FloatTensor` (one for the output of the embeddings + one for the output of each layer)
  of shape `(batch_size, sequence_length, hidden_size)`.

  Hidden-states of the model at the output of each layer plus the initial embedding outputs.
- **attentions** (`tuple(torch.FloatTensor)`, _optional_, returned when `output_attentions=True` is passed or when `config.output_attentions=True`) --
  Tuple of `torch.FloatTensor` (one for each layer) of shape `(batch_size, num_heads, sequence_length, sequence_length)`.

  Attentions weights after the attention softmax, used to compute the weighted average in the self-attention
  heads.


<a id='transformers.models.xlnet.modeling_xlnet.XLNetForQuestionAnsweringSimpleOutput'></a>
> **class transformers.models.xlnet.modeling\_xlnet.XLNetForQuestionAnsweringSimpleOutput**(loss: typing.Optional[torch.FloatTensor] = None, start_logits: FloatTensor = None, end_logits: FloatTensor = None, mems: typing.Optional[typing.List[torch.FloatTensor]] = None, hidden_states: typing.Optional[typing.Tuple[torch.FloatTensor]] = None, attentions: typing.Optional[typing.Tuple[torch.FloatTensor]] = None)


Output type of [XLNetForQuestionAnsweringSimple](/docs/transformers/master/en/model_doc/xlnet.html#transformers.XLNetForQuestionAnsweringSimple).

> Parameters

- **loss** (`torch.FloatTensor` of shape `(1,)`, _optional_, returned when `labels` is provided) --
  Total span extraction loss is the sum of a Cross-Entropy for the start and end positions.
- **start_logits** (`torch.FloatTensor` of shape `(batch_size, sequence_length,)`) --
  Span-start scores (before SoftMax).
- **end_logits** (`torch.FloatTensor` of shape `(batch_size, sequence_length,)`) --
  Span-end scores (before SoftMax).
- **mems** (`List[torch.FloatTensor]` of length `config.n_layers`) --
  Contains pre-computed hidden-states. Can be used (see `mems` input) to speed up sequential decoding.
  The token ids which have their past given to this model should not be passed as `input_ids` as they
  have already been computed.
- **hidden_states** (`tuple(torch.FloatTensor)`, _optional_, returned when `output_hidden_states=True` is passed or when `config.output_hidden_states=True`) --
  Tuple of `torch.FloatTensor` (one for the output of the embeddings + one for the output of each layer)
  of shape `(batch_size, sequence_length, hidden_size)`.

  Hidden-states of the model at the output of each layer plus the initial embedding outputs.
- **attentions** (`tuple(torch.FloatTensor)`, _optional_, returned when `output_attentions=True` is passed or when `config.output_attentions=True`) --
  Tuple of `torch.FloatTensor` (one for each layer) of shape `(batch_size, num_heads, sequence_length, sequence_length)`.

  Attentions weights after the attention softmax, used to compute the weighted average in the self-attention
  heads.


<a id='transformers.models.xlnet.modeling_xlnet.XLNetForQuestionAnsweringOutput'></a>
> **class transformers.models.xlnet.modeling\_xlnet.XLNetForQuestionAnsweringOutput**(loss: typing.Optional[torch.FloatTensor] = None, start_top_log_probs: typing.Optional[torch.FloatTensor] = None, start_top_index: typing.Optional[torch.LongTensor] = None, end_top_log_probs: typing.Optional[torch.FloatTensor] = None, end_top_index: typing.Optional[torch.LongTensor] = None, cls_logits: typing.Optional[torch.FloatTensor] = None, mems: typing.Optional[typing.List[torch.FloatTensor]] = None, hidden_states: typing.Optional[typing.Tuple[torch.FloatTensor]] = None, attentions: typing.Optional[typing.Tuple[torch.FloatTensor]] = None)


Output type of [XLNetForQuestionAnswering](/docs/transformers/master/en/model_doc/xlnet.html#transformers.XLNetForQuestionAnswering).

> Parameters

- **loss** (`torch.FloatTensor` of shape `(1,)`, _optional_, returned if both `start_positions` and `end_positions` are provided) --
  Classification loss as the sum of start token, end token (and is_impossible if provided) classification
  losses.
- **start_top_log_probs** (`torch.FloatTensor` of shape `(batch_size, config.start_n_top)`, _optional_, returned if `start_positions` or `end_positions` is not provided) --
  Log probabilities for the top config.start_n_top start token possibilities (beam-search).
- **start_top_index** (`torch.LongTensor` of shape `(batch_size, config.start_n_top)`, _optional_, returned if `start_positions` or `end_positions` is not provided) --
  Indices for the top config.start_n_top start token possibilities (beam-search).
- **end_top_log_probs** (`torch.FloatTensor` of shape `(batch_size, config.start_n_top * config.end_n_top)`, _optional_, returned if `start_positions` or `end_positions` is not provided) --
  Log probabilities for the top `config.start_n_top * config.end_n_top` end token possibilities
  (beam-search).
- **end_top_index** (`torch.LongTensor` of shape `(batch_size, config.start_n_top * config.end_n_top)`, _optional_, returned if `start_positions` or `end_positions` is not provided) --
  Indices for the top `config.start_n_top * config.end_n_top` end token possibilities (beam-search).
- **cls_logits** (`torch.FloatTensor` of shape `(batch_size,)`, _optional_, returned if `start_positions` or `end_positions` is not provided) --
  Log probabilities for the `is_impossible` label of the answers.
- **mems** (`List[torch.FloatTensor]` of length `config.n_layers`) --
  Contains pre-computed hidden-states. Can be used (see `mems` input) to speed up sequential decoding.
  The token ids which have their past given to this model should not be passed as `input_ids` as they
  have already been computed.
- **hidden_states** (`tuple(torch.FloatTensor)`, _optional_, returned when `output_hidden_states=True` is passed or when `config.output_hidden_states=True`) --
  Tuple of `torch.FloatTensor` (one for the output of the embeddings + one for the output of each layer)
  of shape `(batch_size, sequence_length, hidden_size)`.

  Hidden-states of the model at the output of each layer plus the initial embedding outputs.
- **attentions** (`tuple(torch.FloatTensor)`, _optional_, returned when `output_attentions=True` is passed or when `config.output_attentions=True`) --
  Tuple of `torch.FloatTensor` (one for each layer) of shape `(batch_size, num_heads, sequence_length, sequence_length)`.

  Attentions weights after the attention softmax, used to compute the weighted average in the self-attention
  heads.


<a id='transformers.models.xlnet.modeling_tf_xlnet.TFXLNetModelOutput'></a>
> **class transformers.models.xlnet.modeling\_tf\_xlnet.TFXLNetModelOutput**(last_hidden_state: Tensor = None, mems: typing.Optional[typing.List[tensorflow.python.framework.ops.Tensor]] = None, hidden_states: typing.Optional[typing.Tuple[tensorflow.python.framework.ops.Tensor]] = None, attentions: typing.Optional[typing.Tuple[tensorflow.python.framework.ops.Tensor]] = None)


Output type of [TFXLNetModel](/docs/transformers/master/en/model_doc/xlnet.html#transformers.TFXLNetModel).

> Parameters

- **last_hidden_state** (`tf.Tensor` of shape `(batch_size, num_predict, hidden_size)`) --
  Sequence of hidden-states at the last layer of the model.

  `num_predict` corresponds to `target_mapping.shape[1]`. If `target_mapping` is `None`, then
  `num_predict` corresponds to `sequence_length`.
- **mems** (`List[tf.Tensor]` of length `config.n_layers`) --
  Contains pre-computed hidden-states. Can be used (see `mems` input) to speed up sequential decoding.
  The token ids which have their past given to this model should not be passed as `input_ids` as they
  have already been computed.
- **hidden_states** (`tuple(tf.Tensor)`, _optional_, returned when `output_hidden_states=True` is passed or when `config.output_hidden_states=True`) --
  Tuple of `tf.Tensor` (one for the output of the embeddings + one for the output of each layer) of
  shape `(batch_size, sequence_length, hidden_size)`.

  Hidden-states of the model at the output of each layer plus the initial embedding outputs.
- **attentions** (`tuple(tf.Tensor)`, _optional_, returned when `output_attentions=True` is passed or when `config.output_attentions=True`) --
  Tuple of `tf.Tensor` (one for each layer) of shape `(batch_size, num_heads, sequence_length, sequence_length)`.

  Attentions weights after the attention softmax, used to compute the weighted average in the self-attention
  heads.


<a id='transformers.models.xlnet.modeling_tf_xlnet.TFXLNetLMHeadModelOutput'></a>
> **class transformers.models.xlnet.modeling\_tf\_xlnet.TFXLNetLMHeadModelOutput**(loss: typing.Optional[tensorflow.python.framework.ops.Tensor] = None, logits: Tensor = None, mems: typing.Optional[typing.List[tensorflow.python.framework.ops.Tensor]] = None, hidden_states: typing.Optional[typing.Tuple[tensorflow.python.framework.ops.Tensor]] = None, attentions: typing.Optional[typing.Tuple[tensorflow.python.framework.ops.Tensor]] = None)


Output type of [TFXLNetLMHeadModel](/docs/transformers/master/en/model_doc/xlnet.html#transformers.TFXLNetLMHeadModel).

> Parameters

- **loss** (`tf.Tensor` of shape _(1,)_, _optional_, returned when `labels` is provided) --
  Language modeling loss (for next-token prediction).
- **logits** (`tf.Tensor` of shape `(batch_size, num_predict, config.vocab_size)`) --
  Prediction scores of the language modeling head (scores for each vocabulary token before SoftMax).

  `num_predict` corresponds to `target_mapping.shape[1]`. If `target_mapping` is `None`, then
  `num_predict` corresponds to `sequence_length`.
- **mems** (`List[tf.Tensor]` of length `config.n_layers`) --
  Contains pre-computed hidden-states. Can be used (see `mems` input) to speed up sequential decoding.
  The token ids which have their past given to this model should not be passed as `input_ids` as they
  have already been computed.
- **hidden_states** (`tuple(tf.Tensor)`, _optional_, returned when `output_hidden_states=True` is passed or when `config.output_hidden_states=True`) --
  Tuple of `tf.Tensor` (one for the output of the embeddings + one for the output of each layer) of
  shape `(batch_size, sequence_length, hidden_size)`.

  Hidden-states of the model at the output of each layer plus the initial embedding outputs.
- **attentions** (`tuple(tf.Tensor)`, _optional_, returned when `output_attentions=True` is passed or when `config.output_attentions=True`) --
  Tuple of `tf.Tensor` (one for each layer) of shape `(batch_size, num_heads, sequence_length, sequence_length)`.

  Attentions weights after the attention softmax, used to compute the weighted average in the self-attention
  heads.


<a id='transformers.models.xlnet.modeling_tf_xlnet.TFXLNetForSequenceClassificationOutput'></a>
> **class transformers.models.xlnet.modeling\_tf\_xlnet.TFXLNetForSequenceClassificationOutput**(loss: typing.Optional[tensorflow.python.framework.ops.Tensor] = None, logits: Tensor = None, mems: typing.Optional[typing.List[tensorflow.python.framework.ops.Tensor]] = None, hidden_states: typing.Optional[typing.Tuple[tensorflow.python.framework.ops.Tensor]] = None, attentions: typing.Optional[typing.Tuple[tensorflow.python.framework.ops.Tensor]] = None)


Output type of [TFXLNetForSequenceClassification](/docs/transformers/master/en/model_doc/xlnet.html#transformers.TFXLNetForSequenceClassification).

> Parameters

- **loss** (`tf.Tensor` of shape `(1,)`, _optional_, returned when `label` is provided) --
  Classification (or regression if config.num_labels==1) loss.
- **logits** (`tf.Tensor` of shape `(batch_size, config.num_labels)`) --
  Classification (or regression if config.num_labels==1) scores (before SoftMax).
- **mems** (`List[tf.Tensor]` of length `config.n_layers`) --
  Contains pre-computed hidden-states. Can be used (see `mems` input) to speed up sequential decoding.
  The token ids which have their past given to this model should not be passed as `input_ids` as they
  have already been computed.
- **hidden_states** (`tuple(tf.Tensor)`, _optional_, returned when `output_hidden_states=True` is passed or when `config.output_hidden_states=True`) --
  Tuple of `tf.Tensor` (one for the output of the embeddings + one for the output of each layer) of
  shape `(batch_size, sequence_length, hidden_size)`.

  Hidden-states of the model at the output of each layer plus the initial embedding outputs.
- **attentions** (`tuple(tf.Tensor)`, _optional_, returned when `output_attentions=True` is passed or when `config.output_attentions=True`) --
  Tuple of `tf.Tensor` (one for each layer) of shape `(batch_size, num_heads, sequence_length, sequence_length)`.

  Attentions weights after the attention softmax, used to compute the weighted average in the self-attention
  heads.


<a id='transformers.models.xlnet.modeling_tf_xlnet.TFXLNetForMultipleChoiceOutput'></a>
> **class transformers.models.xlnet.modeling\_tf\_xlnet.TFXLNetForMultipleChoiceOutput**(loss: typing.Optional[tensorflow.python.framework.ops.Tensor] = None, logits: Tensor = None, mems: typing.Optional[typing.List[tensorflow.python.framework.ops.Tensor]] = None, hidden_states: typing.Optional[typing.Tuple[tensorflow.python.framework.ops.Tensor]] = None, attentions: typing.Optional[typing.Tuple[tensorflow.python.framework.ops.Tensor]] = None)


Output type of [TFXLNetForMultipleChoice](/docs/transformers/master/en/model_doc/xlnet.html#transformers.TFXLNetForMultipleChoice).

> Parameters

- **loss** (`tf.Tensor` of shape _(1,)_, _optional_, returned when `labels` is provided) --
  Classification loss.
- **logits** (`tf.Tensor` of shape `(batch_size, num_choices)`) --
  _num_choices_ is the second dimension of the input tensors. (see _input_ids_ above).

  Classification scores (before SoftMax).
- **mems** (`List[tf.Tensor]` of length `config.n_layers`) --
  Contains pre-computed hidden-states. Can be used (see `mems` input) to speed up sequential decoding.
  The token ids which have their past given to this model should not be passed as `input_ids` as they
  have already been computed.
- **hidden_states** (`tuple(tf.Tensor)`, _optional_, returned when `output_hidden_states=True` is passed or when `config.output_hidden_states=True`) --
  Tuple of `tf.Tensor` (one for the output of the embeddings + one for the output of each layer) of
  shape `(batch_size, sequence_length, hidden_size)`.

  Hidden-states of the model at the output of each layer plus the initial embedding outputs.
- **attentions** (`tuple(tf.Tensor)`, _optional_, returned when `output_attentions=True` is passed or when `config.output_attentions=True`) --
  Tuple of `tf.Tensor` (one for each layer) of shape `(batch_size, num_heads, sequence_length, sequence_length)`.

  Attentions weights after the attention softmax, used to compute the weighted average in the self-attention
  heads.


<a id='transformers.models.xlnet.modeling_tf_xlnet.TFXLNetForTokenClassificationOutput'></a>
> **class transformers.models.xlnet.modeling\_tf\_xlnet.TFXLNetForTokenClassificationOutput**(loss: typing.Optional[tensorflow.python.framework.ops.Tensor] = None, logits: Tensor = None, mems: typing.Optional[typing.List[tensorflow.python.framework.ops.Tensor]] = None, hidden_states: typing.Optional[typing.Tuple[tensorflow.python.framework.ops.Tensor]] = None, attentions: typing.Optional[typing.Tuple[tensorflow.python.framework.ops.Tensor]] = None)


Output type of `TFXLNetForTokenClassificationOutput`.

> Parameters

- **loss** (`tf.Tensor` of shape `(1,)`, _optional_, returned when `labels` is provided)  --
  Classification loss.
- **logits** (`tf.Tensor` of shape `(batch_size, sequence_length, config.num_labels)`) --
  Classification scores (before SoftMax).
- **mems** (`List[tf.Tensor]` of length `config.n_layers`) --
  Contains pre-computed hidden-states. Can be used (see `mems` input) to speed up sequential decoding.
  The token ids which have their past given to this model should not be passed as `input_ids` as they
  have already been computed.
- **hidden_states** (`tuple(tf.Tensor)`, _optional_, returned when `output_hidden_states=True` is passed or when `config.output_hidden_states=True`) --
  Tuple of `tf.Tensor` (one for the output of the embeddings + one for the output of each layer) of
  shape `(batch_size, sequence_length, hidden_size)`.

  Hidden-states of the model at the output of each layer plus the initial embedding outputs.
- **attentions** (`tuple(tf.Tensor)`, _optional_, returned when `output_attentions=True` is passed or when `config.output_attentions=True`) --
  Tuple of `tf.Tensor` (one for each layer) of shape `(batch_size, num_heads, sequence_length, sequence_length)`.

  Attentions weights after the attention softmax, used to compute the weighted average in the self-attention
  heads.


<a id='transformers.models.xlnet.modeling_tf_xlnet.TFXLNetForQuestionAnsweringSimpleOutput'></a>
> **class transformers.models.xlnet.modeling\_tf\_xlnet.TFXLNetForQuestionAnsweringSimpleOutput**(loss: typing.Optional[tensorflow.python.framework.ops.Tensor] = None, start_logits: Tensor = None, end_logits: Tensor = None, mems: typing.Optional[typing.List[tensorflow.python.framework.ops.Tensor]] = None, hidden_states: typing.Optional[typing.Tuple[tensorflow.python.framework.ops.Tensor]] = None, attentions: typing.Optional[typing.Tuple[tensorflow.python.framework.ops.Tensor]] = None)


Output type of [TFXLNetForQuestionAnsweringSimple](/docs/transformers/master/en/model_doc/xlnet.html#transformers.TFXLNetForQuestionAnsweringSimple).

> Parameters

- **loss** (`tf.Tensor` of shape `(1,)`, _optional_, returned when `labels` is provided) --
  Total span extraction loss is the sum of a Cross-Entropy for the start and end positions.
- **start_logits** (`tf.Tensor` of shape `(batch_size, sequence_length,)`) --
  Span-start scores (before SoftMax).
- **end_logits** (`tf.Tensor` of shape `(batch_size, sequence_length,)`) --
  Span-end scores (before SoftMax).
- **mems** (`List[tf.Tensor]` of length `config.n_layers`) --
  Contains pre-computed hidden-states. Can be used (see `mems` input) to speed up sequential decoding.
  The token ids which have their past given to this model should not be passed as `input_ids` as they
  have already been computed.
- **hidden_states** (`tuple(tf.Tensor)`, _optional_, returned when `output_hidden_states=True` is passed or when `config.output_hidden_states=True`) --
  Tuple of `tf.Tensor` (one for the output of the embeddings + one for the output of each layer) of
  shape `(batch_size, sequence_length, hidden_size)`.

  Hidden-states of the model at the output of each layer plus the initial embedding outputs.
- **attentions** (`tuple(tf.Tensor)`, _optional_, returned when `output_attentions=True` is passed or when `config.output_attentions=True`) --
  Tuple of `tf.Tensor` (one for each layer) of shape `(batch_size, num_heads, sequence_length, sequence_length)`.

  Attentions weights after the attention softmax, used to compute the weighted average in the self-attention
  heads.


## [XLNetModel](#xlnetmodel)

<a id='transformers.XLNetModel'></a>
> **class transformers.XLNetModel**(config)

The bare XLNet Model transformer outputting raw hidden-states without any specific head on top.

This model inherits from [PreTrainedModel](/docs/transformers/master/en/main_classes/model.html#transformers.PreTrainedModel). Check the superclass documentation for the generic
methods the library implements for all its model (such as downloading or saving, resizing the input embeddings,
pruning heads etc.)

This model is also a PyTorch [torch.nn.Module](https://pytorch.org/docs/stable/nn.html#torch.nn.Module)
subclass. Use it as a regular PyTorch Module and refer to the PyTorch documentation for all matter related to
general usage and behavior.

> Parameters

- **config** ([XLNetConfig](/docs/transformers/master/en/model_doc/xlnet.html#transformers.XLNetConfig)) -- Model configuration class with all the parameters of the model.
  Initializing with a config file does not load the weights associated with the model, only the
  configuration. Check out the [from_pretrained()](/docs/transformers/master/en/main_classes/model.html#transformers.PreTrainedModel.from_pretrained) method to load the model
  weights.


<a id='transformers.XLNetModel.forward'></a>
> **forward**(self, input_ids = None, attention_mask = None, mems = None, perm_mask = None, target_mapping = None, token_type_ids = None, input_mask = None, head_mask = None, inputs_embeds = None, use_mems = None, output_attentions = None, output_hidden_states = None, return_dict = None, **kwargs)

The [XLNetModel](/docs/transformers/master/en/model_doc/xlnet.html#transformers.XLNetModel) forward method, overrides the `__call__` special method.

<Tip>

Although the recipe for forward pass needs to be defined within this function, one should call the
`Module` instance afterwards instead of this since the former takes care of running the pre and post
processing steps while the latter silently ignores them.

</Tip>

> Parameters

- **input_ids** (`torch.LongTensor` of shape `(batch_size, sequence_length)`) --
  Indices of input sequence tokens in the vocabulary.

  Indices can be obtained using [transformers.XLNetTokenizer](/docs/transformers/master/en/model_doc/xlnet.html#transformers.XLNetTokenizer). See
  [transformers.PreTrainedTokenizer.encode()](/docs/transformers/master/en/internal/tokenization_utils.html#transformers.PreTrainedTokenizerBase.encode) and [transformers.PreTrainedTokenizer.__call__()](/docs/transformers/master/en/internal/tokenization_utils.html#transformers.PreTrainedTokenizerBase.__call__) for
  details.

  [What are input IDs?](../glossary.html#input-ids)
- **attention_mask** (`torch.FloatTensor` of shape `(batch_size, sequence_length)`, _optional_) --
  Mask to avoid performing attention on padding token indices. Mask values selected in `[0, 1]`:

  - 1 for tokens that are **not masked**,
  - 0 for tokens that are **masked**.

  [What are attention masks?](../glossary.html#attention-mask)
- **mems** (`List[torch.FloatTensor]` of length `config.n_layers`) --
  Contains pre-computed hidden-states (see `mems` output below) . Can be used to speed up sequential
  decoding. The token ids which have their past given to this model should not be passed as `input_ids`
  as they have already been computed.

  `use_mems` has to be set to `True` to make use of `mems`.
- **perm_mask** (`torch.FloatTensor` of shape `(batch_size, sequence_length, sequence_length)`, _optional_) --
  Mask to indicate the attention pattern for each input token with values selected in `[0, 1]`:

  - if `perm_mask[k, i, j] = 0`, i attend to j in batch k;
  - if `perm_mask[k, i, j] = 1`, i does not attend to j in batch k.

  If not set, each token attends to all the others (full bidirectional attention). Only used during
  pretraining (to define factorization order) or for sequential decoding (generation).
- **target_mapping** (`torch.FloatTensor` of shape `(batch_size, num_predict, sequence_length)`, _optional_) --
  Mask to indicate the output tokens to use. If `target_mapping[k, i, j] = 1`, the i-th predict in batch k
  is on the j-th token. Only used during pretraining for partial prediction or for sequential decoding
  (generation).
- **token_type_ids** (`torch.LongTensor` of shape `(batch_size, sequence_length)`, _optional_) --
  Segment token indices to indicate first and second portions of the inputs. Indices are selected in `[0, 1]`:

  - 0 corresponds to a _sentence A_ token,
  - 1 corresponds to a _sentence B_ token.

  [What are token type IDs?](../glossary.html#token-type-ids)
- **input_mask** (`torch.FloatTensor` of shape `batch_size, sequence_length`, _optional_) --
  Mask to avoid performing attention on padding token indices. Negative of `attention_mask`, i.e. with 0
  for real tokens and 1 for padding which is kept for compatibility with the original code base.

  Mask values selected in `[0, 1]`:

  - 1 for tokens that are **masked**,
  - 0 for tokens that are **not masked**.

  You can only uses one of `input_mask` and `attention_mask`.
- **head_mask** (`torch.FloatTensor` of shape `(num_heads,)` or `(num_layers, num_heads)`, _optional_) --
  Mask to nullify selected heads of the self-attention modules. Mask values selected in `[0, 1]`:

  - 1 indicates the head is **not masked**,
  - 0 indicates the head is **masked**.

- **inputs_embeds** (`torch.FloatTensor` of shape `(batch_size, sequence_length, hidden_size)`, _optional_) --
  Optionally, instead of passing `input_ids` you can choose to directly pass an embedded representation.
  This is useful if you want more control over how to convert `input_ids` indices into associated
  vectors than the model's internal embedding lookup matrix.
- **output_attentions** (`bool`, _optional_) --
  Whether or not to return the attentions tensors of all attention layers. See `attentions` under returned
  tensors for more detail.
- **output_hidden_states** (`bool`, _optional_) --
  Whether or not to return the hidden states of all layers. See `hidden_states` under returned tensors for
  more detail.
- **return_dict** (`bool`, _optional_) --
  Whether or not to return a [ModelOutput](/docs/transformers/master/en/main_classes/output.html#transformers.file_utils.ModelOutput) instead of a plain tuple.

> Returns

A [XLNetModelOutput](/docs/transformers/master/en/model_doc/xlnet.html#transformers.models.xlnet.modeling_xlnet.XLNetModelOutput) or a tuple of
`torch.FloatTensor` (if `return_dict=False` is passed or when `config.return_dict=False`) comprising
various elements depending on the configuration ([XLNetConfig](/docs/transformers/master/en/model_doc/xlnet.html#transformers.XLNetConfig)) and inputs.

- **last_hidden_state** (`torch.FloatTensor` of shape `(batch_size, num_predict, hidden_size)`) -- Sequence of hidden-states at the last layer of the model.

  `num_predict` corresponds to `target_mapping.shape[1]`. If `target_mapping` is `None`, then
  `num_predict` corresponds to `sequence_length`.
- **mems** (`List[torch.FloatTensor]` of length `config.n_layers`) -- Contains pre-computed hidden-states. Can be used (see `mems` input) to speed up sequential decoding.
  The token ids which have their past given to this model should not be passed as `input_ids` as they
  have already been computed.
- **hidden_states** (`tuple(torch.FloatTensor)`, _optional_, returned when `output_hidden_states=True` is passed or when `config.output_hidden_states=True`) -- Tuple of `torch.FloatTensor` (one for the output of the embeddings + one for the output of each layer)
  of shape `(batch_size, sequence_length, hidden_size)`.

  Hidden-states of the model at the output of each layer plus the initial embedding outputs.
- **attentions** (`tuple(torch.FloatTensor)`, _optional_, returned when `output_attentions=True` is passed or when `config.output_attentions=True`) -- Tuple of `torch.FloatTensor` (one for each layer) of shape `(batch_size, num_heads, sequence_length, sequence_length)`.

  Attentions weights after the attention softmax, used to compute the weighted average in the self-attention
  heads.

> Return type

[XLNetModelOutput](/docs/transformers/master/en/model_doc/xlnet.html#transformers.models.xlnet.modeling_xlnet.XLNetModelOutput) or `tuple(torch.FloatTensor)`

> Example:

```python
>>> from transformers import XLNetTokenizer, XLNetModel
>>> import torch

>>> tokenizer = XLNetTokenizer.from_pretrained('xlnet-base-cased')
>>> model = XLNetModel.from_pretrained('xlnet-base-cased')

>>> inputs = tokenizer("Hello, my dog is cute", return_tensors="pt")
>>> outputs = model(**inputs)

>>> last_hidden_states = outputs.last_hidden_state
```


## [XLNetLMHeadModel](#xlnetlmheadmodel)

<a id='transformers.XLNetLMHeadModel'></a>
> **class transformers.XLNetLMHeadModel**(config)


XLNet Model with a language modeling head on top (linear layer with weights tied to the input embeddings).


This model inherits from [PreTrainedModel](/docs/transformers/master/en/main_classes/model.html#transformers.PreTrainedModel). Check the superclass documentation for the generic
methods the library implements for all its model (such as downloading or saving, resizing the input embeddings,
pruning heads etc.)

This model is also a PyTorch [torch.nn.Module](https://pytorch.org/docs/stable/nn.html#torch.nn.Module)
subclass. Use it as a regular PyTorch Module and refer to the PyTorch documentation for all matter related to
general usage and behavior.

> Parameters

- **config** ([XLNetConfig](/docs/transformers/master/en/model_doc/xlnet.html#transformers.XLNetConfig)) -- Model configuration class with all the parameters of the model.
  Initializing with a config file does not load the weights associated with the model, only the
  configuration. Check out the [from_pretrained()](/docs/transformers/master/en/main_classes/model.html#transformers.PreTrainedModel.from_pretrained) method to load the model
  weights.


<a id='transformers.XLNetLMHeadModel.forward'></a>
> **forward**(self, input_ids = None, attention_mask = None, mems = None, perm_mask = None, target_mapping = None, token_type_ids = None, input_mask = None, head_mask = None, inputs_embeds = None, labels = None, use_mems = None, output_attentions = None, output_hidden_states = None, return_dict = None, **kwargs)

The [XLNetLMHeadModel](/docs/transformers/master/en/model_doc/xlnet.html#transformers.XLNetLMHeadModel) forward method, overrides the `__call__` special method.

<Tip>

Although the recipe for forward pass needs to be defined within this function, one should call the
`Module` instance afterwards instead of this since the former takes care of running the pre and post
processing steps while the latter silently ignores them.

</Tip>

> Parameters

- **input_ids** (`torch.LongTensor` of shape `(batch_size, sequence_length)`) --
  Indices of input sequence tokens in the vocabulary.

  Indices can be obtained using [transformers.XLNetTokenizer](/docs/transformers/master/en/model_doc/xlnet.html#transformers.XLNetTokenizer). See
  [transformers.PreTrainedTokenizer.encode()](/docs/transformers/master/en/internal/tokenization_utils.html#transformers.PreTrainedTokenizerBase.encode) and [transformers.PreTrainedTokenizer.__call__()](/docs/transformers/master/en/internal/tokenization_utils.html#transformers.PreTrainedTokenizerBase.__call__) for
  details.

  [What are input IDs?](../glossary.html#input-ids)
- **attention_mask** (`torch.FloatTensor` of shape `(batch_size, sequence_length)`, _optional_) --
  Mask to avoid performing attention on padding token indices. Mask values selected in `[0, 1]`:

  - 1 for tokens that are **not masked**,
  - 0 for tokens that are **masked**.

  [What are attention masks?](../glossary.html#attention-mask)
- **mems** (`List[torch.FloatTensor]` of length `config.n_layers`) --
  Contains pre-computed hidden-states (see `mems` output below) . Can be used to speed up sequential
  decoding. The token ids which have their past given to this model should not be passed as `input_ids`
  as they have already been computed.

  `use_mems` has to be set to `True` to make use of `mems`.
- **perm_mask** (`torch.FloatTensor` of shape `(batch_size, sequence_length, sequence_length)`, _optional_) --
  Mask to indicate the attention pattern for each input token with values selected in `[0, 1]`:

  - if `perm_mask[k, i, j] = 0`, i attend to j in batch k;
  - if `perm_mask[k, i, j] = 1`, i does not attend to j in batch k.

  If not set, each token attends to all the others (full bidirectional attention). Only used during
  pretraining (to define factorization order) or for sequential decoding (generation).
- **target_mapping** (`torch.FloatTensor` of shape `(batch_size, num_predict, sequence_length)`, _optional_) --
  Mask to indicate the output tokens to use. If `target_mapping[k, i, j] = 1`, the i-th predict in batch k
  is on the j-th token. Only used during pretraining for partial prediction or for sequential decoding
  (generation).
- **token_type_ids** (`torch.LongTensor` of shape `(batch_size, sequence_length)`, _optional_) --
  Segment token indices to indicate first and second portions of the inputs. Indices are selected in `[0, 1]`:

  - 0 corresponds to a _sentence A_ token,
  - 1 corresponds to a _sentence B_ token.

  [What are token type IDs?](../glossary.html#token-type-ids)
- **input_mask** (`torch.FloatTensor` of shape `batch_size, sequence_length`, _optional_) --
  Mask to avoid performing attention on padding token indices. Negative of `attention_mask`, i.e. with 0
  for real tokens and 1 for padding which is kept for compatibility with the original code base.

  Mask values selected in `[0, 1]`:

  - 1 for tokens that are **masked**,
  - 0 for tokens that are **not masked**.

  You can only uses one of `input_mask` and `attention_mask`.
- **head_mask** (`torch.FloatTensor` of shape `(num_heads,)` or `(num_layers, num_heads)`, _optional_) --
  Mask to nullify selected heads of the self-attention modules. Mask values selected in `[0, 1]`:

  - 1 indicates the head is **not masked**,
  - 0 indicates the head is **masked**.

- **inputs_embeds** (`torch.FloatTensor` of shape `(batch_size, sequence_length, hidden_size)`, _optional_) --
  Optionally, instead of passing `input_ids` you can choose to directly pass an embedded representation.
  This is useful if you want more control over how to convert `input_ids` indices into associated
  vectors than the model's internal embedding lookup matrix.
- **output_attentions** (`bool`, _optional_) --
  Whether or not to return the attentions tensors of all attention layers. See `attentions` under returned
  tensors for more detail.
- **output_hidden_states** (`bool`, _optional_) --
  Whether or not to return the hidden states of all layers. See `hidden_states` under returned tensors for
  more detail.
- **return_dict** (`bool`, _optional_) --
  Whether or not to return a [ModelOutput](/docs/transformers/master/en/main_classes/output.html#transformers.file_utils.ModelOutput) instead of a plain tuple.

- **labels** (`torch.LongTensor` of shape `(batch_size, num_predict)`, _optional_) --
  Labels for masked language modeling. `num_predict` corresponds to `target_mapping.shape[1]`. If
  `target_mapping` is :obj_None_, then `num_predict` corresponds to `sequence_length`.

  The labels should correspond to the masked input words that should be predicted and depends on
<<<<<<< HEAD
  `target_mapping`. Note in order to perform standard auto-regressive language modeling a _&lcubmask>_ token
=======
  `target_mapping`. Note in order to perform standard auto-regressive language modeling a _&amp;lt;mask>_ token
>>>>>>> afdf509c
  has to be added to the `input_ids` (see the `prepare_inputs_for_generation` function and examples
  below)

  Indices are selected in `[-100, 0, ..., config.vocab_size]` All labels set to `-100` are ignored, the
  loss is only computed for labels in `[0, ..., config.vocab_size]`


> Returns

A [XLNetLMHeadModelOutput](/docs/transformers/master/en/model_doc/xlnet.html#transformers.models.xlnet.modeling_xlnet.XLNetLMHeadModelOutput) or a tuple of
`torch.FloatTensor` (if `return_dict=False` is passed or when `config.return_dict=False`) comprising
various elements depending on the configuration ([XLNetConfig](/docs/transformers/master/en/model_doc/xlnet.html#transformers.XLNetConfig)) and inputs.

- **loss** (`torch.FloatTensor` of shape _(1,)_, _optional_, returned when `labels` is provided)
  Language modeling loss (for next-token prediction).
- **logits** (`torch.FloatTensor` of shape `(batch_size, num_predict, config.vocab_size)`) -- Prediction scores of the language modeling head (scores for each vocabulary token before SoftMax).

  `num_predict` corresponds to `target_mapping.shape[1]`. If `target_mapping` is `None`, then
  `num_predict` corresponds to `sequence_length`.
- **mems** (`List[torch.FloatTensor]` of length `config.n_layers`) -- Contains pre-computed hidden-states. Can be used (see `mems` input) to speed up sequential decoding.
  The token ids which have their past given to this model should not be passed as `input_ids` as they
  have already been computed.
- **hidden_states** (`tuple(torch.FloatTensor)`, _optional_, returned when `output_hidden_states=True` is passed or when `config.output_hidden_states=True`) -- Tuple of `torch.FloatTensor` (one for the output of the embeddings + one for the output of each layer)
  of shape `(batch_size, sequence_length, hidden_size)`.

  Hidden-states of the model at the output of each layer plus the initial embedding outputs.
- **attentions** (`tuple(torch.FloatTensor)`, _optional_, returned when `output_attentions=True` is passed or when `config.output_attentions=True`) -- Tuple of `torch.FloatTensor` (one for each layer) of shape `(batch_size, num_heads, sequence_length, sequence_length)`.

  Attentions weights after the attention softmax, used to compute the weighted average in the self-attention
  heads.


> Examples:

```python
>>> from transformers import XLNetTokenizer, XLNetLMHeadModel
>>> import torch

>>> tokenizer = XLNetTokenizer.from_pretrained('xlnet-large-cased')
>>> model = XLNetLMHeadModel.from_pretrained('xlnet-large-cased')

>>> # We show how to setup inputs to predict a next token using a bi-directional context.
<<<<<<< HEAD
>>> input_ids = torch.tensor(tokenizer.encode("Hello, my dog is very &lcubmask>", add_special_tokens=False)).unsqueeze(0)  # We will predict the masked token
=======
>>> input_ids = torch.tensor(tokenizer.encode("Hello, my dog is very &amp;lt;mask>", add_special_tokens=False)).unsqueeze(0)  # We will predict the masked token
>>>>>>> afdf509c
>>> perm_mask = torch.zeros((1, input_ids.shape[1], input_ids.shape[1]), dtype=torch.float)
>>> perm_mask[:, :, -1] = 1.0  # Previous tokens don't see last token
>>> target_mapping = torch.zeros((1, 1, input_ids.shape[1]), dtype=torch.float)  # Shape [1, 1, seq_length] => let's predict one token
>>> target_mapping[0, 0, -1] = 1.0  # Our first (and only) prediction will be the last token of the sequence (the masked token)

>>> outputs = model(input_ids, perm_mask=perm_mask, target_mapping=target_mapping)
>>> next_token_logits = outputs[0]  # Output has shape [target_mapping.size(0), target_mapping.size(1), config.vocab_size]

>>> # The same way can the XLNetLMHeadModel be used to be trained by standard auto-regressive language modeling.
<<<<<<< HEAD
>>> input_ids = torch.tensor(tokenizer.encode("Hello, my dog is very &lcubmask>", add_special_tokens=False)).unsqueeze(0)  # We will predict the masked token
=======
>>> input_ids = torch.tensor(tokenizer.encode("Hello, my dog is very &amp;lt;mask>", add_special_tokens=False)).unsqueeze(0)  # We will predict the masked token
>>>>>>> afdf509c
>>> labels = torch.tensor(tokenizer.encode("cute", add_special_tokens=False)).unsqueeze(0)
>>> assert labels.shape[0] == 1, 'only one word will be predicted'
>>> perm_mask = torch.zeros((1, input_ids.shape[1], input_ids.shape[1]), dtype=torch.float)
>>> perm_mask[:, :, -1] = 1.0  # Previous tokens don't see last token as is done in standard auto-regressive lm training
>>> target_mapping = torch.zeros((1, 1, input_ids.shape[1]), dtype=torch.float)  # Shape [1, 1, seq_length] => let's predict one token
>>> target_mapping[0, 0, -1] = 1.0  # Our first (and only) prediction will be the last token of the sequence (the masked token)

>>> outputs = model(input_ids, perm_mask=perm_mask, target_mapping=target_mapping, labels=labels)
>>> loss = outputs.loss
>>> next_token_logits = outputs.logits  # Logits have shape [target_mapping.size(0), target_mapping.size(1), config.vocab_size]
```

> Return type

[XLNetLMHeadModelOutput](/docs/transformers/master/en/model_doc/xlnet.html#transformers.models.xlnet.modeling_xlnet.XLNetLMHeadModelOutput) or `tuple(torch.FloatTensor)`


## [XLNetForSequenceClassification](#xlnetforsequenceclassification)

<a id='transformers.XLNetForSequenceClassification'></a>
> **class transformers.XLNetForSequenceClassification**(config)


XLNet Model with a sequence classification/regression head on top (a linear layer on top of the pooled output) e.g.
for GLUE tasks.


This model inherits from [PreTrainedModel](/docs/transformers/master/en/main_classes/model.html#transformers.PreTrainedModel). Check the superclass documentation for the generic
methods the library implements for all its model (such as downloading or saving, resizing the input embeddings,
pruning heads etc.)

This model is also a PyTorch [torch.nn.Module](https://pytorch.org/docs/stable/nn.html#torch.nn.Module)
subclass. Use it as a regular PyTorch Module and refer to the PyTorch documentation for all matter related to
general usage and behavior.

> Parameters

- **config** ([XLNetConfig](/docs/transformers/master/en/model_doc/xlnet.html#transformers.XLNetConfig)) -- Model configuration class with all the parameters of the model.
  Initializing with a config file does not load the weights associated with the model, only the
  configuration. Check out the [from_pretrained()](/docs/transformers/master/en/main_classes/model.html#transformers.PreTrainedModel.from_pretrained) method to load the model
  weights.


<a id='transformers.XLNetForSequenceClassification.forward'></a>
> **forward**(self, input_ids = None, attention_mask = None, mems = None, perm_mask = None, target_mapping = None, token_type_ids = None, input_mask = None, head_mask = None, inputs_embeds = None, labels = None, use_mems = None, output_attentions = None, output_hidden_states = None, return_dict = None, **kwargs)

The [XLNetForSequenceClassification](/docs/transformers/master/en/model_doc/xlnet.html#transformers.XLNetForSequenceClassification) forward method, overrides the `__call__` special method.

<Tip>

Although the recipe for forward pass needs to be defined within this function, one should call the
`Module` instance afterwards instead of this since the former takes care of running the pre and post
processing steps while the latter silently ignores them.

</Tip>

> Parameters

- **input_ids** (`torch.LongTensor` of shape `(batch_size, sequence_length)`) --
  Indices of input sequence tokens in the vocabulary.

  Indices can be obtained using [transformers.XLNetTokenizer](/docs/transformers/master/en/model_doc/xlnet.html#transformers.XLNetTokenizer). See
  [transformers.PreTrainedTokenizer.encode()](/docs/transformers/master/en/internal/tokenization_utils.html#transformers.PreTrainedTokenizerBase.encode) and [transformers.PreTrainedTokenizer.__call__()](/docs/transformers/master/en/internal/tokenization_utils.html#transformers.PreTrainedTokenizerBase.__call__) for
  details.

  [What are input IDs?](../glossary.html#input-ids)
- **attention_mask** (`torch.FloatTensor` of shape `(batch_size, sequence_length)`, _optional_) --
  Mask to avoid performing attention on padding token indices. Mask values selected in `[0, 1]`:

  - 1 for tokens that are **not masked**,
  - 0 for tokens that are **masked**.

  [What are attention masks?](../glossary.html#attention-mask)
- **mems** (`List[torch.FloatTensor]` of length `config.n_layers`) --
  Contains pre-computed hidden-states (see `mems` output below) . Can be used to speed up sequential
  decoding. The token ids which have their past given to this model should not be passed as `input_ids`
  as they have already been computed.

  `use_mems` has to be set to `True` to make use of `mems`.
- **perm_mask** (`torch.FloatTensor` of shape `(batch_size, sequence_length, sequence_length)`, _optional_) --
  Mask to indicate the attention pattern for each input token with values selected in `[0, 1]`:

  - if `perm_mask[k, i, j] = 0`, i attend to j in batch k;
  - if `perm_mask[k, i, j] = 1`, i does not attend to j in batch k.

  If not set, each token attends to all the others (full bidirectional attention). Only used during
  pretraining (to define factorization order) or for sequential decoding (generation).
- **target_mapping** (`torch.FloatTensor` of shape `(batch_size, num_predict, sequence_length)`, _optional_) --
  Mask to indicate the output tokens to use. If `target_mapping[k, i, j] = 1`, the i-th predict in batch k
  is on the j-th token. Only used during pretraining for partial prediction or for sequential decoding
  (generation).
- **token_type_ids** (`torch.LongTensor` of shape `(batch_size, sequence_length)`, _optional_) --
  Segment token indices to indicate first and second portions of the inputs. Indices are selected in `[0, 1]`:

  - 0 corresponds to a _sentence A_ token,
  - 1 corresponds to a _sentence B_ token.

  [What are token type IDs?](../glossary.html#token-type-ids)
- **input_mask** (`torch.FloatTensor` of shape `batch_size, sequence_length`, _optional_) --
  Mask to avoid performing attention on padding token indices. Negative of `attention_mask`, i.e. with 0
  for real tokens and 1 for padding which is kept for compatibility with the original code base.

  Mask values selected in `[0, 1]`:

  - 1 for tokens that are **masked**,
  - 0 for tokens that are **not masked**.

  You can only uses one of `input_mask` and `attention_mask`.
- **head_mask** (`torch.FloatTensor` of shape `(num_heads,)` or `(num_layers, num_heads)`, _optional_) --
  Mask to nullify selected heads of the self-attention modules. Mask values selected in `[0, 1]`:

  - 1 indicates the head is **not masked**,
  - 0 indicates the head is **masked**.

- **inputs_embeds** (`torch.FloatTensor` of shape `(batch_size, sequence_length, hidden_size)`, _optional_) --
  Optionally, instead of passing `input_ids` you can choose to directly pass an embedded representation.
  This is useful if you want more control over how to convert `input_ids` indices into associated
  vectors than the model's internal embedding lookup matrix.
- **output_attentions** (`bool`, _optional_) --
  Whether or not to return the attentions tensors of all attention layers. See `attentions` under returned
  tensors for more detail.
- **output_hidden_states** (`bool`, _optional_) --
  Whether or not to return the hidden states of all layers. See `hidden_states` under returned tensors for
  more detail.
- **return_dict** (`bool`, _optional_) --
  Whether or not to return a [ModelOutput](/docs/transformers/master/en/main_classes/output.html#transformers.file_utils.ModelOutput) instead of a plain tuple.

- **labels** (`torch.LongTensor` of shape `(batch_size,)`, _optional_) --
  Labels for computing the sequence classification/regression loss. Indices should be in `[0, ..., config.num_labels - 1]`. If `config.num_labels == 1` a regression loss is computed (Mean-Square loss),
  If `config.num_labels > 1` a classification loss is computed (Cross-Entropy).

> Returns

A [XLNetForSequenceClassificationOutput](/docs/transformers/master/en/model_doc/xlnet.html#transformers.models.xlnet.modeling_xlnet.XLNetForSequenceClassificationOutput) or a tuple of
`torch.FloatTensor` (if `return_dict=False` is passed or when `config.return_dict=False`) comprising
various elements depending on the configuration ([XLNetConfig](/docs/transformers/master/en/model_doc/xlnet.html#transformers.XLNetConfig)) and inputs.

- **loss** (`torch.FloatTensor` of shape `(1,)`, _optional_, returned when `label` is provided) -- Classification (or regression if config.num_labels==1) loss.
- **logits** (`torch.FloatTensor` of shape `(batch_size, config.num_labels)`) -- Classification (or regression if config.num_labels==1) scores (before SoftMax).
- **mems** (`List[torch.FloatTensor]` of length `config.n_layers`) -- Contains pre-computed hidden-states. Can be used (see `mems` input) to speed up sequential decoding.
  The token ids which have their past given to this model should not be passed as `input_ids` as they
  have already been computed.
- **hidden_states** (`tuple(torch.FloatTensor)`, _optional_, returned when `output_hidden_states=True` is passed or when `config.output_hidden_states=True`) -- Tuple of `torch.FloatTensor` (one for the output of the embeddings + one for the output of each layer)
  of shape `(batch_size, sequence_length, hidden_size)`.

  Hidden-states of the model at the output of each layer plus the initial embedding outputs.
- **attentions** (`tuple(torch.FloatTensor)`, _optional_, returned when `output_attentions=True` is passed or when `config.output_attentions=True`) -- Tuple of `torch.FloatTensor` (one for each layer) of shape `(batch_size, num_heads, sequence_length, sequence_length)`.

  Attentions weights after the attention softmax, used to compute the weighted average in the self-attention
  heads.

> Return type

[XLNetForSequenceClassificationOutput](/docs/transformers/master/en/model_doc/xlnet.html#transformers.models.xlnet.modeling_xlnet.XLNetForSequenceClassificationOutput) or `tuple(torch.FloatTensor)`

> Example:

```python
>>> from transformers import XLNetTokenizer, XLNetForSequenceClassification
>>> import torch

>>> tokenizer = XLNetTokenizer.from_pretrained('xlnet-base-cased')
>>> model = XLNetForSequenceClassification.from_pretrained('xlnet-base-cased')

>>> inputs = tokenizer("Hello, my dog is cute", return_tensors="pt")
>>> labels = torch.tensor([1]).unsqueeze(0)  # Batch size 1
>>> outputs = model(**inputs, labels=labels)
>>> loss = outputs.loss
>>> logits = outputs.logits
```


## [XLNetForMultipleChoice](#xlnetformultiplechoice)

<a id='transformers.XLNetForMultipleChoice'></a>
> **class transformers.XLNetForMultipleChoice**(config)


XLNet Model with a multiple choice classification head on top (a linear layer on top of the pooled output and a
softmax) e.g. for RACE/SWAG tasks.


This model inherits from [PreTrainedModel](/docs/transformers/master/en/main_classes/model.html#transformers.PreTrainedModel). Check the superclass documentation for the generic
methods the library implements for all its model (such as downloading or saving, resizing the input embeddings,
pruning heads etc.)

This model is also a PyTorch [torch.nn.Module](https://pytorch.org/docs/stable/nn.html#torch.nn.Module)
subclass. Use it as a regular PyTorch Module and refer to the PyTorch documentation for all matter related to
general usage and behavior.

> Parameters

- **config** ([XLNetConfig](/docs/transformers/master/en/model_doc/xlnet.html#transformers.XLNetConfig)) -- Model configuration class with all the parameters of the model.
  Initializing with a config file does not load the weights associated with the model, only the
  configuration. Check out the [from_pretrained()](/docs/transformers/master/en/main_classes/model.html#transformers.PreTrainedModel.from_pretrained) method to load the model
  weights.


<a id='transformers.XLNetForMultipleChoice.forward'></a>
> **forward**(self, input_ids = None, token_type_ids = None, input_mask = None, attention_mask = None, mems = None, perm_mask = None, target_mapping = None, head_mask = None, inputs_embeds = None, labels = None, use_mems = None, output_attentions = None, output_hidden_states = None, return_dict = None, **kwargs)

The [XLNetForMultipleChoice](/docs/transformers/master/en/model_doc/xlnet.html#transformers.XLNetForMultipleChoice) forward method, overrides the `__call__` special method.

<Tip>

Although the recipe for forward pass needs to be defined within this function, one should call the
`Module` instance afterwards instead of this since the former takes care of running the pre and post
processing steps while the latter silently ignores them.

</Tip>

> Parameters

- **input_ids** (`torch.LongTensor` of shape `(batch_size, num_choices, sequence_length)`) --
  Indices of input sequence tokens in the vocabulary.

  Indices can be obtained using [transformers.XLNetTokenizer](/docs/transformers/master/en/model_doc/xlnet.html#transformers.XLNetTokenizer). See
  [transformers.PreTrainedTokenizer.encode()](/docs/transformers/master/en/internal/tokenization_utils.html#transformers.PreTrainedTokenizerBase.encode) and [transformers.PreTrainedTokenizer.__call__()](/docs/transformers/master/en/internal/tokenization_utils.html#transformers.PreTrainedTokenizerBase.__call__) for
  details.

  [What are input IDs?](../glossary.html#input-ids)
- **attention_mask** (`torch.FloatTensor` of shape `(batch_size, num_choices, sequence_length)`, _optional_) --
  Mask to avoid performing attention on padding token indices. Mask values selected in `[0, 1]`:

  - 1 for tokens that are **not masked**,
  - 0 for tokens that are **masked**.

  [What are attention masks?](../glossary.html#attention-mask)
- **mems** (`List[torch.FloatTensor]` of length `config.n_layers`) --
  Contains pre-computed hidden-states (see `mems` output below) . Can be used to speed up sequential
  decoding. The token ids which have their past given to this model should not be passed as `input_ids`
  as they have already been computed.

  `use_mems` has to be set to `True` to make use of `mems`.
- **perm_mask** (`torch.FloatTensor` of shape `(batch_size, sequence_length, sequence_length)`, _optional_) --
  Mask to indicate the attention pattern for each input token with values selected in `[0, 1]`:

  - if `perm_mask[k, i, j] = 0`, i attend to j in batch k;
  - if `perm_mask[k, i, j] = 1`, i does not attend to j in batch k.

  If not set, each token attends to all the others (full bidirectional attention). Only used during
  pretraining (to define factorization order) or for sequential decoding (generation).
- **target_mapping** (`torch.FloatTensor` of shape `(batch_size, num_predict, sequence_length)`, _optional_) --
  Mask to indicate the output tokens to use. If `target_mapping[k, i, j] = 1`, the i-th predict in batch k
  is on the j-th token. Only used during pretraining for partial prediction or for sequential decoding
  (generation).
- **token_type_ids** (`torch.LongTensor` of shape `(batch_size, num_choices, sequence_length)`, _optional_) --
  Segment token indices to indicate first and second portions of the inputs. Indices are selected in `[0, 1]`:

  - 0 corresponds to a _sentence A_ token,
  - 1 corresponds to a _sentence B_ token.

  [What are token type IDs?](../glossary.html#token-type-ids)
- **input_mask** (`torch.FloatTensor` of shape `batch_size, num_choices, sequence_length`, _optional_) --
  Mask to avoid performing attention on padding token indices. Negative of `attention_mask`, i.e. with 0
  for real tokens and 1 for padding which is kept for compatibility with the original code base.

  Mask values selected in `[0, 1]`:

  - 1 for tokens that are **masked**,
  - 0 for tokens that are **not masked**.

  You can only uses one of `input_mask` and `attention_mask`.
- **head_mask** (`torch.FloatTensor` of shape `(num_heads,)` or `(num_layers, num_heads)`, _optional_) --
  Mask to nullify selected heads of the self-attention modules. Mask values selected in `[0, 1]`:

  - 1 indicates the head is **not masked**,
  - 0 indicates the head is **masked**.

- **inputs_embeds** (`torch.FloatTensor` of shape `(batch_size, num_choices, sequence_length, hidden_size)`, _optional_) --
  Optionally, instead of passing `input_ids` you can choose to directly pass an embedded representation.
  This is useful if you want more control over how to convert `input_ids` indices into associated
  vectors than the model's internal embedding lookup matrix.
- **output_attentions** (`bool`, _optional_) --
  Whether or not to return the attentions tensors of all attention layers. See `attentions` under returned
  tensors for more detail.
- **output_hidden_states** (`bool`, _optional_) --
  Whether or not to return the hidden states of all layers. See `hidden_states` under returned tensors for
  more detail.
- **return_dict** (`bool`, _optional_) --
  Whether or not to return a [ModelOutput](/docs/transformers/master/en/main_classes/output.html#transformers.file_utils.ModelOutput) instead of a plain tuple.

- **labels** (`torch.LongTensor` of shape `(batch_size,)`, _optional_) --
  Labels for computing the multiple choice classification loss. Indices should be in `[0, ..., num_choices-1]` where `num_choices` is the size of the second dimension of the input tensors. (See
  `input_ids` above)

> Returns

A [XLNetForMultipleChoiceOutput](/docs/transformers/master/en/model_doc/xlnet.html#transformers.models.xlnet.modeling_xlnet.XLNetForMultipleChoiceOutput) or a tuple of
`torch.FloatTensor` (if `return_dict=False` is passed or when `config.return_dict=False`) comprising
various elements depending on the configuration ([XLNetConfig](/docs/transformers/master/en/model_doc/xlnet.html#transformers.XLNetConfig)) and inputs.

- **loss** (`torch.FloatTensor` of shape _(1,)_, _optional_, returned when `labels` is provided) -- Classification loss.
- **logits** (`torch.FloatTensor` of shape `(batch_size, num_choices)`) -- _num_choices_ is the second dimension of the input tensors. (see _input_ids_ above).

  Classification scores (before SoftMax).
- **mems** (`List[torch.FloatTensor]` of length `config.n_layers`) -- Contains pre-computed hidden-states. Can be used (see `mems` input) to speed up sequential decoding.
  The token ids which have their past given to this model should not be passed as `input_ids` as they
  have already been computed.
- **hidden_states** (`tuple(torch.FloatTensor)`, _optional_, returned when `output_hidden_states=True` is passed or when `config.output_hidden_states=True`) -- Tuple of `torch.FloatTensor` (one for the output of the embeddings + one for the output of each layer)
  of shape `(batch_size, sequence_length, hidden_size)`.

  Hidden-states of the model at the output of each layer plus the initial embedding outputs.
- **attentions** (`tuple(torch.FloatTensor)`, _optional_, returned when `output_attentions=True` is passed or when `config.output_attentions=True`) -- Tuple of `torch.FloatTensor` (one for each layer) of shape `(batch_size, num_heads, sequence_length, sequence_length)`.

  Attentions weights after the attention softmax, used to compute the weighted average in the self-attention
  heads.

> Return type

[XLNetForMultipleChoiceOutput](/docs/transformers/master/en/model_doc/xlnet.html#transformers.models.xlnet.modeling_xlnet.XLNetForMultipleChoiceOutput) or `tuple(torch.FloatTensor)`

> Example:

```python
>>> from transformers import XLNetTokenizer, XLNetForMultipleChoice
>>> import torch

>>> tokenizer = XLNetTokenizer.from_pretrained('xlnet-base-cased')
>>> model = XLNetForMultipleChoice.from_pretrained('xlnet-base-cased')

>>> prompt = "In Italy, pizza served in formal settings, such as at a restaurant, is presented unsliced."
>>> choice0 = "It is eaten with a fork and a knife."
>>> choice1 = "It is eaten while held in the hand."
>>> labels = torch.tensor(0).unsqueeze(0)  # choice0 is correct (according to Wikipedia ;)), batch size 1

>>> encoding = tokenizer([prompt, prompt], [choice0, choice1], return_tensors='pt', padding=True)
>>> outputs = model(**&amp;lcub;k: v.unsqueeze(0) for k,v in encoding.items()}, labels=labels)  # batch size is 1

>>> # the linear classifier still needs to be trained
>>> loss = outputs.loss
>>> logits = outputs.logits
```


## [XLNetForTokenClassification](#xlnetfortokenclassification)

<a id='transformers.XLNetForTokenClassification'></a>
> **class transformers.XLNetForTokenClassification**(config)


XLNet Model with a token classification head on top (a linear layer on top of the hidden-states output) e.g. for
Named-Entity-Recognition (NER) tasks.


This model inherits from [PreTrainedModel](/docs/transformers/master/en/main_classes/model.html#transformers.PreTrainedModel). Check the superclass documentation for the generic
methods the library implements for all its model (such as downloading or saving, resizing the input embeddings,
pruning heads etc.)

This model is also a PyTorch [torch.nn.Module](https://pytorch.org/docs/stable/nn.html#torch.nn.Module)
subclass. Use it as a regular PyTorch Module and refer to the PyTorch documentation for all matter related to
general usage and behavior.

> Parameters

- **config** ([XLNetConfig](/docs/transformers/master/en/model_doc/xlnet.html#transformers.XLNetConfig)) -- Model configuration class with all the parameters of the model.
  Initializing with a config file does not load the weights associated with the model, only the
  configuration. Check out the [from_pretrained()](/docs/transformers/master/en/main_classes/model.html#transformers.PreTrainedModel.from_pretrained) method to load the model
  weights.


<a id='transformers.XLNetForTokenClassification.forward'></a>
> **forward**(self, input_ids = None, attention_mask = None, mems = None, perm_mask = None, target_mapping = None, token_type_ids = None, input_mask = None, head_mask = None, inputs_embeds = None, labels = None, use_mems = None, output_attentions = None, output_hidden_states = None, return_dict = None, **kwargs)

The [XLNetForTokenClassification](/docs/transformers/master/en/model_doc/xlnet.html#transformers.XLNetForTokenClassification) forward method, overrides the `__call__` special method.

<Tip>

Although the recipe for forward pass needs to be defined within this function, one should call the
`Module` instance afterwards instead of this since the former takes care of running the pre and post
processing steps while the latter silently ignores them.

</Tip>

> Parameters

- **input_ids** (`torch.LongTensor` of shape `(batch_size, sequence_length)`) --
  Indices of input sequence tokens in the vocabulary.

  Indices can be obtained using [transformers.XLNetTokenizer](/docs/transformers/master/en/model_doc/xlnet.html#transformers.XLNetTokenizer). See
  [transformers.PreTrainedTokenizer.encode()](/docs/transformers/master/en/internal/tokenization_utils.html#transformers.PreTrainedTokenizerBase.encode) and [transformers.PreTrainedTokenizer.__call__()](/docs/transformers/master/en/internal/tokenization_utils.html#transformers.PreTrainedTokenizerBase.__call__) for
  details.

  [What are input IDs?](../glossary.html#input-ids)
- **attention_mask** (`torch.FloatTensor` of shape `(batch_size, sequence_length)`, _optional_) --
  Mask to avoid performing attention on padding token indices. Mask values selected in `[0, 1]`:

  - 1 for tokens that are **not masked**,
  - 0 for tokens that are **masked**.

  [What are attention masks?](../glossary.html#attention-mask)
- **mems** (`List[torch.FloatTensor]` of length `config.n_layers`) --
  Contains pre-computed hidden-states (see `mems` output below) . Can be used to speed up sequential
  decoding. The token ids which have their past given to this model should not be passed as `input_ids`
  as they have already been computed.

  `use_mems` has to be set to `True` to make use of `mems`.
- **perm_mask** (`torch.FloatTensor` of shape `(batch_size, sequence_length, sequence_length)`, _optional_) --
  Mask to indicate the attention pattern for each input token with values selected in `[0, 1]`:

  - if `perm_mask[k, i, j] = 0`, i attend to j in batch k;
  - if `perm_mask[k, i, j] = 1`, i does not attend to j in batch k.

  If not set, each token attends to all the others (full bidirectional attention). Only used during
  pretraining (to define factorization order) or for sequential decoding (generation).
- **target_mapping** (`torch.FloatTensor` of shape `(batch_size, num_predict, sequence_length)`, _optional_) --
  Mask to indicate the output tokens to use. If `target_mapping[k, i, j] = 1`, the i-th predict in batch k
  is on the j-th token. Only used during pretraining for partial prediction or for sequential decoding
  (generation).
- **token_type_ids** (`torch.LongTensor` of shape `(batch_size, sequence_length)`, _optional_) --
  Segment token indices to indicate first and second portions of the inputs. Indices are selected in `[0, 1]`:

  - 0 corresponds to a _sentence A_ token,
  - 1 corresponds to a _sentence B_ token.

  [What are token type IDs?](../glossary.html#token-type-ids)
- **input_mask** (`torch.FloatTensor` of shape `batch_size, sequence_length`, _optional_) --
  Mask to avoid performing attention on padding token indices. Negative of `attention_mask`, i.e. with 0
  for real tokens and 1 for padding which is kept for compatibility with the original code base.

  Mask values selected in `[0, 1]`:

  - 1 for tokens that are **masked**,
  - 0 for tokens that are **not masked**.

  You can only uses one of `input_mask` and `attention_mask`.
- **head_mask** (`torch.FloatTensor` of shape `(num_heads,)` or `(num_layers, num_heads)`, _optional_) --
  Mask to nullify selected heads of the self-attention modules. Mask values selected in `[0, 1]`:

  - 1 indicates the head is **not masked**,
  - 0 indicates the head is **masked**.

- **inputs_embeds** (`torch.FloatTensor` of shape `(batch_size, sequence_length, hidden_size)`, _optional_) --
  Optionally, instead of passing `input_ids` you can choose to directly pass an embedded representation.
  This is useful if you want more control over how to convert `input_ids` indices into associated
  vectors than the model's internal embedding lookup matrix.
- **output_attentions** (`bool`, _optional_) --
  Whether or not to return the attentions tensors of all attention layers. See `attentions` under returned
  tensors for more detail.
- **output_hidden_states** (`bool`, _optional_) --
  Whether or not to return the hidden states of all layers. See `hidden_states` under returned tensors for
  more detail.
- **return_dict** (`bool`, _optional_) --
  Whether or not to return a [ModelOutput](/docs/transformers/master/en/main_classes/output.html#transformers.file_utils.ModelOutput) instead of a plain tuple.

- **labels** (`torch.LongTensor` of shape `(batch_size,)`, _optional_) --
  Labels for computing the multiple choice classification loss. Indices should be in `[0, ..., num_choices]` where _num_choices_ is the size of the second dimension of the input tensors. (see
  _input_ids_ above)

> Returns

A [XLNetForTokenClassificationOutput](/docs/transformers/master/en/model_doc/xlnet.html#transformers.models.xlnet.modeling_xlnet.XLNetForTokenClassificationOutput) or a tuple of
`torch.FloatTensor` (if `return_dict=False` is passed or when `config.return_dict=False`) comprising
various elements depending on the configuration ([XLNetConfig](/docs/transformers/master/en/model_doc/xlnet.html#transformers.XLNetConfig)) and inputs.

- **loss** (`torch.FloatTensor` of shape `(1,)`, _optional_, returned when `labels` is provided)  -- Classification loss.
- **logits** (`torch.FloatTensor` of shape `(batch_size, sequence_length, config.num_labels)`) -- Classification scores (before SoftMax).
- **mems** (`List[torch.FloatTensor]` of length `config.n_layers`) -- Contains pre-computed hidden-states. Can be used (see `mems` input) to speed up sequential decoding.
  The token ids which have their past given to this model should not be passed as `input_ids` as they
  have already been computed.
- **hidden_states** (`tuple(torch.FloatTensor)`, _optional_, returned when `output_hidden_states=True` is passed or when `config.output_hidden_states=True`) -- Tuple of `torch.FloatTensor` (one for the output of the embeddings + one for the output of each layer)
  of shape `(batch_size, sequence_length, hidden_size)`.

  Hidden-states of the model at the output of each layer plus the initial embedding outputs.
- **attentions** (`tuple(torch.FloatTensor)`, _optional_, returned when `output_attentions=True` is passed or when `config.output_attentions=True`) -- Tuple of `torch.FloatTensor` (one for each layer) of shape `(batch_size, num_heads, sequence_length, sequence_length)`.

  Attentions weights after the attention softmax, used to compute the weighted average in the self-attention
  heads.

> Return type

[XLNetForTokenClassificationOutput](/docs/transformers/master/en/model_doc/xlnet.html#transformers.models.xlnet.modeling_xlnet.XLNetForTokenClassificationOutput) or `tuple(torch.FloatTensor)`

> Example:

```python
>>> from transformers import XLNetTokenizer, XLNetForTokenClassification
>>> import torch

>>> tokenizer = XLNetTokenizer.from_pretrained('xlnet-base-cased')
>>> model = XLNetForTokenClassification.from_pretrained('xlnet-base-cased')

>>> inputs = tokenizer("Hello, my dog is cute", return_tensors="pt")
>>> labels = torch.tensor([1] * inputs["input_ids"].size(1)).unsqueeze(0)  # Batch size 1

>>> outputs = model(**inputs, labels=labels)
>>> loss = outputs.loss
>>> logits = outputs.logits
```


## [XLNetForQuestionAnsweringSimple](#xlnetforquestionansweringsimple)

<a id='transformers.XLNetForQuestionAnsweringSimple'></a>
> **class transformers.XLNetForQuestionAnsweringSimple**(config)


XLNet Model with a span classification head on top for extractive question-answering tasks like SQuAD (a linear
layers on top of the hidden-states output to compute _span start logits_ and _span end logits_).


This model inherits from [PreTrainedModel](/docs/transformers/master/en/main_classes/model.html#transformers.PreTrainedModel). Check the superclass documentation for the generic
methods the library implements for all its model (such as downloading or saving, resizing the input embeddings,
pruning heads etc.)

This model is also a PyTorch [torch.nn.Module](https://pytorch.org/docs/stable/nn.html#torch.nn.Module)
subclass. Use it as a regular PyTorch Module and refer to the PyTorch documentation for all matter related to
general usage and behavior.

> Parameters

- **config** ([XLNetConfig](/docs/transformers/master/en/model_doc/xlnet.html#transformers.XLNetConfig)) -- Model configuration class with all the parameters of the model.
  Initializing with a config file does not load the weights associated with the model, only the
  configuration. Check out the [from_pretrained()](/docs/transformers/master/en/main_classes/model.html#transformers.PreTrainedModel.from_pretrained) method to load the model
  weights.


<a id='transformers.XLNetForQuestionAnsweringSimple.forward'></a>
> **forward**(self, input_ids = None, attention_mask = None, mems = None, perm_mask = None, target_mapping = None, token_type_ids = None, input_mask = None, head_mask = None, inputs_embeds = None, start_positions = None, end_positions = None, use_mems = None, output_attentions = None, output_hidden_states = None, return_dict = None, **kwargs)

The [XLNetForQuestionAnsweringSimple](/docs/transformers/master/en/model_doc/xlnet.html#transformers.XLNetForQuestionAnsweringSimple) forward method, overrides the `__call__` special method.

<Tip>

Although the recipe for forward pass needs to be defined within this function, one should call the
`Module` instance afterwards instead of this since the former takes care of running the pre and post
processing steps while the latter silently ignores them.

</Tip>

> Parameters

- **input_ids** (`torch.LongTensor` of shape `(batch_size, sequence_length)`) --
  Indices of input sequence tokens in the vocabulary.

  Indices can be obtained using [transformers.XLNetTokenizer](/docs/transformers/master/en/model_doc/xlnet.html#transformers.XLNetTokenizer). See
  [transformers.PreTrainedTokenizer.encode()](/docs/transformers/master/en/internal/tokenization_utils.html#transformers.PreTrainedTokenizerBase.encode) and [transformers.PreTrainedTokenizer.__call__()](/docs/transformers/master/en/internal/tokenization_utils.html#transformers.PreTrainedTokenizerBase.__call__) for
  details.

  [What are input IDs?](../glossary.html#input-ids)
- **attention_mask** (`torch.FloatTensor` of shape `(batch_size, sequence_length)`, _optional_) --
  Mask to avoid performing attention on padding token indices. Mask values selected in `[0, 1]`:

  - 1 for tokens that are **not masked**,
  - 0 for tokens that are **masked**.

  [What are attention masks?](../glossary.html#attention-mask)
- **mems** (`List[torch.FloatTensor]` of length `config.n_layers`) --
  Contains pre-computed hidden-states (see `mems` output below) . Can be used to speed up sequential
  decoding. The token ids which have their past given to this model should not be passed as `input_ids`
  as they have already been computed.

  `use_mems` has to be set to `True` to make use of `mems`.
- **perm_mask** (`torch.FloatTensor` of shape `(batch_size, sequence_length, sequence_length)`, _optional_) --
  Mask to indicate the attention pattern for each input token with values selected in `[0, 1]`:

  - if `perm_mask[k, i, j] = 0`, i attend to j in batch k;
  - if `perm_mask[k, i, j] = 1`, i does not attend to j in batch k.

  If not set, each token attends to all the others (full bidirectional attention). Only used during
  pretraining (to define factorization order) or for sequential decoding (generation).
- **target_mapping** (`torch.FloatTensor` of shape `(batch_size, num_predict, sequence_length)`, _optional_) --
  Mask to indicate the output tokens to use. If `target_mapping[k, i, j] = 1`, the i-th predict in batch k
  is on the j-th token. Only used during pretraining for partial prediction or for sequential decoding
  (generation).
- **token_type_ids** (`torch.LongTensor` of shape `(batch_size, sequence_length)`, _optional_) --
  Segment token indices to indicate first and second portions of the inputs. Indices are selected in `[0, 1]`:

  - 0 corresponds to a _sentence A_ token,
  - 1 corresponds to a _sentence B_ token.

  [What are token type IDs?](../glossary.html#token-type-ids)
- **input_mask** (`torch.FloatTensor` of shape `batch_size, sequence_length`, _optional_) --
  Mask to avoid performing attention on padding token indices. Negative of `attention_mask`, i.e. with 0
  for real tokens and 1 for padding which is kept for compatibility with the original code base.

  Mask values selected in `[0, 1]`:

  - 1 for tokens that are **masked**,
  - 0 for tokens that are **not masked**.

  You can only uses one of `input_mask` and `attention_mask`.
- **head_mask** (`torch.FloatTensor` of shape `(num_heads,)` or `(num_layers, num_heads)`, _optional_) --
  Mask to nullify selected heads of the self-attention modules. Mask values selected in `[0, 1]`:

  - 1 indicates the head is **not masked**,
  - 0 indicates the head is **masked**.

- **inputs_embeds** (`torch.FloatTensor` of shape `(batch_size, sequence_length, hidden_size)`, _optional_) --
  Optionally, instead of passing `input_ids` you can choose to directly pass an embedded representation.
  This is useful if you want more control over how to convert `input_ids` indices into associated
  vectors than the model's internal embedding lookup matrix.
- **output_attentions** (`bool`, _optional_) --
  Whether or not to return the attentions tensors of all attention layers. See `attentions` under returned
  tensors for more detail.
- **output_hidden_states** (`bool`, _optional_) --
  Whether or not to return the hidden states of all layers. See `hidden_states` under returned tensors for
  more detail.
- **return_dict** (`bool`, _optional_) --
  Whether or not to return a [ModelOutput](/docs/transformers/master/en/main_classes/output.html#transformers.file_utils.ModelOutput) instead of a plain tuple.

- **start_positions** (`torch.LongTensor` of shape `(batch_size,)`, _optional_) --
  Labels for position (index) of the start of the labelled span for computing the token classification loss.
  Positions are clamped to the length of the sequence (`sequence_length`). Position outside of the
  sequence are not taken into account for computing the loss.
- **end_positions** (`torch.LongTensor` of shape `(batch_size,)`, _optional_) --
  Labels for position (index) of the end of the labelled span for computing the token classification loss.
  Positions are clamped to the length of the sequence (`sequence_length`). Position outside of the
  sequence are not taken into account for computing the loss.

> Returns

A [XLNetForQuestionAnsweringSimpleOutput](/docs/transformers/master/en/model_doc/xlnet.html#transformers.models.xlnet.modeling_xlnet.XLNetForQuestionAnsweringSimpleOutput) or a tuple of
`torch.FloatTensor` (if `return_dict=False` is passed or when `config.return_dict=False`) comprising
various elements depending on the configuration ([XLNetConfig](/docs/transformers/master/en/model_doc/xlnet.html#transformers.XLNetConfig)) and inputs.

- **loss** (`torch.FloatTensor` of shape `(1,)`, _optional_, returned when `labels` is provided) -- Total span extraction loss is the sum of a Cross-Entropy for the start and end positions.
- **start_logits** (`torch.FloatTensor` of shape `(batch_size, sequence_length,)`) -- Span-start scores (before SoftMax).
- **end_logits** (`torch.FloatTensor` of shape `(batch_size, sequence_length,)`) -- Span-end scores (before SoftMax).
- **mems** (`List[torch.FloatTensor]` of length `config.n_layers`) -- Contains pre-computed hidden-states. Can be used (see `mems` input) to speed up sequential decoding.
  The token ids which have their past given to this model should not be passed as `input_ids` as they
  have already been computed.
- **hidden_states** (`tuple(torch.FloatTensor)`, _optional_, returned when `output_hidden_states=True` is passed or when `config.output_hidden_states=True`) -- Tuple of `torch.FloatTensor` (one for the output of the embeddings + one for the output of each layer)
  of shape `(batch_size, sequence_length, hidden_size)`.

  Hidden-states of the model at the output of each layer plus the initial embedding outputs.
- **attentions** (`tuple(torch.FloatTensor)`, _optional_, returned when `output_attentions=True` is passed or when `config.output_attentions=True`) -- Tuple of `torch.FloatTensor` (one for each layer) of shape `(batch_size, num_heads, sequence_length, sequence_length)`.

  Attentions weights after the attention softmax, used to compute the weighted average in the self-attention
  heads.

> Return type

[XLNetForQuestionAnsweringSimpleOutput](/docs/transformers/master/en/model_doc/xlnet.html#transformers.models.xlnet.modeling_xlnet.XLNetForQuestionAnsweringSimpleOutput) or `tuple(torch.FloatTensor)`

> Example:

```python
>>> from transformers import XLNetTokenizer, XLNetForQuestionAnsweringSimple
>>> import torch

>>> tokenizer = XLNetTokenizer.from_pretrained('xlnet-base-cased')
>>> model = XLNetForQuestionAnsweringSimple.from_pretrained('xlnet-base-cased')

>>> question, text = "Who was Jim Henson?", "Jim Henson was a nice puppet"
>>> inputs = tokenizer(question, text, return_tensors='pt')
>>> start_positions = torch.tensor([1])
>>> end_positions = torch.tensor([3])

>>> outputs = model(**inputs, start_positions=start_positions, end_positions=end_positions)
>>> loss = outputs.loss
>>> start_scores = outputs.start_logits
>>> end_scores = outputs.end_logits
```


## [XLNetForQuestionAnswering](#xlnetforquestionanswering)

<a id='transformers.XLNetForQuestionAnswering'></a>
> **class transformers.XLNetForQuestionAnswering**(config)


XLNet Model with a span classification head on top for extractive question-answering tasks like SQuAD (a linear
layers on top of the hidden-states output to compute _span start logits_ and _span end logits_).


This model inherits from [PreTrainedModel](/docs/transformers/master/en/main_classes/model.html#transformers.PreTrainedModel). Check the superclass documentation for the generic
methods the library implements for all its model (such as downloading or saving, resizing the input embeddings,
pruning heads etc.)

This model is also a PyTorch [torch.nn.Module](https://pytorch.org/docs/stable/nn.html#torch.nn.Module)
subclass. Use it as a regular PyTorch Module and refer to the PyTorch documentation for all matter related to
general usage and behavior.

> Parameters

- **config** ([XLNetConfig](/docs/transformers/master/en/model_doc/xlnet.html#transformers.XLNetConfig)) -- Model configuration class with all the parameters of the model.
  Initializing with a config file does not load the weights associated with the model, only the
  configuration. Check out the [from_pretrained()](/docs/transformers/master/en/main_classes/model.html#transformers.PreTrainedModel.from_pretrained) method to load the model
  weights.


<a id='transformers.XLNetForQuestionAnswering.forward'></a>
> **forward**(self, input_ids = None, attention_mask = None, mems = None, perm_mask = None, target_mapping = None, token_type_ids = None, input_mask = None, head_mask = None, inputs_embeds = None, start_positions = None, end_positions = None, is_impossible = None, cls_index = None, p_mask = None, use_mems = None, output_attentions = None, output_hidden_states = None, return_dict = None, **kwargs)

The [XLNetForQuestionAnswering](/docs/transformers/master/en/model_doc/xlnet.html#transformers.XLNetForQuestionAnswering) forward method, overrides the `__call__` special method.

<Tip>

Although the recipe for forward pass needs to be defined within this function, one should call the
`Module` instance afterwards instead of this since the former takes care of running the pre and post
processing steps while the latter silently ignores them.

</Tip>

> Parameters

- **input_ids** (`torch.LongTensor` of shape `(batch_size, sequence_length)`) --
  Indices of input sequence tokens in the vocabulary.

  Indices can be obtained using [transformers.XLNetTokenizer](/docs/transformers/master/en/model_doc/xlnet.html#transformers.XLNetTokenizer). See
  [transformers.PreTrainedTokenizer.encode()](/docs/transformers/master/en/internal/tokenization_utils.html#transformers.PreTrainedTokenizerBase.encode) and [transformers.PreTrainedTokenizer.__call__()](/docs/transformers/master/en/internal/tokenization_utils.html#transformers.PreTrainedTokenizerBase.__call__) for
  details.

  [What are input IDs?](../glossary.html#input-ids)
- **attention_mask** (`torch.FloatTensor` of shape `(batch_size, sequence_length)`, _optional_) --
  Mask to avoid performing attention on padding token indices. Mask values selected in `[0, 1]`:

  - 1 for tokens that are **not masked**,
  - 0 for tokens that are **masked**.

  [What are attention masks?](../glossary.html#attention-mask)
- **mems** (`List[torch.FloatTensor]` of length `config.n_layers`) --
  Contains pre-computed hidden-states (see `mems` output below) . Can be used to speed up sequential
  decoding. The token ids which have their past given to this model should not be passed as `input_ids`
  as they have already been computed.

  `use_mems` has to be set to `True` to make use of `mems`.
- **perm_mask** (`torch.FloatTensor` of shape `(batch_size, sequence_length, sequence_length)`, _optional_) --
  Mask to indicate the attention pattern for each input token with values selected in `[0, 1]`:

  - if `perm_mask[k, i, j] = 0`, i attend to j in batch k;
  - if `perm_mask[k, i, j] = 1`, i does not attend to j in batch k.

  If not set, each token attends to all the others (full bidirectional attention). Only used during
  pretraining (to define factorization order) or for sequential decoding (generation).
- **target_mapping** (`torch.FloatTensor` of shape `(batch_size, num_predict, sequence_length)`, _optional_) --
  Mask to indicate the output tokens to use. If `target_mapping[k, i, j] = 1`, the i-th predict in batch k
  is on the j-th token. Only used during pretraining for partial prediction or for sequential decoding
  (generation).
- **token_type_ids** (`torch.LongTensor` of shape `(batch_size, sequence_length)`, _optional_) --
  Segment token indices to indicate first and second portions of the inputs. Indices are selected in `[0, 1]`:

  - 0 corresponds to a _sentence A_ token,
  - 1 corresponds to a _sentence B_ token.

  [What are token type IDs?](../glossary.html#token-type-ids)
- **input_mask** (`torch.FloatTensor` of shape `batch_size, sequence_length`, _optional_) --
  Mask to avoid performing attention on padding token indices. Negative of `attention_mask`, i.e. with 0
  for real tokens and 1 for padding which is kept for compatibility with the original code base.

  Mask values selected in `[0, 1]`:

  - 1 for tokens that are **masked**,
  - 0 for tokens that are **not masked**.

  You can only uses one of `input_mask` and `attention_mask`.
- **head_mask** (`torch.FloatTensor` of shape `(num_heads,)` or `(num_layers, num_heads)`, _optional_) --
  Mask to nullify selected heads of the self-attention modules. Mask values selected in `[0, 1]`:

  - 1 indicates the head is **not masked**,
  - 0 indicates the head is **masked**.

- **inputs_embeds** (`torch.FloatTensor` of shape `(batch_size, sequence_length, hidden_size)`, _optional_) --
  Optionally, instead of passing `input_ids` you can choose to directly pass an embedded representation.
  This is useful if you want more control over how to convert `input_ids` indices into associated
  vectors than the model's internal embedding lookup matrix.
- **output_attentions** (`bool`, _optional_) --
  Whether or not to return the attentions tensors of all attention layers. See `attentions` under returned
  tensors for more detail.
- **output_hidden_states** (`bool`, _optional_) --
  Whether or not to return the hidden states of all layers. See `hidden_states` under returned tensors for
  more detail.
- **return_dict** (`bool`, _optional_) --
  Whether or not to return a [ModelOutput](/docs/transformers/master/en/main_classes/output.html#transformers.file_utils.ModelOutput) instead of a plain tuple.

- **start_positions** (`torch.LongTensor` of shape `(batch_size,)`, _optional_) --
  Labels for position (index) of the start of the labelled span for computing the token classification loss.
  Positions are clamped to the length of the sequence (`sequence_length`). Position outside of the
  sequence are not taken into account for computing the loss.
- **end_positions** (`torch.LongTensor` of shape `(batch_size,)`, _optional_) --
  Labels for position (index) of the end of the labelled span for computing the token classification loss.
  Positions are clamped to the length of the sequence (`sequence_length`). Position outside of the
  sequence are not taken into account for computing the loss.
- **is_impossible** (`torch.LongTensor` of shape `(batch_size,)`, _optional_) --
  Labels whether a question has an answer or no answer (SQuAD 2.0)
- **cls_index** (`torch.LongTensor` of shape `(batch_size,)`, _optional_) --
  Labels for position (index) of the classification token to use as input for computing plausibility of the
  answer.
- **p_mask** (`torch.FloatTensor` of shape `(batch_size, sequence_length)`, _optional_) --
  Optional mask of tokens which can't be in answers (e.g. [CLS], [PAD], ...). 1.0 means token should be
  masked. 0.0 mean token is not masked.


> Returns

A [XLNetForQuestionAnsweringOutput](/docs/transformers/master/en/model_doc/xlnet.html#transformers.models.xlnet.modeling_xlnet.XLNetForQuestionAnsweringOutput) or a tuple of
`torch.FloatTensor` (if `return_dict=False` is passed or when `config.return_dict=False`) comprising
various elements depending on the configuration ([XLNetConfig](/docs/transformers/master/en/model_doc/xlnet.html#transformers.XLNetConfig)) and inputs.

- **loss** (`torch.FloatTensor` of shape `(1,)`, _optional_, returned if both `start_positions` and `end_positions` are provided) -- Classification loss as the sum of start token, end token (and is_impossible if provided) classification
  losses.
- **start_top_log_probs** (`torch.FloatTensor` of shape `(batch_size, config.start_n_top)`, _optional_, returned if `start_positions` or `end_positions` is not provided) -- Log probabilities for the top config.start_n_top start token possibilities (beam-search).
- **start_top_index** (`torch.LongTensor` of shape `(batch_size, config.start_n_top)`, _optional_, returned if `start_positions` or `end_positions` is not provided) -- Indices for the top config.start_n_top start token possibilities (beam-search).
- **end_top_log_probs** (`torch.FloatTensor` of shape `(batch_size, config.start_n_top * config.end_n_top)`, _optional_, returned if `start_positions` or `end_positions` is not provided) -- Log probabilities for the top `config.start_n_top * config.end_n_top` end token possibilities
  (beam-search).
- **end_top_index** (`torch.LongTensor` of shape `(batch_size, config.start_n_top * config.end_n_top)`, _optional_, returned if `start_positions` or `end_positions` is not provided) -- Indices for the top `config.start_n_top * config.end_n_top` end token possibilities (beam-search).
- **cls_logits** (`torch.FloatTensor` of shape `(batch_size,)`, _optional_, returned if `start_positions` or `end_positions` is not provided) -- Log probabilities for the `is_impossible` label of the answers.
- **mems** (`List[torch.FloatTensor]` of length `config.n_layers`) -- Contains pre-computed hidden-states. Can be used (see `mems` input) to speed up sequential decoding.
  The token ids which have their past given to this model should not be passed as `input_ids` as they
  have already been computed.
- **hidden_states** (`tuple(torch.FloatTensor)`, _optional_, returned when `output_hidden_states=True` is passed or when `config.output_hidden_states=True`) -- Tuple of `torch.FloatTensor` (one for the output of the embeddings + one for the output of each layer)
  of shape `(batch_size, sequence_length, hidden_size)`.

  Hidden-states of the model at the output of each layer plus the initial embedding outputs.
- **attentions** (`tuple(torch.FloatTensor)`, _optional_, returned when `output_attentions=True` is passed or when `config.output_attentions=True`) -- Tuple of `torch.FloatTensor` (one for each layer) of shape `(batch_size, num_heads, sequence_length, sequence_length)`.

  Attentions weights after the attention softmax, used to compute the weighted average in the self-attention
  heads.


> Example:

```python
>>> from transformers import XLNetTokenizer, XLNetForQuestionAnswering
>>> import torch

>>> tokenizer =  XLNetTokenizer.from_pretrained('xlnet-base-cased')
>>> model = XLNetForQuestionAnswering.from_pretrained('xlnet-base-cased')

>>> input_ids = torch.tensor(tokenizer.encode("Hello, my dog is cute", add_special_tokens=True)).unsqueeze(0)  # Batch size 1
>>> start_positions = torch.tensor([1])
>>> end_positions = torch.tensor([3])
>>> outputs = model(input_ids, start_positions=start_positions, end_positions=end_positions)

>>> loss = outputs.loss
```

> Return type

[XLNetForQuestionAnsweringOutput](/docs/transformers/master/en/model_doc/xlnet.html#transformers.models.xlnet.modeling_xlnet.XLNetForQuestionAnsweringOutput) or `tuple(torch.FloatTensor)`


## [TFXLNetModel](#tfxlnetmodel)

<a id='transformers.TFXLNetModel'></a>
> **class transformers.TFXLNetModel**(*args, **kwargs)

The bare XLNet Model transformer outputting raw hidden-states without any specific head on top.

This model inherits from [TFPreTrainedModel](/docs/transformers/master/en/main_classes/model.html#transformers.TFPreTrainedModel). Check the superclass documentation for the
generic methods the library implements for all its model (such as downloading or saving, resizing the input
embeddings, pruning heads etc.)

This model is also a [tf.keras.Model](https://www.tensorflow.org/api_docs/python/tf/keras/Model) subclass. Use
it as a regular TF 2.0 Keras Model and refer to the TF 2.0 documentation for all matter related to general usage
and behavior.

<Tip>

TF 2.0 models accepts two formats as inputs:

- having all inputs as keyword arguments (like PyTorch models), or
- having all inputs as a list, tuple or dict in the first positional arguments.

This second option is useful when using `tf.keras.Model.fit` method which currently requires having all
the tensors in the first argument of the model call function: `model(inputs)`.

If you choose this second option, there are three possibilities you can use to gather all the input Tensors in
the first positional argument :

- a single Tensor with `input_ids` only and nothing else: `model(inputs_ids)`
- a list of varying length with one or several input Tensors IN THE ORDER given in the docstring:
  `model([input_ids, attention_mask])` or `model([input_ids, attention_mask, token_type_ids])`
- a dictionary with one or several input Tensors associated to the input names given in the docstring:
  `model(&amp;lcub;"input_ids": input_ids, "token_type_ids": token_type_ids})`

</Tip>

> Parameters

- **config** ([XLNetConfig](/docs/transformers/master/en/model_doc/xlnet.html#transformers.XLNetConfig)) -- Model configuration class with all the parameters of the model.
  Initializing with a config file does not load the weights associated with the model, only the
  configuration. Check out the [from_pretrained()](/docs/transformers/master/en/main_classes/model.html#transformers.PreTrainedModel.from_pretrained) method to load the model
  weights.


<a id='transformers.TFXLNetModel.call'></a>
> **call**(self, input_ids = None, attention_mask = None, mems = None, perm_mask = None, target_mapping = None, token_type_ids = None, input_mask = None, head_mask = None, inputs_embeds = None, use_mems = None, output_attentions = None, output_hidden_states = None, return_dict = None, training = False, **kwargs)

The [TFXLNetModel](/docs/transformers/master/en/model_doc/xlnet.html#transformers.TFXLNetModel) forward method, overrides the `__call__` special method.

<Tip>

Although the recipe for forward pass needs to be defined within this function, one should call the
`Module` instance afterwards instead of this since the former takes care of running the pre and post
processing steps while the latter silently ignores them.

</Tip>

> Parameters

- **input_ids** (`Numpy array` or `tf.Tensor` of shape `(batch_size, sequence_length)`) --
  Indices of input sequence tokens in the vocabulary.

  Indices can be obtained using [BertTokenizer](/docs/transformers/master/en/model_doc/bert.html#transformers.BertTokenizer). See
  [transformers.PreTrainedTokenizer.__call__()](/docs/transformers/master/en/internal/tokenization_utils.html#transformers.PreTrainedTokenizerBase.__call__) and [transformers.PreTrainedTokenizer.encode()](/docs/transformers/master/en/internal/tokenization_utils.html#transformers.PreTrainedTokenizerBase.encode) for
  details.

  [What are input IDs?](../glossary.html#input-ids)
- **attention_mask** (`Numpy array` or `tf.Tensor` of shape `(batch_size, sequence_length)`, _optional_) --
  Mask to avoid performing attention on padding token indices. Mask values selected in `[0, 1]`:

  - 1 for tokens that are **not masked**,
  - 0 for tokens that are **masked**.

  [What are attention masks?](../glossary.html#attention-mask)
- **mems** (`List[torch.FloatTensor]` of length `config.n_layers`) --
  Contains pre-computed hidden-states (see `mems` output below) . Can be used to speed up sequential
  decoding. The token ids which have their past given to this model should not be passed as `input_ids`
  as they have already been computed.

  :obj:`use_mems` has to be set to `True` to make use of `mems`.
- **perm_mask** (`tf.Tensor` or `Numpy array` of shape `(batch_size, sequence_length, sequence_length)`, _optional_) --
  Mask to indicate the attention pattern for each input token with values selected in `[0, 1]`:

  - if `perm_mask[k, i, j] = 0`, i attend to j in batch k;
  - if `perm_mask[k, i, j] = 1`, i does not attend to j in batch k.

  If not set, each token attends to all the others (full bidirectional attention). Only used during
  pretraining (to define factorization order) or for sequential decoding (generation).
- **target_mapping** (`tf.Tensor` or `Numpy array` of shape `(batch_size, num_predict, sequence_length)`, _optional_) --
  Mask to indicate the output tokens to use. If `target_mapping[k, i, j] = 1`, the i-th predict in batch k
  is on the j-th token.
- **token_type_ids** (`Numpy array` or `tf.Tensor` of shape `(batch_size, sequence_length)`, _optional_) --
  Segment token indices to indicate first and second portions of the inputs. Indices are selected in `[0, 1]`:

  - 0 corresponds to a _sentence A_ token,
  - 1 corresponds to a _sentence B_ token.

  [What are token type IDs?](../glossary.html#token-type-ids)
- **input_mask** (`tf.Tensor` or `Numpy array` of shape `(batch_size, sequence_length)`, _optional_) --
  Mask to avoid performing attention on padding token indices. Negative of `attention_mask`, i.e. with 0
  for real tokens and 1 for padding which is kept for compatibility with the original code base.

  Mask values selected in `[0, 1]`:

  - 1 for tokens that are **masked**,
  - 0 for tokens that are **not masked**.

  You can only uses one of `input_mask` and `attention_mask`.
- **head_mask** (`Numpy array` or `tf.Tensor` of shape `(num_heads,)` or `(num_layers, num_heads)`, _optional_) --
  Mask to nullify selected heads of the self-attention modules. Mask values selected in `[0, 1]`:

  - 1 indicates the head is **not masked**,
  - 0 indicates the head is **masked**.

- **inputs_embeds** (`tf.Tensor` of shape `(batch_size, sequence_length, hidden_size)`, _optional_) --
  Optionally, instead of passing `input_ids` you can choose to directly pass an embedded representation.
  This is useful if you want more control over how to convert `input_ids` indices into associated
  vectors than the model's internal embedding lookup matrix.
- **output_attentions** (`bool`, _optional_) --
  Whether or not to return the attentions tensors of all attention layers. See `attentions` under returned
  tensors for more detail. This argument can be used only in eager mode, in graph mode the value in the
  config will be used instead.
- **output_hidden_states** (`bool`, _optional_) --
  Whether or not to return the hidden states of all layers. See `hidden_states` under returned tensors for
  more detail. This argument can be used only in eager mode, in graph mode the value in the config will be
  used instead.
- **return_dict** (`bool`, _optional_) --
  Whether or not to return a [ModelOutput](/docs/transformers/master/en/main_classes/output.html#transformers.file_utils.ModelOutput) instead of a plain tuple. This
  argument can be used in eager mode, in graph mode the value will always be set to True.
- **training** (`bool`, _optional_, defaults to `False`) --
  Whether or not to use the model in training mode (some modules like dropout modules have different
  behaviors between training and evaluation).

> Returns

A [TFXLNetModelOutput](/docs/transformers/master/en/model_doc/xlnet.html#transformers.models.xlnet.modeling_tf_xlnet.TFXLNetModelOutput) or a tuple of
`tf.Tensor` (if `return_dict=False` is passed or when `config.return_dict=False`) comprising various
elements depending on the configuration ([XLNetConfig](/docs/transformers/master/en/model_doc/xlnet.html#transformers.XLNetConfig)) and inputs.

- **last_hidden_state** (`tf.Tensor` of shape `(batch_size, num_predict, hidden_size)`) -- Sequence of hidden-states at the last layer of the model.

  `num_predict` corresponds to `target_mapping.shape[1]`. If `target_mapping` is `None`, then
  `num_predict` corresponds to `sequence_length`.
- **mems** (`List[tf.Tensor]` of length `config.n_layers`) -- Contains pre-computed hidden-states. Can be used (see `mems` input) to speed up sequential decoding.
  The token ids which have their past given to this model should not be passed as `input_ids` as they
  have already been computed.
- **hidden_states** (`tuple(tf.Tensor)`, _optional_, returned when `output_hidden_states=True` is passed or when `config.output_hidden_states=True`) -- Tuple of `tf.Tensor` (one for the output of the embeddings + one for the output of each layer) of
  shape `(batch_size, sequence_length, hidden_size)`.

  Hidden-states of the model at the output of each layer plus the initial embedding outputs.
- **attentions** (`tuple(tf.Tensor)`, _optional_, returned when `output_attentions=True` is passed or when `config.output_attentions=True`) -- Tuple of `tf.Tensor` (one for each layer) of shape `(batch_size, num_heads, sequence_length, sequence_length)`.

  Attentions weights after the attention softmax, used to compute the weighted average in the self-attention
  heads.

> Return type

[TFXLNetModelOutput](/docs/transformers/master/en/model_doc/xlnet.html#transformers.models.xlnet.modeling_tf_xlnet.TFXLNetModelOutput) or `tuple(tf.Tensor)`

> Example:

```python
>>> from transformers import XLNetTokenizer, TFXLNetModel
>>> import tensorflow as tf

>>> tokenizer = XLNetTokenizer.from_pretrained('xlnet-base-cased')
>>> model = TFXLNetModel.from_pretrained('xlnet-base-cased')

>>> inputs = tokenizer("Hello, my dog is cute", return_tensors="tf")
>>> outputs = model(inputs)

>>> last_hidden_states = outputs.last_hidden_state
```


## [TFXLNetLMHeadModel](#tfxlnetlmheadmodel)

<a id='transformers.TFXLNetLMHeadModel'></a>
> **class transformers.TFXLNetLMHeadModel**(*args, **kwargs)


XLNet Model with a language modeling head on top (linear layer with weights tied to the input embeddings).


This model inherits from [TFPreTrainedModel](/docs/transformers/master/en/main_classes/model.html#transformers.TFPreTrainedModel). Check the superclass documentation for the
generic methods the library implements for all its model (such as downloading or saving, resizing the input
embeddings, pruning heads etc.)

This model is also a [tf.keras.Model](https://www.tensorflow.org/api_docs/python/tf/keras/Model) subclass. Use
it as a regular TF 2.0 Keras Model and refer to the TF 2.0 documentation for all matter related to general usage
and behavior.

<Tip>

TF 2.0 models accepts two formats as inputs:

- having all inputs as keyword arguments (like PyTorch models), or
- having all inputs as a list, tuple or dict in the first positional arguments.

This second option is useful when using `tf.keras.Model.fit` method which currently requires having all
the tensors in the first argument of the model call function: `model(inputs)`.

If you choose this second option, there are three possibilities you can use to gather all the input Tensors in
the first positional argument :

- a single Tensor with `input_ids` only and nothing else: `model(inputs_ids)`
- a list of varying length with one or several input Tensors IN THE ORDER given in the docstring:
  `model([input_ids, attention_mask])` or `model([input_ids, attention_mask, token_type_ids])`
- a dictionary with one or several input Tensors associated to the input names given in the docstring:
  `model(&amp;lcub;"input_ids": input_ids, "token_type_ids": token_type_ids})`

</Tip>

> Parameters

- **config** ([XLNetConfig](/docs/transformers/master/en/model_doc/xlnet.html#transformers.XLNetConfig)) -- Model configuration class with all the parameters of the model.
  Initializing with a config file does not load the weights associated with the model, only the
  configuration. Check out the [from_pretrained()](/docs/transformers/master/en/main_classes/model.html#transformers.PreTrainedModel.from_pretrained) method to load the model
  weights.


<a id='transformers.TFXLNetLMHeadModel.call'></a>
> **call**(self, input_ids = None, attention_mask = None, mems = None, perm_mask = None, target_mapping = None, token_type_ids = None, input_mask = None, head_mask = None, inputs_embeds = None, use_mems = None, output_attentions = None, output_hidden_states = None, return_dict = None, labels = None, training = False, **kwargs)

The [TFXLNetLMHeadModel](/docs/transformers/master/en/model_doc/xlnet.html#transformers.TFXLNetLMHeadModel) forward method, overrides the `__call__` special method.

<Tip>

Although the recipe for forward pass needs to be defined within this function, one should call the
`Module` instance afterwards instead of this since the former takes care of running the pre and post
processing steps while the latter silently ignores them.

</Tip>

> Parameters

- **input_ids** (`Numpy array` or `tf.Tensor` of shape `(batch_size, sequence_length)`) --
  Indices of input sequence tokens in the vocabulary.

  Indices can be obtained using [BertTokenizer](/docs/transformers/master/en/model_doc/bert.html#transformers.BertTokenizer). See
  [transformers.PreTrainedTokenizer.__call__()](/docs/transformers/master/en/internal/tokenization_utils.html#transformers.PreTrainedTokenizerBase.__call__) and [transformers.PreTrainedTokenizer.encode()](/docs/transformers/master/en/internal/tokenization_utils.html#transformers.PreTrainedTokenizerBase.encode) for
  details.

  [What are input IDs?](../glossary.html#input-ids)
- **attention_mask** (`Numpy array` or `tf.Tensor` of shape `(batch_size, sequence_length)`, _optional_) --
  Mask to avoid performing attention on padding token indices. Mask values selected in `[0, 1]`:

  - 1 for tokens that are **not masked**,
  - 0 for tokens that are **masked**.

  [What are attention masks?](../glossary.html#attention-mask)
- **mems** (`List[torch.FloatTensor]` of length `config.n_layers`) --
  Contains pre-computed hidden-states (see `mems` output below) . Can be used to speed up sequential
  decoding. The token ids which have their past given to this model should not be passed as `input_ids`
  as they have already been computed.

  :obj:`use_mems` has to be set to `True` to make use of `mems`.
- **perm_mask** (`tf.Tensor` or `Numpy array` of shape `(batch_size, sequence_length, sequence_length)`, _optional_) --
  Mask to indicate the attention pattern for each input token with values selected in `[0, 1]`:

  - if `perm_mask[k, i, j] = 0`, i attend to j in batch k;
  - if `perm_mask[k, i, j] = 1`, i does not attend to j in batch k.

  If not set, each token attends to all the others (full bidirectional attention). Only used during
  pretraining (to define factorization order) or for sequential decoding (generation).
- **target_mapping** (`tf.Tensor` or `Numpy array` of shape `(batch_size, num_predict, sequence_length)`, _optional_) --
  Mask to indicate the output tokens to use. If `target_mapping[k, i, j] = 1`, the i-th predict in batch k
  is on the j-th token.
- **token_type_ids** (`Numpy array` or `tf.Tensor` of shape `(batch_size, sequence_length)`, _optional_) --
  Segment token indices to indicate first and second portions of the inputs. Indices are selected in `[0, 1]`:

  - 0 corresponds to a _sentence A_ token,
  - 1 corresponds to a _sentence B_ token.

  [What are token type IDs?](../glossary.html#token-type-ids)
- **input_mask** (`tf.Tensor` or `Numpy array` of shape `(batch_size, sequence_length)`, _optional_) --
  Mask to avoid performing attention on padding token indices. Negative of `attention_mask`, i.e. with 0
  for real tokens and 1 for padding which is kept for compatibility with the original code base.

  Mask values selected in `[0, 1]`:

  - 1 for tokens that are **masked**,
  - 0 for tokens that are **not masked**.

  You can only uses one of `input_mask` and `attention_mask`.
- **head_mask** (`Numpy array` or `tf.Tensor` of shape `(num_heads,)` or `(num_layers, num_heads)`, _optional_) --
  Mask to nullify selected heads of the self-attention modules. Mask values selected in `[0, 1]`:

  - 1 indicates the head is **not masked**,
  - 0 indicates the head is **masked**.

- **inputs_embeds** (`tf.Tensor` of shape `(batch_size, sequence_length, hidden_size)`, _optional_) --
  Optionally, instead of passing `input_ids` you can choose to directly pass an embedded representation.
  This is useful if you want more control over how to convert `input_ids` indices into associated
  vectors than the model's internal embedding lookup matrix.
- **output_attentions** (`bool`, _optional_) --
  Whether or not to return the attentions tensors of all attention layers. See `attentions` under returned
  tensors for more detail. This argument can be used only in eager mode, in graph mode the value in the
  config will be used instead.
- **output_hidden_states** (`bool`, _optional_) --
  Whether or not to return the hidden states of all layers. See `hidden_states` under returned tensors for
  more detail. This argument can be used only in eager mode, in graph mode the value in the config will be
  used instead.
- **return_dict** (`bool`, _optional_) --
  Whether or not to return a [ModelOutput](/docs/transformers/master/en/main_classes/output.html#transformers.file_utils.ModelOutput) instead of a plain tuple. This
  argument can be used in eager mode, in graph mode the value will always be set to True.
- **training** (`bool`, _optional_, defaults to `False`) --
  Whether or not to use the model in training mode (some modules like dropout modules have different
  behaviors between training and evaluation).

- **labels** (`tf.Tensor` of shape `(batch_size, sequence_length)`, _optional_) --
  Labels for computing the cross entropy classification loss. Indices should be in `[0, ..., config.vocab_size - 1]`.


> Returns

A [TFXLNetLMHeadModelOutput](/docs/transformers/master/en/model_doc/xlnet.html#transformers.models.xlnet.modeling_tf_xlnet.TFXLNetLMHeadModelOutput) or a tuple of
`tf.Tensor` (if `return_dict=False` is passed or when `config.return_dict=False`) comprising various
elements depending on the configuration ([XLNetConfig](/docs/transformers/master/en/model_doc/xlnet.html#transformers.XLNetConfig)) and inputs.

- **loss** (`tf.Tensor` of shape _(1,)_, _optional_, returned when `labels` is provided)
  Language modeling loss (for next-token prediction).
- **logits** (`tf.Tensor` of shape `(batch_size, num_predict, config.vocab_size)`) -- Prediction scores of the language modeling head (scores for each vocabulary token before SoftMax).

  `num_predict` corresponds to `target_mapping.shape[1]`. If `target_mapping` is `None`, then
  `num_predict` corresponds to `sequence_length`.
- **mems** (`List[tf.Tensor]` of length `config.n_layers`) -- Contains pre-computed hidden-states. Can be used (see `mems` input) to speed up sequential decoding.
  The token ids which have their past given to this model should not be passed as `input_ids` as they
  have already been computed.
- **hidden_states** (`tuple(tf.Tensor)`, _optional_, returned when `output_hidden_states=True` is passed or when `config.output_hidden_states=True`) -- Tuple of `tf.Tensor` (one for the output of the embeddings + one for the output of each layer) of
  shape `(batch_size, sequence_length, hidden_size)`.

  Hidden-states of the model at the output of each layer plus the initial embedding outputs.
- **attentions** (`tuple(tf.Tensor)`, _optional_, returned when `output_attentions=True` is passed or when `config.output_attentions=True`) -- Tuple of `tf.Tensor` (one for each layer) of shape `(batch_size, num_heads, sequence_length, sequence_length)`.

  Attentions weights after the attention softmax, used to compute the weighted average in the self-attention
  heads.


> Examples:

```python
>>> import tensorflow as tf
>>> import numpy as np
>>> from transformers import XLNetTokenizer, TFXLNetLMHeadModel

>>> tokenizer = XLNetTokenizer.from_pretrained('xlnet-large-cased')
>>> model = TFXLNetLMHeadModel.from_pretrained('xlnet-large-cased')

>>> # We show how to setup inputs to predict a next token using a bi-directional context.
<<<<<<< HEAD
>>> input_ids = tf.constant(tokenizer.encode("Hello, my dog is very &lcubmask>", add_special_tokens=True))[None, :]  # We will predict the masked token
=======
>>> input_ids = tf.constant(tokenizer.encode("Hello, my dog is very &amp;lt;mask>", add_special_tokens=True))[None, :]  # We will predict the masked token
>>>>>>> afdf509c

>>> perm_mask = np.zeros((1, input_ids.shape[1], input_ids.shape[1]))
>>> perm_mask[:, :, -1] = 1.0  # Previous tokens don't see last token

>>> target_mapping = np.zeros((1, 1, input_ids.shape[1]))  # Shape [1, 1, seq_length] => let's predict one token
>>> target_mapping[0, 0, -1] = 1.0  # Our first (and only) prediction will be the last token of the sequence (the masked token)

>>> outputs = model(input_ids, perm_mask=tf.constant(perm_mask, dtype=tf.float32), target_mapping=tf.constant(target_mapping, dtype=tf.float32))

>>> next_token_logits = outputs[0]  # Output has shape [target_mapping.size(0), target_mapping.size(1), config.vocab_size]
```

> Return type

[TFXLNetLMHeadModelOutput](/docs/transformers/master/en/model_doc/xlnet.html#transformers.models.xlnet.modeling_tf_xlnet.TFXLNetLMHeadModelOutput) or `tuple(tf.Tensor)`


## [TFXLNetForSequenceClassification](#tfxlnetforsequenceclassification)

<a id='transformers.TFXLNetForSequenceClassification'></a>
> **class transformers.TFXLNetForSequenceClassification**(*args, **kwargs)


XLNet Model with a sequence classification/regression head on top (a linear layer on top of the pooled output) e.g.
for GLUE tasks.


This model inherits from [TFPreTrainedModel](/docs/transformers/master/en/main_classes/model.html#transformers.TFPreTrainedModel). Check the superclass documentation for the
generic methods the library implements for all its model (such as downloading or saving, resizing the input
embeddings, pruning heads etc.)

This model is also a [tf.keras.Model](https://www.tensorflow.org/api_docs/python/tf/keras/Model) subclass. Use
it as a regular TF 2.0 Keras Model and refer to the TF 2.0 documentation for all matter related to general usage
and behavior.

<Tip>

TF 2.0 models accepts two formats as inputs:

- having all inputs as keyword arguments (like PyTorch models), or
- having all inputs as a list, tuple or dict in the first positional arguments.

This second option is useful when using `tf.keras.Model.fit` method which currently requires having all
the tensors in the first argument of the model call function: `model(inputs)`.

If you choose this second option, there are three possibilities you can use to gather all the input Tensors in
the first positional argument :

- a single Tensor with `input_ids` only and nothing else: `model(inputs_ids)`
- a list of varying length with one or several input Tensors IN THE ORDER given in the docstring:
  `model([input_ids, attention_mask])` or `model([input_ids, attention_mask, token_type_ids])`
- a dictionary with one or several input Tensors associated to the input names given in the docstring:
  `model(&amp;lcub;"input_ids": input_ids, "token_type_ids": token_type_ids})`

</Tip>

> Parameters

- **config** ([XLNetConfig](/docs/transformers/master/en/model_doc/xlnet.html#transformers.XLNetConfig)) -- Model configuration class with all the parameters of the model.
  Initializing with a config file does not load the weights associated with the model, only the
  configuration. Check out the [from_pretrained()](/docs/transformers/master/en/main_classes/model.html#transformers.PreTrainedModel.from_pretrained) method to load the model
  weights.


<a id='transformers.TFXLNetForSequenceClassification.call'></a>
> **call**(self, input_ids = None, attention_mask = None, mems = None, perm_mask = None, target_mapping = None, token_type_ids = None, input_mask = None, head_mask = None, inputs_embeds = None, use_mems = None, output_attentions = None, output_hidden_states = None, return_dict = None, labels = None, training = False, **kwargs)

The [TFXLNetForSequenceClassification](/docs/transformers/master/en/model_doc/xlnet.html#transformers.TFXLNetForSequenceClassification) forward method, overrides the `__call__` special method.

<Tip>

Although the recipe for forward pass needs to be defined within this function, one should call the
`Module` instance afterwards instead of this since the former takes care of running the pre and post
processing steps while the latter silently ignores them.

</Tip>

> Parameters

- **input_ids** (`Numpy array` or `tf.Tensor` of shape `(batch_size, sequence_length)`) --
  Indices of input sequence tokens in the vocabulary.

  Indices can be obtained using [BertTokenizer](/docs/transformers/master/en/model_doc/bert.html#transformers.BertTokenizer). See
  [transformers.PreTrainedTokenizer.__call__()](/docs/transformers/master/en/internal/tokenization_utils.html#transformers.PreTrainedTokenizerBase.__call__) and [transformers.PreTrainedTokenizer.encode()](/docs/transformers/master/en/internal/tokenization_utils.html#transformers.PreTrainedTokenizerBase.encode) for
  details.

  [What are input IDs?](../glossary.html#input-ids)
- **attention_mask** (`Numpy array` or `tf.Tensor` of shape `(batch_size, sequence_length)`, _optional_) --
  Mask to avoid performing attention on padding token indices. Mask values selected in `[0, 1]`:

  - 1 for tokens that are **not masked**,
  - 0 for tokens that are **masked**.

  [What are attention masks?](../glossary.html#attention-mask)
- **mems** (`List[torch.FloatTensor]` of length `config.n_layers`) --
  Contains pre-computed hidden-states (see `mems` output below) . Can be used to speed up sequential
  decoding. The token ids which have their past given to this model should not be passed as `input_ids`
  as they have already been computed.

  :obj:`use_mems` has to be set to `True` to make use of `mems`.
- **perm_mask** (`tf.Tensor` or `Numpy array` of shape `(batch_size, sequence_length, sequence_length)`, _optional_) --
  Mask to indicate the attention pattern for each input token with values selected in `[0, 1]`:

  - if `perm_mask[k, i, j] = 0`, i attend to j in batch k;
  - if `perm_mask[k, i, j] = 1`, i does not attend to j in batch k.

  If not set, each token attends to all the others (full bidirectional attention). Only used during
  pretraining (to define factorization order) or for sequential decoding (generation).
- **target_mapping** (`tf.Tensor` or `Numpy array` of shape `(batch_size, num_predict, sequence_length)`, _optional_) --
  Mask to indicate the output tokens to use. If `target_mapping[k, i, j] = 1`, the i-th predict in batch k
  is on the j-th token.
- **token_type_ids** (`Numpy array` or `tf.Tensor` of shape `(batch_size, sequence_length)`, _optional_) --
  Segment token indices to indicate first and second portions of the inputs. Indices are selected in `[0, 1]`:

  - 0 corresponds to a _sentence A_ token,
  - 1 corresponds to a _sentence B_ token.

  [What are token type IDs?](../glossary.html#token-type-ids)
- **input_mask** (`tf.Tensor` or `Numpy array` of shape `(batch_size, sequence_length)`, _optional_) --
  Mask to avoid performing attention on padding token indices. Negative of `attention_mask`, i.e. with 0
  for real tokens and 1 for padding which is kept for compatibility with the original code base.

  Mask values selected in `[0, 1]`:

  - 1 for tokens that are **masked**,
  - 0 for tokens that are **not masked**.

  You can only uses one of `input_mask` and `attention_mask`.
- **head_mask** (`Numpy array` or `tf.Tensor` of shape `(num_heads,)` or `(num_layers, num_heads)`, _optional_) --
  Mask to nullify selected heads of the self-attention modules. Mask values selected in `[0, 1]`:

  - 1 indicates the head is **not masked**,
  - 0 indicates the head is **masked**.

- **inputs_embeds** (`tf.Tensor` of shape `(batch_size, sequence_length, hidden_size)`, _optional_) --
  Optionally, instead of passing `input_ids` you can choose to directly pass an embedded representation.
  This is useful if you want more control over how to convert `input_ids` indices into associated
  vectors than the model's internal embedding lookup matrix.
- **output_attentions** (`bool`, _optional_) --
  Whether or not to return the attentions tensors of all attention layers. See `attentions` under returned
  tensors for more detail. This argument can be used only in eager mode, in graph mode the value in the
  config will be used instead.
- **output_hidden_states** (`bool`, _optional_) --
  Whether or not to return the hidden states of all layers. See `hidden_states` under returned tensors for
  more detail. This argument can be used only in eager mode, in graph mode the value in the config will be
  used instead.
- **return_dict** (`bool`, _optional_) --
  Whether or not to return a [ModelOutput](/docs/transformers/master/en/main_classes/output.html#transformers.file_utils.ModelOutput) instead of a plain tuple. This
  argument can be used in eager mode, in graph mode the value will always be set to True.
- **training** (`bool`, _optional_, defaults to `False`) --
  Whether or not to use the model in training mode (some modules like dropout modules have different
  behaviors between training and evaluation).

- **labels** (`tf.Tensor` of shape `(batch_size,)`, _optional_) --
  Labels for computing the sequence classification/regression loss. Indices should be in `[0, ..., config.num_labels - 1]`. If `config.num_labels == 1` a regression loss is computed (Mean-Square loss),
  If `config.num_labels > 1` a classification loss is computed (Cross-Entropy).

> Returns

A [TFXLNetForSequenceClassificationOutput](/docs/transformers/master/en/model_doc/xlnet.html#transformers.models.xlnet.modeling_tf_xlnet.TFXLNetForSequenceClassificationOutput) or a tuple of
`tf.Tensor` (if `return_dict=False` is passed or when `config.return_dict=False`) comprising various
elements depending on the configuration ([XLNetConfig](/docs/transformers/master/en/model_doc/xlnet.html#transformers.XLNetConfig)) and inputs.

- **loss** (`tf.Tensor` of shape `(1,)`, _optional_, returned when `label` is provided) -- Classification (or regression if config.num_labels==1) loss.
- **logits** (`tf.Tensor` of shape `(batch_size, config.num_labels)`) -- Classification (or regression if config.num_labels==1) scores (before SoftMax).
- **mems** (`List[tf.Tensor]` of length `config.n_layers`) -- Contains pre-computed hidden-states. Can be used (see `mems` input) to speed up sequential decoding.
  The token ids which have their past given to this model should not be passed as `input_ids` as they
  have already been computed.
- **hidden_states** (`tuple(tf.Tensor)`, _optional_, returned when `output_hidden_states=True` is passed or when `config.output_hidden_states=True`) -- Tuple of `tf.Tensor` (one for the output of the embeddings + one for the output of each layer) of
  shape `(batch_size, sequence_length, hidden_size)`.

  Hidden-states of the model at the output of each layer plus the initial embedding outputs.
- **attentions** (`tuple(tf.Tensor)`, _optional_, returned when `output_attentions=True` is passed or when `config.output_attentions=True`) -- Tuple of `tf.Tensor` (one for each layer) of shape `(batch_size, num_heads, sequence_length, sequence_length)`.

  Attentions weights after the attention softmax, used to compute the weighted average in the self-attention
  heads.

> Return type

[TFXLNetForSequenceClassificationOutput](/docs/transformers/master/en/model_doc/xlnet.html#transformers.models.xlnet.modeling_tf_xlnet.TFXLNetForSequenceClassificationOutput) or `tuple(tf.Tensor)`

> Example:

```python
>>> from transformers import XLNetTokenizer, TFXLNetForSequenceClassification
>>> import tensorflow as tf

>>> tokenizer = XLNetTokenizer.from_pretrained('xlnet-base-cased')
>>> model = TFXLNetForSequenceClassification.from_pretrained('xlnet-base-cased')

>>> inputs = tokenizer("Hello, my dog is cute", return_tensors="tf")
>>> inputs["labels"] = tf.reshape(tf.constant(1), (-1, 1)) # Batch size 1

>>> outputs = model(inputs)
>>> loss = outputs.loss
>>> logits = outputs.logits
```


## [TFLNetForMultipleChoice](#tflnetformultiplechoice)

<a id='transformers.TFXLNetForMultipleChoice'></a>
> **class transformers.TFXLNetForMultipleChoice**(*args, **kwargs)


XLNET Model with a multiple choice classification head on top (a linear layer on top of the pooled output and a
softmax) e.g. for RocStories/SWAG tasks.


This model inherits from [TFPreTrainedModel](/docs/transformers/master/en/main_classes/model.html#transformers.TFPreTrainedModel). Check the superclass documentation for the
generic methods the library implements for all its model (such as downloading or saving, resizing the input
embeddings, pruning heads etc.)

This model is also a [tf.keras.Model](https://www.tensorflow.org/api_docs/python/tf/keras/Model) subclass. Use
it as a regular TF 2.0 Keras Model and refer to the TF 2.0 documentation for all matter related to general usage
and behavior.

<Tip>

TF 2.0 models accepts two formats as inputs:

- having all inputs as keyword arguments (like PyTorch models), or
- having all inputs as a list, tuple or dict in the first positional arguments.

This second option is useful when using `tf.keras.Model.fit` method which currently requires having all
the tensors in the first argument of the model call function: `model(inputs)`.

If you choose this second option, there are three possibilities you can use to gather all the input Tensors in
the first positional argument :

- a single Tensor with `input_ids` only and nothing else: `model(inputs_ids)`
- a list of varying length with one or several input Tensors IN THE ORDER given in the docstring:
  `model([input_ids, attention_mask])` or `model([input_ids, attention_mask, token_type_ids])`
- a dictionary with one or several input Tensors associated to the input names given in the docstring:
  `model(&amp;lcub;"input_ids": input_ids, "token_type_ids": token_type_ids})`

</Tip>

> Parameters

- **config** ([XLNetConfig](/docs/transformers/master/en/model_doc/xlnet.html#transformers.XLNetConfig)) -- Model configuration class with all the parameters of the model.
  Initializing with a config file does not load the weights associated with the model, only the
  configuration. Check out the [from_pretrained()](/docs/transformers/master/en/main_classes/model.html#transformers.PreTrainedModel.from_pretrained) method to load the model
  weights.


<a id='transformers.TFXLNetForMultipleChoice.call'></a>
> **call**(self, input_ids = None, token_type_ids = None, input_mask = None, attention_mask = None, mems = None, perm_mask = None, target_mapping = None, head_mask = None, inputs_embeds = None, use_mems = None, output_attentions = None, output_hidden_states = None, return_dict = None, labels = None, training = False, **kwargs)

The [TFXLNetForMultipleChoice](/docs/transformers/master/en/model_doc/xlnet.html#transformers.TFXLNetForMultipleChoice) forward method, overrides the `__call__` special method.

<Tip>

Although the recipe for forward pass needs to be defined within this function, one should call the
`Module` instance afterwards instead of this since the former takes care of running the pre and post
processing steps while the latter silently ignores them.

</Tip>

> Parameters

- **input_ids** (`Numpy array` or `tf.Tensor` of shape `(batch_size, num_choices, sequence_length)`) --
  Indices of input sequence tokens in the vocabulary.

  Indices can be obtained using [BertTokenizer](/docs/transformers/master/en/model_doc/bert.html#transformers.BertTokenizer). See
  [transformers.PreTrainedTokenizer.__call__()](/docs/transformers/master/en/internal/tokenization_utils.html#transformers.PreTrainedTokenizerBase.__call__) and [transformers.PreTrainedTokenizer.encode()](/docs/transformers/master/en/internal/tokenization_utils.html#transformers.PreTrainedTokenizerBase.encode) for
  details.

  [What are input IDs?](../glossary.html#input-ids)
- **attention_mask** (`Numpy array` or `tf.Tensor` of shape `(batch_size, num_choices, sequence_length)`, _optional_) --
  Mask to avoid performing attention on padding token indices. Mask values selected in `[0, 1]`:

  - 1 for tokens that are **not masked**,
  - 0 for tokens that are **masked**.

  [What are attention masks?](../glossary.html#attention-mask)
- **mems** (`List[torch.FloatTensor]` of length `config.n_layers`) --
  Contains pre-computed hidden-states (see `mems` output below) . Can be used to speed up sequential
  decoding. The token ids which have their past given to this model should not be passed as `input_ids`
  as they have already been computed.

  :obj:`use_mems` has to be set to `True` to make use of `mems`.
- **perm_mask** (`tf.Tensor` or `Numpy array` of shape `(batch_size, sequence_length, sequence_length)`, _optional_) --
  Mask to indicate the attention pattern for each input token with values selected in `[0, 1]`:

  - if `perm_mask[k, i, j] = 0`, i attend to j in batch k;
  - if `perm_mask[k, i, j] = 1`, i does not attend to j in batch k.

  If not set, each token attends to all the others (full bidirectional attention). Only used during
  pretraining (to define factorization order) or for sequential decoding (generation).
- **target_mapping** (`tf.Tensor` or `Numpy array` of shape `(batch_size, num_predict, sequence_length)`, _optional_) --
  Mask to indicate the output tokens to use. If `target_mapping[k, i, j] = 1`, the i-th predict in batch k
  is on the j-th token.
- **token_type_ids** (`Numpy array` or `tf.Tensor` of shape `(batch_size, num_choices, sequence_length)`, _optional_) --
  Segment token indices to indicate first and second portions of the inputs. Indices are selected in `[0, 1]`:

  - 0 corresponds to a _sentence A_ token,
  - 1 corresponds to a _sentence B_ token.

  [What are token type IDs?](../glossary.html#token-type-ids)
- **input_mask** (`tf.Tensor` or `Numpy array` of shape `(batch_size, num_choices, sequence_length)`, _optional_) --
  Mask to avoid performing attention on padding token indices. Negative of `attention_mask`, i.e. with 0
  for real tokens and 1 for padding which is kept for compatibility with the original code base.

  Mask values selected in `[0, 1]`:

  - 1 for tokens that are **masked**,
  - 0 for tokens that are **not masked**.

  You can only uses one of `input_mask` and `attention_mask`.
- **head_mask** (`Numpy array` or `tf.Tensor` of shape `(num_heads,)` or `(num_layers, num_heads)`, _optional_) --
  Mask to nullify selected heads of the self-attention modules. Mask values selected in `[0, 1]`:

  - 1 indicates the head is **not masked**,
  - 0 indicates the head is **masked**.

- **inputs_embeds** (`tf.Tensor` of shape `(batch_size, num_choices, sequence_length, hidden_size)`, _optional_) --
  Optionally, instead of passing `input_ids` you can choose to directly pass an embedded representation.
  This is useful if you want more control over how to convert `input_ids` indices into associated
  vectors than the model's internal embedding lookup matrix.
- **output_attentions** (`bool`, _optional_) --
  Whether or not to return the attentions tensors of all attention layers. See `attentions` under returned
  tensors for more detail. This argument can be used only in eager mode, in graph mode the value in the
  config will be used instead.
- **output_hidden_states** (`bool`, _optional_) --
  Whether or not to return the hidden states of all layers. See `hidden_states` under returned tensors for
  more detail. This argument can be used only in eager mode, in graph mode the value in the config will be
  used instead.
- **return_dict** (`bool`, _optional_) --
  Whether or not to return a [ModelOutput](/docs/transformers/master/en/main_classes/output.html#transformers.file_utils.ModelOutput) instead of a plain tuple. This
  argument can be used in eager mode, in graph mode the value will always be set to True.
- **training** (`bool`, _optional_, defaults to `False`) --
  Whether or not to use the model in training mode (some modules like dropout modules have different
  behaviors between training and evaluation).

- **labels** (`tf.Tensor` of shape `(batch_size,)`, _optional_) --
  Labels for computing the multiple choice classification loss. Indices should be in `[0, ..., num_choices]` where `num_choices` is the size of the second dimension of the input tensors. (See
  `input_ids` above)

> Returns

A [TFXLNetForMultipleChoiceOutput](/docs/transformers/master/en/model_doc/xlnet.html#transformers.models.xlnet.modeling_tf_xlnet.TFXLNetForMultipleChoiceOutput) or a tuple of
`tf.Tensor` (if `return_dict=False` is passed or when `config.return_dict=False`) comprising various
elements depending on the configuration ([XLNetConfig](/docs/transformers/master/en/model_doc/xlnet.html#transformers.XLNetConfig)) and inputs.

- **loss** (`tf.Tensor` of shape _(1,)_, _optional_, returned when `labels` is provided) -- Classification loss.
- **logits** (`tf.Tensor` of shape `(batch_size, num_choices)`) -- _num_choices_ is the second dimension of the input tensors. (see _input_ids_ above).

  Classification scores (before SoftMax).
- **mems** (`List[tf.Tensor]` of length `config.n_layers`) -- Contains pre-computed hidden-states. Can be used (see `mems` input) to speed up sequential decoding.
  The token ids which have their past given to this model should not be passed as `input_ids` as they
  have already been computed.
- **hidden_states** (`tuple(tf.Tensor)`, _optional_, returned when `output_hidden_states=True` is passed or when `config.output_hidden_states=True`) -- Tuple of `tf.Tensor` (one for the output of the embeddings + one for the output of each layer) of
  shape `(batch_size, sequence_length, hidden_size)`.

  Hidden-states of the model at the output of each layer plus the initial embedding outputs.
- **attentions** (`tuple(tf.Tensor)`, _optional_, returned when `output_attentions=True` is passed or when `config.output_attentions=True`) -- Tuple of `tf.Tensor` (one for each layer) of shape `(batch_size, num_heads, sequence_length, sequence_length)`.

  Attentions weights after the attention softmax, used to compute the weighted average in the self-attention
  heads.

> Return type

[TFXLNetForMultipleChoiceOutput](/docs/transformers/master/en/model_doc/xlnet.html#transformers.models.xlnet.modeling_tf_xlnet.TFXLNetForMultipleChoiceOutput) or `tuple(tf.Tensor)`

> Example:

```python
>>> from transformers import XLNetTokenizer, TFXLNetForMultipleChoice
>>> import tensorflow as tf

>>> tokenizer = XLNetTokenizer.from_pretrained('xlnet-base-cased')
>>> model = TFXLNetForMultipleChoice.from_pretrained('xlnet-base-cased')

>>> prompt = "In Italy, pizza served in formal settings, such as at a restaurant, is presented unsliced."
>>> choice0 = "It is eaten with a fork and a knife."
>>> choice1 = "It is eaten while held in the hand."

>>> encoding = tokenizer([prompt, prompt], [choice0, choice1], return_tensors='tf', padding=True)
>>> inputs = &amp;lcub;k: tf.expand_dims(v, 0) for k, v in encoding.items()}
>>> outputs = model(inputs)  # batch size is 1

>>> # the linear classifier still needs to be trained
>>> logits = outputs.logits
```


## [TFXLNetForTokenClassification](#tfxlnetfortokenclassification)

<a id='transformers.TFXLNetForTokenClassification'></a>
> **class transformers.TFXLNetForTokenClassification**(*args, **kwargs)


XLNet Model with a token classification head on top (a linear layer on top of the hidden-states output) e.g. for
Named-Entity-Recognition (NER) tasks.


This model inherits from [TFPreTrainedModel](/docs/transformers/master/en/main_classes/model.html#transformers.TFPreTrainedModel). Check the superclass documentation for the
generic methods the library implements for all its model (such as downloading or saving, resizing the input
embeddings, pruning heads etc.)

This model is also a [tf.keras.Model](https://www.tensorflow.org/api_docs/python/tf/keras/Model) subclass. Use
it as a regular TF 2.0 Keras Model and refer to the TF 2.0 documentation for all matter related to general usage
and behavior.

<Tip>

TF 2.0 models accepts two formats as inputs:

- having all inputs as keyword arguments (like PyTorch models), or
- having all inputs as a list, tuple or dict in the first positional arguments.

This second option is useful when using `tf.keras.Model.fit` method which currently requires having all
the tensors in the first argument of the model call function: `model(inputs)`.

If you choose this second option, there are three possibilities you can use to gather all the input Tensors in
the first positional argument :

- a single Tensor with `input_ids` only and nothing else: `model(inputs_ids)`
- a list of varying length with one or several input Tensors IN THE ORDER given in the docstring:
  `model([input_ids, attention_mask])` or `model([input_ids, attention_mask, token_type_ids])`
- a dictionary with one or several input Tensors associated to the input names given in the docstring:
  `model(&amp;lcub;"input_ids": input_ids, "token_type_ids": token_type_ids})`

</Tip>

> Parameters

- **config** ([XLNetConfig](/docs/transformers/master/en/model_doc/xlnet.html#transformers.XLNetConfig)) -- Model configuration class with all the parameters of the model.
  Initializing with a config file does not load the weights associated with the model, only the
  configuration. Check out the [from_pretrained()](/docs/transformers/master/en/main_classes/model.html#transformers.PreTrainedModel.from_pretrained) method to load the model
  weights.


<a id='transformers.TFXLNetForTokenClassification.call'></a>
> **call**(self, input_ids = None, attention_mask = None, mems = None, perm_mask = None, target_mapping = None, token_type_ids = None, input_mask = None, head_mask = None, inputs_embeds = None, use_mems = None, output_attentions = None, output_hidden_states = None, return_dict = None, labels = None, training = False, **kwargs)

The [TFXLNetForTokenClassification](/docs/transformers/master/en/model_doc/xlnet.html#transformers.TFXLNetForTokenClassification) forward method, overrides the `__call__` special method.

<Tip>

Although the recipe for forward pass needs to be defined within this function, one should call the
`Module` instance afterwards instead of this since the former takes care of running the pre and post
processing steps while the latter silently ignores them.

</Tip>

> Parameters

- **input_ids** (`Numpy array` or `tf.Tensor` of shape `(batch_size, sequence_length)`) --
  Indices of input sequence tokens in the vocabulary.

  Indices can be obtained using [BertTokenizer](/docs/transformers/master/en/model_doc/bert.html#transformers.BertTokenizer). See
  [transformers.PreTrainedTokenizer.__call__()](/docs/transformers/master/en/internal/tokenization_utils.html#transformers.PreTrainedTokenizerBase.__call__) and [transformers.PreTrainedTokenizer.encode()](/docs/transformers/master/en/internal/tokenization_utils.html#transformers.PreTrainedTokenizerBase.encode) for
  details.

  [What are input IDs?](../glossary.html#input-ids)
- **attention_mask** (`Numpy array` or `tf.Tensor` of shape `(batch_size, sequence_length)`, _optional_) --
  Mask to avoid performing attention on padding token indices. Mask values selected in `[0, 1]`:

  - 1 for tokens that are **not masked**,
  - 0 for tokens that are **masked**.

  [What are attention masks?](../glossary.html#attention-mask)
- **mems** (`List[torch.FloatTensor]` of length `config.n_layers`) --
  Contains pre-computed hidden-states (see `mems` output below) . Can be used to speed up sequential
  decoding. The token ids which have their past given to this model should not be passed as `input_ids`
  as they have already been computed.

  :obj:`use_mems` has to be set to `True` to make use of `mems`.
- **perm_mask** (`tf.Tensor` or `Numpy array` of shape `(batch_size, sequence_length, sequence_length)`, _optional_) --
  Mask to indicate the attention pattern for each input token with values selected in `[0, 1]`:

  - if `perm_mask[k, i, j] = 0`, i attend to j in batch k;
  - if `perm_mask[k, i, j] = 1`, i does not attend to j in batch k.

  If not set, each token attends to all the others (full bidirectional attention). Only used during
  pretraining (to define factorization order) or for sequential decoding (generation).
- **target_mapping** (`tf.Tensor` or `Numpy array` of shape `(batch_size, num_predict, sequence_length)`, _optional_) --
  Mask to indicate the output tokens to use. If `target_mapping[k, i, j] = 1`, the i-th predict in batch k
  is on the j-th token.
- **token_type_ids** (`Numpy array` or `tf.Tensor` of shape `(batch_size, sequence_length)`, _optional_) --
  Segment token indices to indicate first and second portions of the inputs. Indices are selected in `[0, 1]`:

  - 0 corresponds to a _sentence A_ token,
  - 1 corresponds to a _sentence B_ token.

  [What are token type IDs?](../glossary.html#token-type-ids)
- **input_mask** (`tf.Tensor` or `Numpy array` of shape `(batch_size, sequence_length)`, _optional_) --
  Mask to avoid performing attention on padding token indices. Negative of `attention_mask`, i.e. with 0
  for real tokens and 1 for padding which is kept for compatibility with the original code base.

  Mask values selected in `[0, 1]`:

  - 1 for tokens that are **masked**,
  - 0 for tokens that are **not masked**.

  You can only uses one of `input_mask` and `attention_mask`.
- **head_mask** (`Numpy array` or `tf.Tensor` of shape `(num_heads,)` or `(num_layers, num_heads)`, _optional_) --
  Mask to nullify selected heads of the self-attention modules. Mask values selected in `[0, 1]`:

  - 1 indicates the head is **not masked**,
  - 0 indicates the head is **masked**.

- **inputs_embeds** (`tf.Tensor` of shape `(batch_size, sequence_length, hidden_size)`, _optional_) --
  Optionally, instead of passing `input_ids` you can choose to directly pass an embedded representation.
  This is useful if you want more control over how to convert `input_ids` indices into associated
  vectors than the model's internal embedding lookup matrix.
- **output_attentions** (`bool`, _optional_) --
  Whether or not to return the attentions tensors of all attention layers. See `attentions` under returned
  tensors for more detail. This argument can be used only in eager mode, in graph mode the value in the
  config will be used instead.
- **output_hidden_states** (`bool`, _optional_) --
  Whether or not to return the hidden states of all layers. See `hidden_states` under returned tensors for
  more detail. This argument can be used only in eager mode, in graph mode the value in the config will be
  used instead.
- **return_dict** (`bool`, _optional_) --
  Whether or not to return a [ModelOutput](/docs/transformers/master/en/main_classes/output.html#transformers.file_utils.ModelOutput) instead of a plain tuple. This
  argument can be used in eager mode, in graph mode the value will always be set to True.
- **training** (`bool`, _optional_, defaults to `False`) --
  Whether or not to use the model in training mode (some modules like dropout modules have different
  behaviors between training and evaluation).

- **labels** (`tf.Tensor` of shape `(batch_size, sequence_length)`, _optional_) --
  Labels for computing the token classification loss. Indices should be in `[0, ..., config.num_labels - 1]`.

> Returns

A [TFXLNetForTokenClassificationOutput](/docs/transformers/master/en/model_doc/xlnet.html#transformers.models.xlnet.modeling_tf_xlnet.TFXLNetForTokenClassificationOutput) or a tuple of
`tf.Tensor` (if `return_dict=False` is passed or when `config.return_dict=False`) comprising various
elements depending on the configuration ([XLNetConfig](/docs/transformers/master/en/model_doc/xlnet.html#transformers.XLNetConfig)) and inputs.

- **loss** (`tf.Tensor` of shape `(1,)`, _optional_, returned when `labels` is provided)  -- Classification loss.
- **logits** (`tf.Tensor` of shape `(batch_size, sequence_length, config.num_labels)`) -- Classification scores (before SoftMax).
- **mems** (`List[tf.Tensor]` of length `config.n_layers`) -- Contains pre-computed hidden-states. Can be used (see `mems` input) to speed up sequential decoding.
  The token ids which have their past given to this model should not be passed as `input_ids` as they
  have already been computed.
- **hidden_states** (`tuple(tf.Tensor)`, _optional_, returned when `output_hidden_states=True` is passed or when `config.output_hidden_states=True`) -- Tuple of `tf.Tensor` (one for the output of the embeddings + one for the output of each layer) of
  shape `(batch_size, sequence_length, hidden_size)`.

  Hidden-states of the model at the output of each layer plus the initial embedding outputs.
- **attentions** (`tuple(tf.Tensor)`, _optional_, returned when `output_attentions=True` is passed or when `config.output_attentions=True`) -- Tuple of `tf.Tensor` (one for each layer) of shape `(batch_size, num_heads, sequence_length, sequence_length)`.

  Attentions weights after the attention softmax, used to compute the weighted average in the self-attention
  heads.

> Return type

[TFXLNetForTokenClassificationOutput](/docs/transformers/master/en/model_doc/xlnet.html#transformers.models.xlnet.modeling_tf_xlnet.TFXLNetForTokenClassificationOutput) or `tuple(tf.Tensor)`

> Example:

```python
>>> from transformers import XLNetTokenizer, TFXLNetForTokenClassification
>>> import tensorflow as tf

>>> tokenizer = XLNetTokenizer.from_pretrained('xlnet-base-cased')
>>> model = TFXLNetForTokenClassification.from_pretrained('xlnet-base-cased')

>>> inputs = tokenizer("Hello, my dog is cute", return_tensors="tf")
>>> input_ids = inputs["input_ids"]
>>> inputs["labels"] = tf.reshape(tf.constant([1] * tf.size(input_ids).numpy()), (-1, tf.size(input_ids))) # Batch size 1

>>> outputs = model(inputs)
>>> loss = outputs.loss
>>> logits = outputs.logits
```


## [TFXLNetForQuestionAnsweringSimple](#tfxlnetforquestionansweringsimple)

<a id='transformers.TFXLNetForQuestionAnsweringSimple'></a>
> **class transformers.TFXLNetForQuestionAnsweringSimple**(*args, **kwargs)


XLNet Model with a span classification head on top for extractive question-answering tasks like SQuAD (a linear
layers on top of the hidden-states output to compute _span start logits_ and _span end logits_).


This model inherits from [TFPreTrainedModel](/docs/transformers/master/en/main_classes/model.html#transformers.TFPreTrainedModel). Check the superclass documentation for the
generic methods the library implements for all its model (such as downloading or saving, resizing the input
embeddings, pruning heads etc.)

This model is also a [tf.keras.Model](https://www.tensorflow.org/api_docs/python/tf/keras/Model) subclass. Use
it as a regular TF 2.0 Keras Model and refer to the TF 2.0 documentation for all matter related to general usage
and behavior.

<Tip>

TF 2.0 models accepts two formats as inputs:

- having all inputs as keyword arguments (like PyTorch models), or
- having all inputs as a list, tuple or dict in the first positional arguments.

This second option is useful when using `tf.keras.Model.fit` method which currently requires having all
the tensors in the first argument of the model call function: `model(inputs)`.

If you choose this second option, there are three possibilities you can use to gather all the input Tensors in
the first positional argument :

- a single Tensor with `input_ids` only and nothing else: `model(inputs_ids)`
- a list of varying length with one or several input Tensors IN THE ORDER given in the docstring:
  `model([input_ids, attention_mask])` or `model([input_ids, attention_mask, token_type_ids])`
- a dictionary with one or several input Tensors associated to the input names given in the docstring:
  `model(&amp;lcub;"input_ids": input_ids, "token_type_ids": token_type_ids})`

</Tip>

> Parameters

- **config** ([XLNetConfig](/docs/transformers/master/en/model_doc/xlnet.html#transformers.XLNetConfig)) -- Model configuration class with all the parameters of the model.
  Initializing with a config file does not load the weights associated with the model, only the
  configuration. Check out the [from_pretrained()](/docs/transformers/master/en/main_classes/model.html#transformers.PreTrainedModel.from_pretrained) method to load the model
  weights.


<a id='transformers.TFXLNetForQuestionAnsweringSimple.call'></a>
> **call**(self, input_ids = None, attention_mask = None, mems = None, perm_mask = None, target_mapping = None, token_type_ids = None, input_mask = None, head_mask = None, inputs_embeds = None, use_mems = None, output_attentions = None, output_hidden_states = None, return_dict = None, start_positions = None, end_positions = None, training = False, **kwargs)

The [TFXLNetForQuestionAnsweringSimple](/docs/transformers/master/en/model_doc/xlnet.html#transformers.TFXLNetForQuestionAnsweringSimple) forward method, overrides the `__call__` special method.

<Tip>

Although the recipe for forward pass needs to be defined within this function, one should call the
`Module` instance afterwards instead of this since the former takes care of running the pre and post
processing steps while the latter silently ignores them.

</Tip>

> Parameters

- **input_ids** (`Numpy array` or `tf.Tensor` of shape `(batch_size, sequence_length)`) --
  Indices of input sequence tokens in the vocabulary.

  Indices can be obtained using [BertTokenizer](/docs/transformers/master/en/model_doc/bert.html#transformers.BertTokenizer). See
  [transformers.PreTrainedTokenizer.__call__()](/docs/transformers/master/en/internal/tokenization_utils.html#transformers.PreTrainedTokenizerBase.__call__) and [transformers.PreTrainedTokenizer.encode()](/docs/transformers/master/en/internal/tokenization_utils.html#transformers.PreTrainedTokenizerBase.encode) for
  details.

  [What are input IDs?](../glossary.html#input-ids)
- **attention_mask** (`Numpy array` or `tf.Tensor` of shape `(batch_size, sequence_length)`, _optional_) --
  Mask to avoid performing attention on padding token indices. Mask values selected in `[0, 1]`:

  - 1 for tokens that are **not masked**,
  - 0 for tokens that are **masked**.

  [What are attention masks?](../glossary.html#attention-mask)
- **mems** (`List[torch.FloatTensor]` of length `config.n_layers`) --
  Contains pre-computed hidden-states (see `mems` output below) . Can be used to speed up sequential
  decoding. The token ids which have their past given to this model should not be passed as `input_ids`
  as they have already been computed.

  :obj:`use_mems` has to be set to `True` to make use of `mems`.
- **perm_mask** (`tf.Tensor` or `Numpy array` of shape `(batch_size, sequence_length, sequence_length)`, _optional_) --
  Mask to indicate the attention pattern for each input token with values selected in `[0, 1]`:

  - if `perm_mask[k, i, j] = 0`, i attend to j in batch k;
  - if `perm_mask[k, i, j] = 1`, i does not attend to j in batch k.

  If not set, each token attends to all the others (full bidirectional attention). Only used during
  pretraining (to define factorization order) or for sequential decoding (generation).
- **target_mapping** (`tf.Tensor` or `Numpy array` of shape `(batch_size, num_predict, sequence_length)`, _optional_) --
  Mask to indicate the output tokens to use. If `target_mapping[k, i, j] = 1`, the i-th predict in batch k
  is on the j-th token.
- **token_type_ids** (`Numpy array` or `tf.Tensor` of shape `(batch_size, sequence_length)`, _optional_) --
  Segment token indices to indicate first and second portions of the inputs. Indices are selected in `[0, 1]`:

  - 0 corresponds to a _sentence A_ token,
  - 1 corresponds to a _sentence B_ token.

  [What are token type IDs?](../glossary.html#token-type-ids)
- **input_mask** (`tf.Tensor` or `Numpy array` of shape `(batch_size, sequence_length)`, _optional_) --
  Mask to avoid performing attention on padding token indices. Negative of `attention_mask`, i.e. with 0
  for real tokens and 1 for padding which is kept for compatibility with the original code base.

  Mask values selected in `[0, 1]`:

  - 1 for tokens that are **masked**,
  - 0 for tokens that are **not masked**.

  You can only uses one of `input_mask` and `attention_mask`.
- **head_mask** (`Numpy array` or `tf.Tensor` of shape `(num_heads,)` or `(num_layers, num_heads)`, _optional_) --
  Mask to nullify selected heads of the self-attention modules. Mask values selected in `[0, 1]`:

  - 1 indicates the head is **not masked**,
  - 0 indicates the head is **masked**.

- **inputs_embeds** (`tf.Tensor` of shape `(batch_size, sequence_length, hidden_size)`, _optional_) --
  Optionally, instead of passing `input_ids` you can choose to directly pass an embedded representation.
  This is useful if you want more control over how to convert `input_ids` indices into associated
  vectors than the model's internal embedding lookup matrix.
- **output_attentions** (`bool`, _optional_) --
  Whether or not to return the attentions tensors of all attention layers. See `attentions` under returned
  tensors for more detail. This argument can be used only in eager mode, in graph mode the value in the
  config will be used instead.
- **output_hidden_states** (`bool`, _optional_) --
  Whether or not to return the hidden states of all layers. See `hidden_states` under returned tensors for
  more detail. This argument can be used only in eager mode, in graph mode the value in the config will be
  used instead.
- **return_dict** (`bool`, _optional_) --
  Whether or not to return a [ModelOutput](/docs/transformers/master/en/main_classes/output.html#transformers.file_utils.ModelOutput) instead of a plain tuple. This
  argument can be used in eager mode, in graph mode the value will always be set to True.
- **training** (`bool`, _optional_, defaults to `False`) --
  Whether or not to use the model in training mode (some modules like dropout modules have different
  behaviors between training and evaluation).

- **start_positions** (`tf.Tensor` of shape `(batch_size,)`, _optional_) --
  Labels for position (index) of the start of the labelled span for computing the token classification loss.
  Positions are clamped to the length of the sequence (`sequence_length`). Position outside of the
  sequence are not taken into account for computing the loss.
- **end_positions** (`tf.Tensor` of shape `(batch_size,)`, _optional_) --
  Labels for position (index) of the end of the labelled span for computing the token classification loss.
  Positions are clamped to the length of the sequence (`sequence_length`). Position outside of the
  sequence are not taken into account for computing the loss.

> Returns

A [TFXLNetForQuestionAnsweringSimpleOutput](/docs/transformers/master/en/model_doc/xlnet.html#transformers.models.xlnet.modeling_tf_xlnet.TFXLNetForQuestionAnsweringSimpleOutput) or a tuple of
`tf.Tensor` (if `return_dict=False` is passed or when `config.return_dict=False`) comprising various
elements depending on the configuration ([XLNetConfig](/docs/transformers/master/en/model_doc/xlnet.html#transformers.XLNetConfig)) and inputs.

- **loss** (`tf.Tensor` of shape `(1,)`, _optional_, returned when `labels` is provided) -- Total span extraction loss is the sum of a Cross-Entropy for the start and end positions.
- **start_logits** (`tf.Tensor` of shape `(batch_size, sequence_length,)`) -- Span-start scores (before SoftMax).
- **end_logits** (`tf.Tensor` of shape `(batch_size, sequence_length,)`) -- Span-end scores (before SoftMax).
- **mems** (`List[tf.Tensor]` of length `config.n_layers`) -- Contains pre-computed hidden-states. Can be used (see `mems` input) to speed up sequential decoding.
  The token ids which have their past given to this model should not be passed as `input_ids` as they
  have already been computed.
- **hidden_states** (`tuple(tf.Tensor)`, _optional_, returned when `output_hidden_states=True` is passed or when `config.output_hidden_states=True`) -- Tuple of `tf.Tensor` (one for the output of the embeddings + one for the output of each layer) of
  shape `(batch_size, sequence_length, hidden_size)`.

  Hidden-states of the model at the output of each layer plus the initial embedding outputs.
- **attentions** (`tuple(tf.Tensor)`, _optional_, returned when `output_attentions=True` is passed or when `config.output_attentions=True`) -- Tuple of `tf.Tensor` (one for each layer) of shape `(batch_size, num_heads, sequence_length, sequence_length)`.

  Attentions weights after the attention softmax, used to compute the weighted average in the self-attention
  heads.

> Return type

[TFXLNetForQuestionAnsweringSimpleOutput](/docs/transformers/master/en/model_doc/xlnet.html#transformers.models.xlnet.modeling_tf_xlnet.TFXLNetForQuestionAnsweringSimpleOutput) or `tuple(tf.Tensor)`

> Example:

```python
>>> from transformers import XLNetTokenizer, TFXLNetForQuestionAnsweringSimple
>>> import tensorflow as tf

>>> tokenizer = XLNetTokenizer.from_pretrained('xlnet-base-cased')
>>> model = TFXLNetForQuestionAnsweringSimple.from_pretrained('xlnet-base-cased')

>>> question, text = "Who was Jim Henson?", "Jim Henson was a nice puppet"
>>> input_dict = tokenizer(question, text, return_tensors='tf')
>>> outputs = model(input_dict)
>>> start_logits = outputs.start_logits
>>> end_logits = outputs.end_logits

>>> all_tokens = tokenizer.convert_ids_to_tokens(input_dict["input_ids"].numpy()[0])
>>> answer = ' '.join(all_tokens[tf.math.argmax(start_logits, 1)[0] : tf.math.argmax(end_logits, 1)[0]+1])
```
<|MERGE_RESOLUTION|>--- conflicted
+++ resolved
@@ -207,11 +207,7 @@
 ## [XLNetTokenizer](#xlnettokenizer)
 
 <a id='transformers.XLNetTokenizer'></a>
-<<<<<<< HEAD
-> **class transformers.XLNetTokenizer**(vocab_file, do_lower_case = False, remove_space = True, keep_accents = False, bos_token = &lcubs>, eos_token = &lcub/s>, unk_token = &lcubunk>, sep_token = &amp;lt;sep>, pad_token = &lcubpad>, cls_token = &amp;lt;cls>, mask_token = &lcubmask>, additional_special_tokens = ['&amp;lt;eop>', '&amp;lt;eod>'], sp_model_kwargs: typing.Union[typing.Dict[str, typing.Any], NoneType] = None, **kwargs)
-=======
 > **class transformers.XLNetTokenizer**(vocab_file, do_lower_case = False, remove_space = True, keep_accents = False, bos_token = '&amp;lt;s>', eos_token = '&amp;lt;/s>', unk_token = '&amp;lt;unk>', sep_token = '&amp;lt;sep>', pad_token = '&amp;lt;pad>', cls_token = '&amp;lt;cls>', mask_token = '&amp;lt;mask>', additional_special_tokens = ['&amp;lt;eop>', '&amp;lt;eod>'], sp_model_kwargs: typing.Union[typing.Dict[str, typing.Any], NoneType] = None, **kwargs)
->>>>>>> afdf509c
 
 
 Construct an XLNet tokenizer. Based on [SentencePiece](https://github.com/google/sentencepiece).
@@ -250,31 +246,19 @@
 
 </Tip>
 
-<<<<<<< HEAD
-- **unk_token** (`str`, _optional_, defaults to `"&lcubunk>"`) --
-=======
 - **unk_token** (`str`, _optional_, defaults to `"&amp;lt;unk>"`) --
->>>>>>> afdf509c
   The unknown token. A token that is not in the vocabulary cannot be converted to an ID and is set to be this
   token instead.
 - **sep_token** (`str`, _optional_, defaults to `"&amp;lt;sep>"`) --
   The separator token, which is used when building a sequence from multiple sequences, e.g. two sequences for
   sequence classification or for a text and a question for question answering. It is also used as the last
   token of a sequence built with special tokens.
-<<<<<<< HEAD
-- **pad_token** (`str`, _optional_, defaults to `"&lcubpad>"`) --
-=======
 - **pad_token** (`str`, _optional_, defaults to `"&amp;lt;pad>"`) --
->>>>>>> afdf509c
   The token used for padding, for example when batching sequences of different lengths.
 - **cls_token** (`str`, _optional_, defaults to `"&amp;lt;cls>"`) --
   The classifier token which is used when doing sequence classification (classification of the whole sequence
   instead of per-token classification). It is the first token of the sequence when built with special tokens.
-<<<<<<< HEAD
-- **mask_token** (`str`, _optional_, defaults to `"&lcubmask>"`) --
-=======
 - **mask_token** (`str`, _optional_, defaults to `"&amp;lt;mask>"`) --
->>>>>>> afdf509c
   The token used for masking values. This is the token used when training this model with masked language
   modeling. This is the token which the model will try to predict.
 - **additional_special_tokens** (`List[str]`, _optional_, defaults to `["&amp;lt;eop>", "&amp;lt;eod>"]`) --
@@ -287,11 +271,7 @@
 
     - `nbest_size = &amp;lcub;0,1}`: No sampling is performed.
     - `nbest_size > 1`: samples from the nbest_size results.
-<<<<<<< HEAD
-    - `nbest_size&amp;lt;0`: assuming that nbest_size is infinite and samples from the all hypothesis (lattice)
-=======
     - `nbest_size &amp;lt; 0`: assuming that nbest_size is infinite and samples from the all hypothesis (lattice)
->>>>>>> afdf509c
       using forward-filtering-and-backward-sampling algorithm.
 
   - `alpha`: Smoothing parameter for unigram sampling, and dropout probability of merge operations for
@@ -390,11 +370,7 @@
 ## [XLNetTokenizerFast](#xlnettokenizerfast)
 
 <a id='transformers.XLNetTokenizerFast'></a>
-<<<<<<< HEAD
-> **class transformers.XLNetTokenizerFast**(vocab_file = None, tokenizer_file = None, do_lower_case = False, remove_space = True, keep_accents = False, bos_token = &lcubs>, eos_token = &lcub/s>, unk_token = &lcubunk>, sep_token = &amp;lt;sep>, pad_token = &lcubpad>, cls_token = &amp;lt;cls>, mask_token = &lcubmask>, additional_special_tokens = ['&amp;lt;eop>', '&amp;lt;eod>'], **kwargs)
-=======
 > **class transformers.XLNetTokenizerFast**(vocab_file = None, tokenizer_file = None, do_lower_case = False, remove_space = True, keep_accents = False, bos_token = '&amp;lt;s>', eos_token = '&amp;lt;/s>', unk_token = '&amp;lt;unk>', sep_token = '&amp;lt;sep>', pad_token = '&amp;lt;pad>', cls_token = '&amp;lt;cls>', mask_token = '&amp;lt;mask>', additional_special_tokens = ['&amp;lt;eop>', '&amp;lt;eod>'], **kwargs)
->>>>>>> afdf509c
 
 
 Construct a "fast" XLNet tokenizer (backed by HuggingFace's _tokenizers_ library). Based on [Unigram](https://huggingface.co/docs/tokenizers/python/latest/components.html?highlight=unigram#models).
@@ -433,31 +409,19 @@
 
 </Tip>
 
-<<<<<<< HEAD
-- **unk_token** (`str`, _optional_, defaults to `"&lcubunk>"`) --
-=======
 - **unk_token** (`str`, _optional_, defaults to `"&amp;lt;unk>"`) --
->>>>>>> afdf509c
   The unknown token. A token that is not in the vocabulary cannot be converted to an ID and is set to be this
   token instead.
 - **sep_token** (`str`, _optional_, defaults to `"&amp;lt;sep>"`) --
   The separator token, which is used when building a sequence from multiple sequences, e.g. two sequences for
   sequence classification or for a text and a question for question answering. It is also used as the last
   token of a sequence built with special tokens.
-<<<<<<< HEAD
-- **pad_token** (`str`, _optional_, defaults to `"&lcubpad>"`) --
-=======
 - **pad_token** (`str`, _optional_, defaults to `"&amp;lt;pad>"`) --
->>>>>>> afdf509c
   The token used for padding, for example when batching sequences of different lengths.
 - **cls_token** (`str`, _optional_, defaults to `"&amp;lt;cls>"`) --
   The classifier token which is used when doing sequence classification (classification of the whole sequence
   instead of per-token classification). It is the first token of the sequence when built with special tokens.
-<<<<<<< HEAD
-- **mask_token** (`str`, _optional_, defaults to `"&lcubmask>"`) --
-=======
 - **mask_token** (`str`, _optional_, defaults to `"&amp;lt;mask>"`) --
->>>>>>> afdf509c
   The token used for masking values. This is the token used when training this model with masked language
   modeling. This is the token which the model will try to predict.
 - **additional_special_tokens** (`List[str]`, _optional_, defaults to `["&amp;lt;eop>", "&amp;lt;eod>"]`) --
@@ -526,11 +490,7 @@
 
 
 <a id='transformers.XLNetTokenizer'></a>
-<<<<<<< HEAD
-> **class XLNetTokenizer**(vocab_file, do_lower_case = False, remove_space = True, keep_accents = False, bos_token = &lcubs>, eos_token = &lcub/s>, unk_token = &lcubunk>, sep_token = &amp;lt;sep>, pad_token = &lcubpad>, cls_token = &amp;lt;cls>, mask_token = &lcubmask>, additional_special_tokens = ['&amp;lt;eop>', '&amp;lt;eod>'], sp_model_kwargs: typing.Union[typing.Dict[str, typing.Any], NoneType] = None, **kwargs)
-=======
 > **class XLNetTokenizer**(vocab_file, do_lower_case = False, remove_space = True, keep_accents = False, bos_token = '&amp;lt;s>', eos_token = '&amp;lt;/s>', unk_token = '&amp;lt;unk>', sep_token = '&amp;lt;sep>', pad_token = '&amp;lt;pad>', cls_token = '&amp;lt;cls>', mask_token = '&amp;lt;mask>', additional_special_tokens = ['&amp;lt;eop>', '&amp;lt;eod>'], sp_model_kwargs: typing.Union[typing.Dict[str, typing.Any], NoneType] = None, **kwargs)
->>>>>>> afdf509c
 
 
 Construct an XLNet tokenizer. Based on [SentencePiece](https://github.com/google/sentencepiece).
@@ -569,31 +529,19 @@
 
 </Tip>
 
-<<<<<<< HEAD
-- **unk_token** (`str`, _optional_, defaults to `"&lcubunk>"`) --
-=======
 - **unk_token** (`str`, _optional_, defaults to `"&amp;lt;unk>"`) --
->>>>>>> afdf509c
   The unknown token. A token that is not in the vocabulary cannot be converted to an ID and is set to be this
   token instead.
 - **sep_token** (`str`, _optional_, defaults to `"&amp;lt;sep>"`) --
   The separator token, which is used when building a sequence from multiple sequences, e.g. two sequences for
   sequence classification or for a text and a question for question answering. It is also used as the last
   token of a sequence built with special tokens.
-<<<<<<< HEAD
-- **pad_token** (`str`, _optional_, defaults to `"&lcubpad>"`) --
-=======
 - **pad_token** (`str`, _optional_, defaults to `"&amp;lt;pad>"`) --
->>>>>>> afdf509c
   The token used for padding, for example when batching sequences of different lengths.
 - **cls_token** (`str`, _optional_, defaults to `"&amp;lt;cls>"`) --
   The classifier token which is used when doing sequence classification (classification of the whole sequence
   instead of per-token classification). It is the first token of the sequence when built with special tokens.
-<<<<<<< HEAD
-- **mask_token** (`str`, _optional_, defaults to `"&lcubmask>"`) --
-=======
 - **mask_token** (`str`, _optional_, defaults to `"&amp;lt;mask>"`) --
->>>>>>> afdf509c
   The token used for masking values. This is the token used when training this model with masked language
   modeling. This is the token which the model will try to predict.
 - **additional_special_tokens** (`List[str]`, _optional_, defaults to `["&amp;lt;eop>", "&amp;lt;eod>"]`) --
@@ -606,11 +554,7 @@
 
     - `nbest_size = &amp;lcub;0,1}`: No sampling is performed.
     - `nbest_size > 1`: samples from the nbest_size results.
-<<<<<<< HEAD
-    - `nbest_size&amp;lt;0`: assuming that nbest_size is infinite and samples from the all hypothesis (lattice)
-=======
     - `nbest_size &amp;lt; 0`: assuming that nbest_size is infinite and samples from the all hypothesis (lattice)
->>>>>>> afdf509c
       using forward-filtering-and-backward-sampling algorithm.
 
   - `alpha`: Smoothing parameter for unigram sampling, and dropout probability of merge operations for
@@ -1276,11 +1220,7 @@
   `target_mapping` is :obj_None_, then `num_predict` corresponds to `sequence_length`.
 
   The labels should correspond to the masked input words that should be predicted and depends on
-<<<<<<< HEAD
-  `target_mapping`. Note in order to perform standard auto-regressive language modeling a _&lcubmask>_ token
-=======
   `target_mapping`. Note in order to perform standard auto-regressive language modeling a _&amp;lt;mask>_ token
->>>>>>> afdf509c
   has to be added to the `input_ids` (see the `prepare_inputs_for_generation` function and examples
   below)
 
@@ -1323,11 +1263,7 @@
 >>> model = XLNetLMHeadModel.from_pretrained('xlnet-large-cased')
 
 >>> # We show how to setup inputs to predict a next token using a bi-directional context.
-<<<<<<< HEAD
->>> input_ids = torch.tensor(tokenizer.encode("Hello, my dog is very &lcubmask>", add_special_tokens=False)).unsqueeze(0)  # We will predict the masked token
-=======
 >>> input_ids = torch.tensor(tokenizer.encode("Hello, my dog is very &amp;lt;mask>", add_special_tokens=False)).unsqueeze(0)  # We will predict the masked token
->>>>>>> afdf509c
 >>> perm_mask = torch.zeros((1, input_ids.shape[1], input_ids.shape[1]), dtype=torch.float)
 >>> perm_mask[:, :, -1] = 1.0  # Previous tokens don't see last token
 >>> target_mapping = torch.zeros((1, 1, input_ids.shape[1]), dtype=torch.float)  # Shape [1, 1, seq_length] => let's predict one token
@@ -1337,11 +1273,7 @@
 >>> next_token_logits = outputs[0]  # Output has shape [target_mapping.size(0), target_mapping.size(1), config.vocab_size]
 
 >>> # The same way can the XLNetLMHeadModel be used to be trained by standard auto-regressive language modeling.
-<<<<<<< HEAD
->>> input_ids = torch.tensor(tokenizer.encode("Hello, my dog is very &lcubmask>", add_special_tokens=False)).unsqueeze(0)  # We will predict the masked token
-=======
 >>> input_ids = torch.tensor(tokenizer.encode("Hello, my dog is very &amp;lt;mask>", add_special_tokens=False)).unsqueeze(0)  # We will predict the masked token
->>>>>>> afdf509c
 >>> labels = torch.tensor(tokenizer.encode("cute", add_special_tokens=False)).unsqueeze(0)
 >>> assert labels.shape[0] == 1, 'only one word will be predicted'
 >>> perm_mask = torch.zeros((1, input_ids.shape[1], input_ids.shape[1]), dtype=torch.float)
@@ -2525,11 +2457,7 @@
 >>> model = TFXLNetLMHeadModel.from_pretrained('xlnet-large-cased')
 
 >>> # We show how to setup inputs to predict a next token using a bi-directional context.
-<<<<<<< HEAD
->>> input_ids = tf.constant(tokenizer.encode("Hello, my dog is very &lcubmask>", add_special_tokens=True))[None, :]  # We will predict the masked token
-=======
 >>> input_ids = tf.constant(tokenizer.encode("Hello, my dog is very &amp;lt;mask>", add_special_tokens=True))[None, :]  # We will predict the masked token
->>>>>>> afdf509c
 
 >>> perm_mask = np.zeros((1, input_ids.shape[1], input_ids.shape[1]))
 >>> perm_mask[:, :, -1] = 1.0  # Previous tokens don't see last token
