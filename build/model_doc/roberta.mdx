--- conflicted
+++ resolved
@@ -95,13 +95,8 @@
 - RoBERTa has the same architecture as BERT, but uses a byte-level BPE as a tokenizer (same as GPT-2) and uses a
   different pretraining scheme.
 - RoBERTa doesn't have `token_type_ids`, you don't need to indicate which token belongs to which segment. Just
-<<<<<<< HEAD
-  separate your segments with the separation token `tokenizer.sep_token` (or `&lcub/s>`)
-- [CamemBERT](camembert.html) is a wrapper around RoBERTa. Refer to this page for usage examples.
-=======
   separate your segments with the separation token `tokenizer.sep_token` (or `&amp;lt;/s>`)
 - [CamemBERT](/docs/transformers/master/en/camembert.html) is a wrapper around RoBERTa. Refer to this page for usage examples.
->>>>>>> afdf509c
 
 This model was contributed by [julien-c](https://huggingface.co/julien-c). The original code can be found [here](https://github.com/pytorch/fairseq/tree/master/examples/roberta).
 
@@ -142,11 +137,7 @@
 ## [RobertaTokenizer](#robertatokenizer)
 
 <a id='transformers.RobertaTokenizer'></a>
-<<<<<<< HEAD
-> **class transformers.RobertaTokenizer**(vocab_file, merges_file, errors = replace, bos_token = &lcubs>, eos_token = &lcub/s>, sep_token = &lcub/s>, cls_token = &lcubs>, unk_token = &lcubunk>, pad_token = &lcubpad>, mask_token = &lcubmask>, add_prefix_space = False, **kwargs)
-=======
 > **class transformers.RobertaTokenizer**(vocab_file, merges_file, errors = 'replace', bos_token = '&amp;lt;s>', eos_token = '&amp;lt;/s>', sep_token = '&amp;lt;/s>', cls_token = '&amp;lt;s>', unk_token = '&amp;lt;unk>', pad_token = '&amp;lt;pad>', mask_token = '&amp;lt;mask>', add_prefix_space = False, **kwargs)
->>>>>>> afdf509c
 
 
 Constructs a RoBERTa tokenizer, derived from the GPT-2 tokenizer, using byte-level Byte-Pair-Encoding.
@@ -204,21 +195,6 @@
 
 </Tip>
 
-<<<<<<< HEAD
-- **sep_token** (`str`, _optional_, defaults to `"&lcub/s>"`) --
-  The separator token, which is used when building a sequence from multiple sequences, e.g. two sequences for
-  sequence classification or for a text and a question for question answering. It is also used as the last
-  token of a sequence built with special tokens.
-- **cls_token** (`str`, _optional_, defaults to `"&lcubs>"`) --
-  The classifier token which is used when doing sequence classification (classification of the whole sequence
-  instead of per-token classification). It is the first token of the sequence when built with special tokens.
-- **unk_token** (`str`, _optional_, defaults to `"&lcubunk>"`) --
-  The unknown token. A token that is not in the vocabulary cannot be converted to an ID and is set to be this
-  token instead.
-- **pad_token** (`str`, _optional_, defaults to `"&lcubpad>"`) --
-  The token used for padding, for example when batching sequences of different lengths.
-- **mask_token** (`str`, _optional_, defaults to `"&lcubmask>"`) --
-=======
 - **sep_token** (`str`, _optional_, defaults to `"&amp;lt;/s>"`) --
   The separator token, which is used when building a sequence from multiple sequences, e.g. two sequences for
   sequence classification or for a text and a question for question answering. It is also used as the last
@@ -232,7 +208,6 @@
 - **pad_token** (`str`, _optional_, defaults to `"&amp;lt;pad>"`) --
   The token used for padding, for example when batching sequences of different lengths.
 - **mask_token** (`str`, _optional_, defaults to `"&amp;lt;mask>"`) --
->>>>>>> afdf509c
   The token used for masking values. This is the token used when training this model with masked language
   modeling. This is the token which the model will try to predict.
 - **add_prefix_space** (`bool`, _optional_, defaults to `False`) --
@@ -247,13 +222,8 @@
 Build model inputs from a sequence or a pair of sequence for sequence classification tasks by concatenating and
 adding special tokens. A RoBERTa sequence has the following format:
 
-<<<<<<< HEAD
-- single sequence: `&lcubs> X &lcub/s>`
-- pair of sequences: `&lcubs> A &lcub/s>&lcub/s> B &lcub/s>`
-=======
 - single sequence: `<s> X </s>`
 - pair of sequences: `<s> A </s>&amp;lt;/s> B &amp;lt;/s>`
->>>>>>> afdf509c
 
 > Parameters
 
@@ -325,11 +295,7 @@
 ## [RobertaTokenizerFast](#robertatokenizerfast)
 
 <a id='transformers.RobertaTokenizerFast'></a>
-<<<<<<< HEAD
-> **class transformers.RobertaTokenizerFast**(vocab_file = None, merges_file = None, tokenizer_file = None, errors = replace, bos_token = &lcubs>, eos_token = &lcub/s>, sep_token = &lcub/s>, cls_token = &lcubs>, unk_token = &lcubunk>, pad_token = &lcubpad>, mask_token = &lcubmask>, add_prefix_space = False, **kwargs)
-=======
 > **class transformers.RobertaTokenizerFast**(vocab_file = None, merges_file = None, tokenizer_file = None, errors = 'replace', bos_token = '&amp;lt;s>', eos_token = '&amp;lt;/s>', sep_token = '&amp;lt;/s>', cls_token = '&amp;lt;s>', unk_token = '&amp;lt;unk>', pad_token = '&amp;lt;pad>', mask_token = '&amp;lt;mask>', add_prefix_space = False, **kwargs)
->>>>>>> afdf509c
 
 
 Construct a "fast" RoBERTa tokenizer (backed by HuggingFace's _tokenizers_ library), derived from the GPT-2
@@ -388,21 +354,6 @@
 
 </Tip>
 
-<<<<<<< HEAD
-- **sep_token** (`str`, _optional_, defaults to `"&lcub/s>"`) --
-  The separator token, which is used when building a sequence from multiple sequences, e.g. two sequences for
-  sequence classification or for a text and a question for question answering. It is also used as the last
-  token of a sequence built with special tokens.
-- **cls_token** (`str`, _optional_, defaults to `"&lcubs>"`) --
-  The classifier token which is used when doing sequence classification (classification of the whole sequence
-  instead of per-token classification). It is the first token of the sequence when built with special tokens.
-- **unk_token** (`str`, _optional_, defaults to `"&lcubunk>"`) --
-  The unknown token. A token that is not in the vocabulary cannot be converted to an ID and is set to be this
-  token instead.
-- **pad_token** (`str`, _optional_, defaults to `"&lcubpad>"`) --
-  The token used for padding, for example when batching sequences of different lengths.
-- **mask_token** (`str`, _optional_, defaults to `"&lcubmask>"`) --
-=======
 - **sep_token** (`str`, _optional_, defaults to `"&amp;lt;/s>"`) --
   The separator token, which is used when building a sequence from multiple sequences, e.g. two sequences for
   sequence classification or for a text and a question for question answering. It is also used as the last
@@ -416,7 +367,6 @@
 - **pad_token** (`str`, _optional_, defaults to `"&amp;lt;pad>"`) --
   The token used for padding, for example when batching sequences of different lengths.
 - **mask_token** (`str`, _optional_, defaults to `"&amp;lt;mask>"`) --
->>>>>>> afdf509c
   The token used for masking values. This is the token used when training this model with masked language
   modeling. This is the token which the model will try to predict.
 - **add_prefix_space** (`bool`, _optional_, defaults to `False`) --
@@ -840,11 +790,7 @@
 - **labels** (`torch.LongTensor` of shape `(batch_size, sequence_length)`, _optional_) --
   Labels for computing the masked language modeling loss. Indices should be in `[-100, 0, ..., config.vocab_size]` (see `input_ids` docstring) Tokens with indices set to `-100` are ignored
   (masked), the loss is only computed for the tokens with labels in `[0, ..., config.vocab_size]`
-<<<<<<< HEAD
-- **kwargs** (`Dict[str, any]`, optional, defaults to _&lcub&rcub_) --
-=======
 - **kwargs** (`Dict[str, any]`, optional, defaults to _&amp;lcub;}_) --
->>>>>>> afdf509c
   Used to hide legacy arguments that have been deprecated.
 
 > Returns
@@ -877,11 +823,7 @@
 >>> tokenizer = RobertaTokenizer.from_pretrained('roberta-base')
 >>> model = RobertaForMaskedLM.from_pretrained('roberta-base')
 
-<<<<<<< HEAD
->>> inputs = tokenizer("The capital of France is &lcubmask>.", return_tensors="pt")
-=======
 >>> inputs = tokenizer("The capital of France is &amp;lt;mask>.", return_tensors="pt")
->>>>>>> afdf509c
 >>> labels = tokenizer("The capital of France is Paris.", return_tensors="pt")["input_ids"]
 
 >>> outputs = model(**inputs, labels=labels)
@@ -2366,11 +2308,7 @@
 ## [FlaxRobertaModel](#flaxrobertamodel)
 
 <a id='transformers.FlaxRobertaModel'></a>
-<<<<<<< HEAD
-> **class transformers.FlaxRobertaModel**(config: RobertaConfig, input_shape: typing.Tuple = (1, 1), seed: int = 0, dtype: dtype = &lcubclass 'jax._src.numpy.lax_numpy.float32'&rcub, **kwargs)
-=======
 > **class transformers.FlaxRobertaModel**(config: RobertaConfig, input_shape: typing.Tuple = (1, 1), seed: int = 0, dtype: dtype = &amp;lt;class 'jax._src.numpy.lax_numpy.float32'>, **kwargs)
->>>>>>> afdf509c
 
 The bare RoBERTa Model transformer outputting raw hidden-states without any specific head on top.
 
@@ -2479,11 +2417,7 @@
 ## [FlaxRobertaForMaskedLM](#flaxrobertaformaskedlm)
 
 <a id='transformers.FlaxRobertaForMaskedLM'></a>
-<<<<<<< HEAD
-> **class transformers.FlaxRobertaForMaskedLM**(config: RobertaConfig, input_shape: typing.Tuple = (1, 1), seed: int = 0, dtype: dtype = &lcubclass 'jax._src.numpy.lax_numpy.float32'&rcub, **kwargs)
-=======
 > **class transformers.FlaxRobertaForMaskedLM**(config: RobertaConfig, input_shape: typing.Tuple = (1, 1), seed: int = 0, dtype: dtype = &amp;lt;class 'jax._src.numpy.lax_numpy.float32'>, **kwargs)
->>>>>>> afdf509c
 
 RoBERTa Model with a _language modeling_ head on top. 
 
@@ -2592,11 +2526,7 @@
 ## [FlaxRobertaForSequenceClassification](#flaxrobertaforsequenceclassification)
 
 <a id='transformers.FlaxRobertaForSequenceClassification'></a>
-<<<<<<< HEAD
-> **class transformers.FlaxRobertaForSequenceClassification**(config: RobertaConfig, input_shape: typing.Tuple = (1, 1), seed: int = 0, dtype: dtype = &lcubclass 'jax._src.numpy.lax_numpy.float32'&rcub, **kwargs)
-=======
 > **class transformers.FlaxRobertaForSequenceClassification**(config: RobertaConfig, input_shape: typing.Tuple = (1, 1), seed: int = 0, dtype: dtype = &amp;lt;class 'jax._src.numpy.lax_numpy.float32'>, **kwargs)
->>>>>>> afdf509c
 
 
 Roberta Model transformer with a sequence classification/regression head on top (a linear layer on top of the
@@ -2705,11 +2635,7 @@
 ## [FlaxRobertaForMultipleChoice](#flaxrobertaformultiplechoice)
 
 <a id='transformers.FlaxRobertaForMultipleChoice'></a>
-<<<<<<< HEAD
-> **class transformers.FlaxRobertaForMultipleChoice**(config: RobertaConfig, input_shape: typing.Tuple = (1, 1), seed: int = 0, dtype: dtype = &lcubclass 'jax._src.numpy.lax_numpy.float32'&rcub, **kwargs)
-=======
 > **class transformers.FlaxRobertaForMultipleChoice**(config: RobertaConfig, input_shape: typing.Tuple = (1, 1), seed: int = 0, dtype: dtype = &amp;lt;class 'jax._src.numpy.lax_numpy.float32'>, **kwargs)
->>>>>>> afdf509c
 
 
 Roberta Model with a multiple choice classification head on top (a linear layer on top of the pooled output and a
@@ -2824,11 +2750,7 @@
 ## [FlaxRobertaForTokenClassification](#flaxrobertafortokenclassification)
 
 <a id='transformers.FlaxRobertaForTokenClassification'></a>
-<<<<<<< HEAD
-> **class transformers.FlaxRobertaForTokenClassification**(config: RobertaConfig, input_shape: typing.Tuple = (1, 1), seed: int = 0, dtype: dtype = &lcubclass 'jax._src.numpy.lax_numpy.float32'&rcub, **kwargs)
-=======
 > **class transformers.FlaxRobertaForTokenClassification**(config: RobertaConfig, input_shape: typing.Tuple = (1, 1), seed: int = 0, dtype: dtype = &amp;lt;class 'jax._src.numpy.lax_numpy.float32'>, **kwargs)
->>>>>>> afdf509c
 
 
 Roberta Model with a token classification head on top (a linear layer on top of the hidden-states output) e.g. for
@@ -2937,11 +2859,7 @@
 ## [FlaxRobertaForQuestionAnswering](#flaxrobertaforquestionanswering)
 
 <a id='transformers.FlaxRobertaForQuestionAnswering'></a>
-<<<<<<< HEAD
-> **class transformers.FlaxRobertaForQuestionAnswering**(config: RobertaConfig, input_shape: typing.Tuple = (1, 1), seed: int = 0, dtype: dtype = &lcubclass 'jax._src.numpy.lax_numpy.float32'&rcub, **kwargs)
-=======
 > **class transformers.FlaxRobertaForQuestionAnswering**(config: RobertaConfig, input_shape: typing.Tuple = (1, 1), seed: int = 0, dtype: dtype = &amp;lt;class 'jax._src.numpy.lax_numpy.float32'>, **kwargs)
->>>>>>> afdf509c
 
 
 Roberta Model with a span classification head on top for extractive question-answering tasks like SQuAD (a linear
