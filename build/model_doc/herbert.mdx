--- conflicted
+++ resolved
@@ -76,11 +76,7 @@
 ## [HerbertTokenizer](#herberttokenizer)
 
 <a id='transformers.HerbertTokenizer'></a>
-<<<<<<< HEAD
-> **class transformers.HerbertTokenizer**(vocab_file, merges_file, tokenizer_file = None, cls_token = &lcubs>, unk_token = &lcubunk>, pad_token = &lcubpad>, mask_token = &lcubmask>, sep_token = &lcub/s>, do_lowercase_and_remove_accent = False, **kwargs)
-=======
 > **class transformers.HerbertTokenizer**(vocab_file, merges_file, tokenizer_file = None, cls_token = '&amp;lt;s>', unk_token = '&amp;lt;unk>', pad_token = '&amp;lt;pad>', mask_token = '&amp;lt;mask>', sep_token = '&amp;lt;/s>', do_lowercase_and_remove_accent = False, **kwargs)
->>>>>>> afdf509c
 
 
 Construct a BPE tokenizer for HerBERT.
@@ -99,11 +95,7 @@
 ## [HerbertTokenizerFast](#herberttokenizerfast)
 
 <a id='transformers.HerbertTokenizerFast'></a>
-<<<<<<< HEAD
-> **class transformers.HerbertTokenizerFast**(vocab_file = None, merges_file = None, tokenizer_file = None, cls_token = &lcubs>, unk_token = &lcubunk>, pad_token = &lcubpad>, mask_token = &lcubmask>, sep_token = &lcub/s>, **kwargs)
-=======
 > **class transformers.HerbertTokenizerFast**(vocab_file = None, merges_file = None, tokenizer_file = None, cls_token = '&amp;lt;s>', unk_token = '&amp;lt;unk>', pad_token = '&amp;lt;pad>', mask_token = '&amp;lt;mask>', sep_token = '&amp;lt;/s>', **kwargs)
->>>>>>> afdf509c
 
 
 Construct a "Fast" BPE tokenizer for HerBERT (backed by HuggingFace's _tokenizers_ library).
@@ -131,13 +123,8 @@
 Build model inputs from a sequence or a pair of sequence for sequence classification tasks by concatenating and
 adding special tokens. An HerBERT, like BERT sequence has the following format:
 
-<<<<<<< HEAD
-- single sequence: `&lcubs> X &lcub/s>`
-- pair of sequences: `&lcubs> A &lcub/s> B &lcub/s>`
-=======
 - single sequence: `<s> X </s>`
 - pair of sequences: `<s> A </s> B &amp;lt;/s>`
->>>>>>> afdf509c
 
 > Parameters
 
@@ -210,11 +197,7 @@
 
 
 <a id='transformers.HerbertTokenizer'></a>
-<<<<<<< HEAD
-> **class HerbertTokenizer**(vocab_file, merges_file, tokenizer_file = None, cls_token = &lcubs>, unk_token = &lcubunk>, pad_token = &lcubpad>, mask_token = &lcubmask>, sep_token = &lcub/s>, do_lowercase_and_remove_accent = False, **kwargs)
-=======
 > **class HerbertTokenizer**(vocab_file, merges_file, tokenizer_file = None, cls_token = '&amp;lt;s>', unk_token = '&amp;lt;unk>', pad_token = '&amp;lt;pad>', mask_token = '&amp;lt;mask>', sep_token = '&amp;lt;/s>', do_lowercase_and_remove_accent = False, **kwargs)
->>>>>>> afdf509c
 
 
 Construct a BPE tokenizer for HerBERT.
