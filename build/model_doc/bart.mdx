---
local: bart
sections:
- local: overview
  sections:
  - local: examples
    title: Examples
  title: Overview
- local: implementation-notes
  title: Implementation Notes
- local: mask-filling
  title: Mask Filling
- local: bartconfig
  title: BartConfig
- local: barttokenizer
  title: BartTokenizer
- local: barttokenizerfast
  title: BartTokenizerFast
- local: bartmodel
  title: BartModel
- local: bartforconditionalgeneration
  title: BartForConditionalGeneration
- local: bartforsequenceclassification
  title: BartForSequenceClassification
- local: bartforquestionanswering
  title: BartForQuestionAnswering
- local: bartforcausallm
  title: BartForCausalLM
- local: tfbartmodel
  title: TFBartModel
- local: tfbartforconditionalgeneration
  title: TFBartForConditionalGeneration
- local: flaxbartmodel
  title: FlaxBartModel
- local: flaxbartforconditionalgeneration
  title: FlaxBartForConditionalGeneration
- local: flaxbartforsequenceclassification
  title: FlaxBartForSequenceClassification
- local: flaxbartforquestionanswering
  title: FlaxBartForQuestionAnswering
title: BART
---
<script>
import Tip from "../../Tip.svelte";
import Youtube from "../../Youtube.svelte";	
export let fw: "pt" | "tf"
</script>

<!--Copyright 2020 The HuggingFace Team. All rights reserved.

Licensed under the Apache License, Version 2.0 (the "License"); you may not use this file except in compliance with
the License. You may obtain a copy of the License at

http://www.apache.org/licenses/LICENSE-2.0

Unless required by applicable law or agreed to in writing, software distributed under the License is distributed on
an "AS IS" BASIS, WITHOUT WARRANTIES OR CONDITIONS OF ANY KIND, either express or implied. See the License for the
specific language governing permissions and limitations under the License.
-->

# [BART](#bart)

**DISCLAIMER:** If you see something strange, file a [Github Issue](https://github.com/huggingface/transformers/issues/new?assignees=&labels=&template=bug-report.md&title) and assign
@patrickvonplaten

## [Overview](#overview)

The Bart model was proposed in [BART: Denoising Sequence-to-Sequence Pre-training for Natural Language Generation,
Translation, and Comprehension](https://arxiv.org/abs/1910.13461) by Mike Lewis, Yinhan Liu, Naman Goyal, Marjan
Ghazvininejad, Abdelrahman Mohamed, Omer Levy, Ves Stoyanov and Luke Zettlemoyer on 29 Oct, 2019.

According to the abstract,

- Bart uses a standard seq2seq/machine translation architecture with a bidirectional encoder (like BERT) and a
  left-to-right decoder (like GPT).
- The pretraining task involves randomly shuffling the order of the original sentences and a novel in-filling scheme,
  where spans of text are replaced with a single mask token.
- BART is particularly effective when fine tuned for text generation but also works well for comprehension tasks. It
  matches the performance of RoBERTa with comparable training resources on GLUE and SQuAD, achieves new
  state-of-the-art results on a range of abstractive dialogue, question answering, and summarization tasks, with gains
  of up to 6 ROUGE.

This model was contributed by [sshleifer](https://huggingface.co/sshleifer). The Authors' code can be found [here](https://github.com/pytorch/fairseq/tree/master/examples/bart).


### [Examples](#examples)

- Examples and scripts for fine-tuning BART and other models for sequence to sequence tasks can be found in
<<<<<<< HEAD
  somelink.
- An example of how to train [BartForConditionalGeneration](model_doc/bart.html#transformers.BartForConditionalGeneration) with a Hugging Face `datasets`
=======
  [examples/pytorch/summarization/](https://github.com/huggingface/transformers/tree/master/examples/pytorch/summarization/README.md).
- An example of how to train [BartForConditionalGeneration](/docs/transformers/master/en/model_doc/bart.html#transformers.BartForConditionalGeneration) with a Hugging Face `datasets`
>>>>>>> afdf509c
  object can be found in this [forum discussion](https://discuss.huggingface.co/t/train-bart-for-conditional-generation-e-g-summarization/1904).
- [Distilled checkpoints](https://huggingface.co/models?search=distilbart) are described in this [paper](https://arxiv.org/abs/2010.13002).


## [Implementation Notes](#implementation-notes)

- Bart doesn't use `token_type_ids` for sequence classification. Use [BartTokenizer](/docs/transformers/master/en/model_doc/bart.html#transformers.BartTokenizer) or
  [encode()](/docs/transformers/master/en/internal/tokenization_utils.html#transformers.PreTrainedTokenizerBase.encode) to get the proper splitting.
- The forward pass of [BartModel](/docs/transformers/master/en/model_doc/bart.html#transformers.BartModel) will create the `decoder_input_ids` if they are not passed.
  This is different than some other modeling APIs. A typical use case of this feature is mask filling.
- Model predictions are intended to be identical to the original implementation when
  `force_bos_token_to_be_generated=True`. This only works, however, if the string you pass to
  `fairseq.encode` starts with a space.
- [generate()](/docs/transformers/master/en/main_classes/model.html#transformers.generation_utils.GenerationMixin.generate) should be used for conditional generation tasks like
  summarization, see the example in that docstrings.
- Models that load the _facebook/bart-large-cnn_ weights will not have a `mask_token_id`, or be able to perform
  mask-filling tasks.

## [Mask Filling](#mask-filling)

The `facebook/bart-base` and `facebook/bart-large` checkpoints can be used to fill multi-token masks.

```
from transformers import BartForConditionalGeneration, BartTokenizer
model = BartForConditionalGeneration.from_pretrained("facebook/bart-large", force_bos_token_to_be_generated=True)
tok = BartTokenizer.from_pretrained("facebook/bart-large")
<<<<<<< HEAD
example_english_phrase = "UN Chief Says There Is No &lcubmask> in Syria"
=======
example_english_phrase = "UN Chief Says There Is No &amp;lt;mask> in Syria"
>>>>>>> afdf509c
batch = tok(example_english_phrase, return_tensors='pt')
generated_ids = model.generate(batch['input_ids'])
assert tok.batch_decode(generated_ids, skip_special_tokens=True) == ['UN Chief Says There Is No Plan to Stop Chemical Weapons in Syria']
```

## [BartConfig](#bartconfig)

<a id='transformers.BartConfig'></a>
> **class transformers.BartConfig**(vocab_size = 50265, max_position_embeddings = 1024, encoder_layers = 12, encoder_ffn_dim = 4096, encoder_attention_heads = 16, decoder_layers = 12, decoder_ffn_dim = 4096, decoder_attention_heads = 16, encoder_layerdrop = 0.0, decoder_layerdrop = 0.0, activation_function = 'gelu', d_model = 1024, dropout = 0.1, attention_dropout = 0.0, activation_dropout = 0.0, init_std = 0.02, classifier_dropout = 0.0, scale_embedding = False, use_cache = True, num_labels = 3, pad_token_id = 1, bos_token_id = 0, eos_token_id = 2, is_encoder_decoder = True, decoder_start_token_id = 2, forced_eos_token_id = 2, **kwargs)


This is the configuration class to store the configuration of a [BartModel](/docs/transformers/master/en/model_doc/bart.html#transformers.BartModel). It is used to
instantiate a BART model according to the specified arguments, defining the model architecture. Instantiating a
configuration with the defaults will yield a similar configuration to that of the BART [facebook/bart-large](https://huggingface.co/facebook/bart-large) architecture.

Configuration objects inherit from [PretrainedConfig](/docs/transformers/master/en/main_classes/configuration.html#transformers.PretrainedConfig) and can be used to control the model
outputs. Read the documentation from [PretrainedConfig](/docs/transformers/master/en/main_classes/configuration.html#transformers.PretrainedConfig) for more information.


> Parameters

- **vocab_size** (`int`, _optional_, defaults to 50265) --
  Vocabulary size of the BART model. Defines the number of different tokens that can be represented by the
  `inputs_ids` passed when calling [BartModel](/docs/transformers/master/en/model_doc/bart.html#transformers.BartModel) or
  [TFBartModel](/docs/transformers/master/en/model_doc/bart.html#transformers.TFBartModel).
- **d_model** (`int`, _optional_, defaults to 1024) --
  Dimensionality of the layers and the pooler layer.
- **encoder_layers** (`int`, _optional_, defaults to 12) --
  Number of encoder layers.
- **decoder_layers** (`int`, _optional_, defaults to 12) --
  Number of decoder layers.
- **encoder_attention_heads** (`int`, _optional_, defaults to 16) --
  Number of attention heads for each attention layer in the Transformer encoder.
- **decoder_attention_heads** (`int`, _optional_, defaults to 16) --
  Number of attention heads for each attention layer in the Transformer decoder.
- **decoder_ffn_dim** (`int`, _optional_, defaults to 4096) --
  Dimensionality of the "intermediate" (often named feed-forward) layer in decoder.
- **encoder_ffn_dim** (`int`, _optional_, defaults to 4096) --
  Dimensionality of the "intermediate" (often named feed-forward) layer in decoder.
- **activation_function** (`str` or `function`, _optional_, defaults to `"gelu"`) --
  The non-linear activation function (function or string) in the encoder and pooler. If string,
  `"gelu"`, `"relu"`, `"silu"` and `"gelu_new"` are supported.
- **dropout** (`float`, _optional_, defaults to 0.1) --
  The dropout probability for all fully connected layers in the embeddings, encoder, and pooler.
- **attention_dropout** (`float`, _optional_, defaults to 0.0) --
  The dropout ratio for the attention probabilities.
- **activation_dropout** (`float`, _optional_, defaults to 0.0) --
  The dropout ratio for activations inside the fully connected layer.
- **classifier_dropout** (`float`, _optional_, defaults to 0.0) --
  The dropout ratio for classifier.
- **max_position_embeddings** (`int`, _optional_, defaults to 1024) --
  The maximum sequence length that this model might ever be used with. Typically set this to something large
  just in case (e.g., 512 or 1024 or 2048).
- **init_std** (`float`, _optional_, defaults to 0.02) --
  The standard deviation of the truncated_normal_initializer for initializing all weight matrices.
  encoder_layerdrop -- (`float`, _optional_, defaults to 0.0):
  The LayerDrop probability for the encoder. See the [LayerDrop paper](see
  https://arxiv.org/abs/1909.11556) for more details.
  decoder_layerdrop -- (`float`, _optional_, defaults to 0.0):
  The LayerDrop probability for the decoder. See the [LayerDrop paper](see
  https://arxiv.org/abs/1909.11556) for more details.
- **scale_embedding** (`bool`, _optional_, defaults to `False`) --
  Scale embeddings by diving by sqrt(d_model).
- **use_cache** (`bool`, _optional_, defaults to `True`) --
  Whether or not the model should return the last key/values attentions (not used by all models).
  num_labels -- (`int`, _optional_, defaults to 3):
  The number of labels to use in [BartForSequenceClassification](/docs/transformers/master/en/model_doc/bart.html#transformers.BartForSequenceClassification).
- **forced_eos_token_id** (`int`, _optional_, defaults to 2) --
  The id of the token to force as the last generated token when `max_length` is reached. Usually set to
  `eos_token_id`.

> Example:

```python
>>> from transformers import BartModel, BartConfig

>>> # Initializing a BART facebook/bart-large style configuration
>>> configuration = BartConfig()

>>> # Initializing a model from the facebook/bart-large style configuration
>>> model = BartModel(configuration)

>>> # Accessing the model configuration
>>> configuration = model.config
```


## [BartTokenizer](#barttokenizer)

<a id='transformers.BartTokenizer'></a>
<<<<<<< HEAD
> **class transformers.BartTokenizer**(vocab_file, merges_file, errors = replace, bos_token = &lcubs>, eos_token = &lcub/s>, sep_token = &lcub/s>, cls_token = &lcubs>, unk_token = &lcubunk>, pad_token = &lcubpad>, mask_token = &lcubmask>, add_prefix_space = False, **kwargs)
=======
> **class transformers.BartTokenizer**(vocab_file, merges_file, errors = 'replace', bos_token = '&amp;lt;s>', eos_token = '&amp;lt;/s>', sep_token = '&amp;lt;/s>', cls_token = '&amp;lt;s>', unk_token = '&amp;lt;unk>', pad_token = '&amp;lt;pad>', mask_token = '&amp;lt;mask>', add_prefix_space = False, **kwargs)
>>>>>>> afdf509c


Construct a BART tokenizer.

[BartTokenizer](/docs/transformers/master/en/model_doc/bart.html#transformers.BartTokenizer) is identical to [RobertaTokenizer](/docs/transformers/master/en/model_doc/roberta.html#transformers.RobertaTokenizer). Refer to superclass
[RobertaTokenizer](/docs/transformers/master/en/model_doc/roberta.html#transformers.RobertaTokenizer) for usage examples and documentation concerning the initialization
parameters and other methods.


## [BartTokenizerFast](#barttokenizerfast)

<a id='transformers.BartTokenizerFast'></a>
<<<<<<< HEAD
> **class transformers.BartTokenizerFast**(vocab_file = None, merges_file = None, tokenizer_file = None, errors = replace, bos_token = &lcubs>, eos_token = &lcub/s>, sep_token = &lcub/s>, cls_token = &lcubs>, unk_token = &lcubunk>, pad_token = &lcubpad>, mask_token = &lcubmask>, add_prefix_space = False, **kwargs)
=======
> **class transformers.BartTokenizerFast**(vocab_file = None, merges_file = None, tokenizer_file = None, errors = 'replace', bos_token = '&amp;lt;s>', eos_token = '&amp;lt;/s>', sep_token = '&amp;lt;/s>', cls_token = '&amp;lt;s>', unk_token = '&amp;lt;unk>', pad_token = '&amp;lt;pad>', mask_token = '&amp;lt;mask>', add_prefix_space = False, **kwargs)
>>>>>>> afdf509c


Construct a "fast" BART tokenizer (backed by HuggingFace's _tokenizers_ library).

[BartTokenizerFast](/docs/transformers/master/en/model_doc/bart.html#transformers.BartTokenizerFast) is identical to [RobertaTokenizerFast](/docs/transformers/master/en/model_doc/roberta.html#transformers.RobertaTokenizerFast). Refer to
superclass [RobertaTokenizerFast](/docs/transformers/master/en/model_doc/roberta.html#transformers.RobertaTokenizerFast) for usage examples and documentation concerning the
initialization parameters and other methods.


<a id='transformers.BartTokenizer'></a>
<<<<<<< HEAD
> **class BartTokenizer**(vocab_file, merges_file, errors = replace, bos_token = &lcubs>, eos_token = &lcub/s>, sep_token = &lcub/s>, cls_token = &lcubs>, unk_token = &lcubunk>, pad_token = &lcubpad>, mask_token = &lcubmask>, add_prefix_space = False, **kwargs)
=======
> **class BartTokenizer**(vocab_file, merges_file, errors = 'replace', bos_token = '&amp;lt;s>', eos_token = '&amp;lt;/s>', sep_token = '&amp;lt;/s>', cls_token = '&amp;lt;s>', unk_token = '&amp;lt;unk>', pad_token = '&amp;lt;pad>', mask_token = '&amp;lt;mask>', add_prefix_space = False, **kwargs)
>>>>>>> afdf509c


Construct a BART tokenizer.

[BartTokenizer](/docs/transformers/master/en/model_doc/bart.html#transformers.BartTokenizer) is identical to [RobertaTokenizer](/docs/transformers/master/en/model_doc/roberta.html#transformers.RobertaTokenizer). Refer to superclass
[RobertaTokenizer](/docs/transformers/master/en/model_doc/roberta.html#transformers.RobertaTokenizer) for usage examples and documentation concerning the initialization
parameters and other methods.


## [BartModel](#bartmodel)

<a id='transformers.BartModel'></a>
> **class transformers.BartModel**(config: BartConfig)

The bare BART Model outputting raw hidden-states without any specific head on top.
This model inherits from [PreTrainedModel](/docs/transformers/master/en/main_classes/model.html#transformers.PreTrainedModel). Check the superclass documentation for the generic
methods the library implements for all its model (such as downloading or saving, resizing the input embeddings,
pruning heads etc.)

This model is also a PyTorch [torch.nn.Module](https://pytorch.org/docs/stable/nn.html#torch.nn.Module)
subclass. Use it as a regular PyTorch Module and refer to the PyTorch documentation for all matter related to
general usage and behavior.

> Parameters

- **config** ([BartConfig](/docs/transformers/master/en/model_doc/bart.html#transformers.BartConfig)) --
  Model configuration class with all the parameters of the model. Initializing with a config file does not
  load the weights associated with the model, only the configuration. Check out the
  [from_pretrained()](/docs/transformers/master/en/main_classes/model.html#transformers.PreTrainedModel.from_pretrained) method to load the model weights.


<a id='transformers.BartModel.forward'></a>
> **forward**(self, input_ids = None, attention_mask = None, decoder_input_ids = None, decoder_attention_mask = None, head_mask = None, decoder_head_mask = None, cross_attn_head_mask = None, encoder_outputs = None, past_key_values = None, inputs_embeds = None, decoder_inputs_embeds = None, use_cache = None, output_attentions = None, output_hidden_states = None, return_dict = None)

The [BartModel](/docs/transformers/master/en/model_doc/bart.html#transformers.BartModel) forward method, overrides the `__call__` special method.

<Tip>

Although the recipe for forward pass needs to be defined within this function, one should call the
`Module` instance afterwards instead of this since the former takes care of running the pre and post
processing steps while the latter silently ignores them.

</Tip>

> Parameters

- **input_ids** (`torch.LongTensor` of shape `(batch_size, sequence_length)`) --
  Indices of input sequence tokens in the vocabulary. Padding will be ignored by default should you provide
  it.

  Indices can be obtained using [BartTokenizer](/docs/transformers/master/en/model_doc/bart.html#transformers.BartTokenizer). See
  [transformers.PreTrainedTokenizer.encode()](/docs/transformers/master/en/internal/tokenization_utils.html#transformers.PreTrainedTokenizerBase.encode) and [transformers.PreTrainedTokenizer.__call__()](/docs/transformers/master/en/internal/tokenization_utils.html#transformers.PreTrainedTokenizerBase.__call__) for
  details.

  [What are input IDs?](../glossary.html#input-ids)
- **attention_mask** (`torch.Tensor` of shape `(batch_size, sequence_length)`, _optional_) --
  Mask to avoid performing attention on padding token indices. Mask values selected in `[0, 1]`:

  - 1 for tokens that are **not masked**,
  - 0 for tokens that are **masked**.

  [What are attention masks?](../glossary.html#attention-mask)
- **decoder_input_ids** (`torch.LongTensor` of shape `(batch_size, target_sequence_length)`, _optional_) --
  Indices of decoder input sequence tokens in the vocabulary.

  Indices can be obtained using [BartTokenizer](/docs/transformers/master/en/model_doc/bart.html#transformers.BartTokenizer). See
  [transformers.PreTrainedTokenizer.encode()](/docs/transformers/master/en/internal/tokenization_utils.html#transformers.PreTrainedTokenizerBase.encode) and [transformers.PreTrainedTokenizer.__call__()](/docs/transformers/master/en/internal/tokenization_utils.html#transformers.PreTrainedTokenizerBase.__call__) for
  details.

  [What are decoder input IDs?](../glossary.html#decoder-input-ids)

  Bart uses the `eos_token_id` as the starting token for `decoder_input_ids` generation. If
  `past_key_values` is used, optionally only the last `decoder_input_ids` have to be input (see
  `past_key_values`).

  For translation and summarization training, `decoder_input_ids` should be provided. If no
  `decoder_input_ids` is provided, the model will create this tensor by shifting the `input_ids` to
  the right for denoising pre-training following the paper.
- **decoder_attention_mask** (`torch.LongTensor` of shape `(batch_size, target_sequence_length)`, _optional_) --
  Default behavior: generate a tensor that ignores pad tokens in `decoder_input_ids`. Causal mask will
  also be used by default.

  If you want to change padding behavior, you should read `modeling_bart._prepare_decoder_inputs` and
  modify to your needs. See diagram 1 in [the paper](https://arxiv.org/abs/1910.13461) for more
  information on the default strategy.
- **head_mask** (`torch.Tensor` of shape `(encoder_layers, encoder_attention_heads)`, _optional_) --
  Mask to nullify selected heads of the attention modules in the encoder. Mask values selected in `[0, 1]`:

  - 1 indicates the head is **not masked**,
  - 0 indicates the head is **masked**.

- **decoder_head_mask** (`torch.Tensor` of shape `(decoder_layers, decoder_attention_heads)`, _optional_) --
  Mask to nullify selected heads of the attention modules in the decoder. Mask values selected in `[0, 1]`:

  - 1 indicates the head is **not masked**,
  - 0 indicates the head is **masked**.

- **cross_attn_head_mask** (`torch.Tensor` of shape `(decoder_layers, decoder_attention_heads)`, _optional_) --
  Mask to nullify selected heads of the cross-attention modules in the decoder. Mask values selected in `[0, 1]`:

  - 1 indicates the head is **not masked**,
  - 0 indicates the head is **masked**.

- **encoder_outputs** (`tuple(tuple(torch.FloatTensor)`, _optional_) --
  Tuple consists of (`last_hidden_state`, _optional_: `hidden_states`, _optional_:
  `attentions`) `last_hidden_state` of shape `(batch_size, sequence_length, hidden_size)`,
  _optional_) is a sequence of hidden-states at the output of the last layer of the encoder. Used in the
  cross-attention of the decoder.
- **past_key_values** (`tuple(tuple(torch.FloatTensor))`, _optional_, returned when `use_cache=True` is passed or when `config.use_cache=True`) --
  Tuple of `tuple(torch.FloatTensor)` of length `config.n_layers`, with each tuple having 2 tensors
  of shape `(batch_size, num_heads, sequence_length, embed_size_per_head)`) and 2 additional tensors of
  shape `(batch_size, num_heads, encoder_sequence_length, embed_size_per_head)`.

  Contains pre-computed hidden-states (key and values in the self-attention blocks and in the cross-attention
  blocks) that can be used (see `past_key_values` input) to speed up sequential decoding.

  If `past_key_values` are used, the user can optionally input only the last `decoder_input_ids`
  (those that don't have their past key value states given to this model) of shape `(batch_size, 1)`
  instead of all ``decoder_input_ids``` of shape `(batch_size, sequence_length)`. - **inputs_embeds** (`torch.FloatTensor` of shape `(batch_size, sequence_length, hidden_size)`, _optional_) -- Optionally, instead of passing `input_ids` you can choose to directly pass an embedded representation. This is useful if you want more control over how to convert `input_ids` indices into associated
  vectors than the model's internal embedding lookup matrix.
- **decoder_inputs_embeds** (`torch.FloatTensor` of shape `(batch_size, target_sequence_length, hidden_size)`, _optional_) --
  Optionally, instead of passing `decoder_input_ids` you can choose to directly pass an embedded
  representation. If `past_key_values` is used, optionally only the last `decoder_inputs_embeds`
  have to be input (see `past_key_values`). This is useful if you want more control over how to convert
  `decoder_input_ids` indices into associated vectors than the model's internal embedding lookup matrix.

  If `decoder_input_ids` and `decoder_inputs_embeds` are both unset, `decoder_inputs_embeds`
  takes the value of `inputs_embeds`.
- **use_cache** (`bool`, _optional_) --
  If set to `True`, `past_key_values` key value states are returned and can be used to speed up
  decoding (see `past_key_values`).
- **output_attentions** (`bool`, _optional_) --
  Whether or not to return the attentions tensors of all attention layers. See `attentions` under returned
  tensors for more detail.
- **output_hidden_states** (`bool`, _optional_) --
  Whether or not to return the hidden states of all layers. See `hidden_states` under returned tensors for
  more detail.
- **return_dict** (`bool`, _optional_) --
  Whether or not to return a [ModelOutput](/docs/transformers/master/en/main_classes/output.html#transformers.file_utils.ModelOutput) instead of a plain tuple.

> Returns

A [Seq2SeqModelOutput](/docs/transformers/master/en/main_classes/output.html#transformers.modeling_outputs.Seq2SeqModelOutput) or a tuple of
`torch.FloatTensor` (if `return_dict=False` is passed or when `config.return_dict=False`) comprising
various elements depending on the configuration ([BartConfig](/docs/transformers/master/en/model_doc/bart.html#transformers.BartConfig)) and inputs.

- **last_hidden_state** (`torch.FloatTensor` of shape `(batch_size, sequence_length, hidden_size)`) -- Sequence of hidden-states at the output of the last layer of the decoder of the model.

  If `past_key_values` is used only the last hidden-state of the sequences of shape `(batch_size, 1, hidden_size)` is output.
- **past_key_values** (`tuple(tuple(torch.FloatTensor))`, _optional_, returned when `use_cache=True` is passed or when `config.use_cache=True`) -- Tuple of `tuple(torch.FloatTensor)` of length `config.n_layers`, with each tuple having 2 tensors
  of shape `(batch_size, num_heads, sequence_length, embed_size_per_head)`) and 2 additional tensors of
  shape `(batch_size, num_heads, encoder_sequence_length, embed_size_per_head)`.

  Contains pre-computed hidden-states (key and values in the self-attention blocks and in the cross-attention
  blocks) that can be used (see `past_key_values` input) to speed up sequential decoding.
- **decoder_hidden_states** (`tuple(torch.FloatTensor)`, _optional_, returned when `output_hidden_states=True` is passed or when `config.output_hidden_states=True`) -- Tuple of `torch.FloatTensor` (one for the output of the embeddings + one for the output of each layer)
  of shape `(batch_size, sequence_length, hidden_size)`.

  Hidden-states of the decoder at the output of each layer plus the initial embedding outputs.
- **decoder_attentions** (`tuple(torch.FloatTensor)`, _optional_, returned when `output_attentions=True` is passed or when `config.output_attentions=True`) -- Tuple of `torch.FloatTensor` (one for each layer) of shape `(batch_size, num_heads, sequence_length, sequence_length)`.

  Attentions weights of the decoder, after the attention softmax, used to compute the weighted average in the
  self-attention heads.
- **cross_attentions** (`tuple(torch.FloatTensor)`, _optional_, returned when `output_attentions=True` is passed or when `config.output_attentions=True`) -- Tuple of `torch.FloatTensor` (one for each layer) of shape `(batch_size, num_heads, sequence_length, sequence_length)`.

  Attentions weights of the decoder's cross-attention layer, after the attention softmax, used to compute the
  weighted average in the cross-attention heads.
- **encoder_last_hidden_state** (`torch.FloatTensor` of shape `(batch_size, sequence_length, hidden_size)`, _optional_) -- Sequence of hidden-states at the output of the last layer of the encoder of the model.
- **encoder_hidden_states** (`tuple(torch.FloatTensor)`, _optional_, returned when `output_hidden_states=True` is passed or when `config.output_hidden_states=True`) -- Tuple of `torch.FloatTensor` (one for the output of the embeddings + one for the output of each layer)
  of shape `(batch_size, sequence_length, hidden_size)`.

  Hidden-states of the encoder at the output of each layer plus the initial embedding outputs.
- **encoder_attentions** (`tuple(torch.FloatTensor)`, _optional_, returned when `output_attentions=True` is passed or when `config.output_attentions=True`) -- Tuple of `torch.FloatTensor` (one for each layer) of shape `(batch_size, num_heads, sequence_length, sequence_length)`.

  Attentions weights of the encoder, after the attention softmax, used to compute the weighted average in the
  self-attention heads.

> Return type

[Seq2SeqModelOutput](/docs/transformers/master/en/main_classes/output.html#transformers.modeling_outputs.Seq2SeqModelOutput) or `tuple(torch.FloatTensor)`

> Example:

```python
>>> from transformers import BartTokenizer, BartModel
>>> import torch

>>> tokenizer = BartTokenizer.from_pretrained('facebook/bart-large')
>>> model = BartModel.from_pretrained('facebook/bart-large')

>>> inputs = tokenizer("Hello, my dog is cute", return_tensors="pt")
>>> outputs = model(**inputs)

>>> last_hidden_states = outputs.last_hidden_state
```


## [BartForConditionalGeneration](#bartforconditionalgeneration)

<a id='transformers.BartForConditionalGeneration'></a>
> **class transformers.BartForConditionalGeneration**(config: BartConfig)

The BART Model with a language modeling head. Can be used for summarization.
This model inherits from [PreTrainedModel](/docs/transformers/master/en/main_classes/model.html#transformers.PreTrainedModel). Check the superclass documentation for the generic
methods the library implements for all its model (such as downloading or saving, resizing the input embeddings,
pruning heads etc.)

This model is also a PyTorch [torch.nn.Module](https://pytorch.org/docs/stable/nn.html#torch.nn.Module)
subclass. Use it as a regular PyTorch Module and refer to the PyTorch documentation for all matter related to
general usage and behavior.

> Parameters

- **config** ([BartConfig](/docs/transformers/master/en/model_doc/bart.html#transformers.BartConfig)) --
  Model configuration class with all the parameters of the model. Initializing with a config file does not
  load the weights associated with the model, only the configuration. Check out the
  [from_pretrained()](/docs/transformers/master/en/main_classes/model.html#transformers.PreTrainedModel.from_pretrained) method to load the model weights.


<a id='transformers.BartForConditionalGeneration.forward'></a>
> **forward**(self, input_ids = None, attention_mask = None, decoder_input_ids = None, decoder_attention_mask = None, head_mask = None, decoder_head_mask = None, cross_attn_head_mask = None, encoder_outputs = None, past_key_values = None, inputs_embeds = None, decoder_inputs_embeds = None, labels = None, use_cache = None, output_attentions = None, output_hidden_states = None, return_dict = None)

The [BartForConditionalGeneration](/docs/transformers/master/en/model_doc/bart.html#transformers.BartForConditionalGeneration) forward method, overrides the `__call__` special method.

<Tip>

Although the recipe for forward pass needs to be defined within this function, one should call the
`Module` instance afterwards instead of this since the former takes care of running the pre and post
processing steps while the latter silently ignores them.

</Tip>

> Parameters

- **input_ids** (`torch.LongTensor` of shape `(batch_size, sequence_length)`) --
  Indices of input sequence tokens in the vocabulary. Padding will be ignored by default should you provide
  it.

  Indices can be obtained using [BartTokenizer](/docs/transformers/master/en/model_doc/bart.html#transformers.BartTokenizer). See
  [transformers.PreTrainedTokenizer.encode()](/docs/transformers/master/en/internal/tokenization_utils.html#transformers.PreTrainedTokenizerBase.encode) and [transformers.PreTrainedTokenizer.__call__()](/docs/transformers/master/en/internal/tokenization_utils.html#transformers.PreTrainedTokenizerBase.__call__) for
  details.

  [What are input IDs?](../glossary.html#input-ids)
- **attention_mask** (`torch.Tensor` of shape `(batch_size, sequence_length)`, _optional_) --
  Mask to avoid performing attention on padding token indices. Mask values selected in `[0, 1]`:

  - 1 for tokens that are **not masked**,
  - 0 for tokens that are **masked**.

  [What are attention masks?](../glossary.html#attention-mask)
- **decoder_input_ids** (`torch.LongTensor` of shape `(batch_size, target_sequence_length)`, _optional_) --
  Indices of decoder input sequence tokens in the vocabulary.

  Indices can be obtained using [BartTokenizer](/docs/transformers/master/en/model_doc/bart.html#transformers.BartTokenizer). See
  [transformers.PreTrainedTokenizer.encode()](/docs/transformers/master/en/internal/tokenization_utils.html#transformers.PreTrainedTokenizerBase.encode) and [transformers.PreTrainedTokenizer.__call__()](/docs/transformers/master/en/internal/tokenization_utils.html#transformers.PreTrainedTokenizerBase.__call__) for
  details.

  [What are decoder input IDs?](../glossary.html#decoder-input-ids)

  Bart uses the `eos_token_id` as the starting token for `decoder_input_ids` generation. If
  `past_key_values` is used, optionally only the last `decoder_input_ids` have to be input (see
  `past_key_values`).

  For translation and summarization training, `decoder_input_ids` should be provided. If no
  `decoder_input_ids` is provided, the model will create this tensor by shifting the `input_ids` to
  the right for denoising pre-training following the paper.
- **decoder_attention_mask** (`torch.LongTensor` of shape `(batch_size, target_sequence_length)`, _optional_) --
  Default behavior: generate a tensor that ignores pad tokens in `decoder_input_ids`. Causal mask will
  also be used by default.

  If you want to change padding behavior, you should read `modeling_bart._prepare_decoder_inputs` and
  modify to your needs. See diagram 1 in [the paper](https://arxiv.org/abs/1910.13461) for more
  information on the default strategy.
- **head_mask** (`torch.Tensor` of shape `(encoder_layers, encoder_attention_heads)`, _optional_) --
  Mask to nullify selected heads of the attention modules in the encoder. Mask values selected in `[0, 1]`:

  - 1 indicates the head is **not masked**,
  - 0 indicates the head is **masked**.

- **decoder_head_mask** (`torch.Tensor` of shape `(decoder_layers, decoder_attention_heads)`, _optional_) --
  Mask to nullify selected heads of the attention modules in the decoder. Mask values selected in `[0, 1]`:

  - 1 indicates the head is **not masked**,
  - 0 indicates the head is **masked**.

- **cross_attn_head_mask** (`torch.Tensor` of shape `(decoder_layers, decoder_attention_heads)`, _optional_) --
  Mask to nullify selected heads of the cross-attention modules in the decoder. Mask values selected in `[0, 1]`:

  - 1 indicates the head is **not masked**,
  - 0 indicates the head is **masked**.

- **encoder_outputs** (`tuple(tuple(torch.FloatTensor)`, _optional_) --
  Tuple consists of (`last_hidden_state`, _optional_: `hidden_states`, _optional_:
  `attentions`) `last_hidden_state` of shape `(batch_size, sequence_length, hidden_size)`,
  _optional_) is a sequence of hidden-states at the output of the last layer of the encoder. Used in the
  cross-attention of the decoder.
- **past_key_values** (`tuple(tuple(torch.FloatTensor))`, _optional_, returned when `use_cache=True` is passed or when `config.use_cache=True`) --
  Tuple of `tuple(torch.FloatTensor)` of length `config.n_layers`, with each tuple having 2 tensors
  of shape `(batch_size, num_heads, sequence_length, embed_size_per_head)`) and 2 additional tensors of
  shape `(batch_size, num_heads, encoder_sequence_length, embed_size_per_head)`.

  Contains pre-computed hidden-states (key and values in the self-attention blocks and in the cross-attention
  blocks) that can be used (see `past_key_values` input) to speed up sequential decoding.

  If `past_key_values` are used, the user can optionally input only the last `decoder_input_ids`
  (those that don't have their past key value states given to this model) of shape `(batch_size, 1)`
  instead of all ``decoder_input_ids``` of shape `(batch_size, sequence_length)`. - **inputs_embeds** (`torch.FloatTensor` of shape `(batch_size, sequence_length, hidden_size)`, _optional_) -- Optionally, instead of passing `input_ids` you can choose to directly pass an embedded representation. This is useful if you want more control over how to convert `input_ids` indices into associated
  vectors than the model's internal embedding lookup matrix.
- **decoder_inputs_embeds** (`torch.FloatTensor` of shape `(batch_size, target_sequence_length, hidden_size)`, _optional_) --
  Optionally, instead of passing `decoder_input_ids` you can choose to directly pass an embedded
  representation. If `past_key_values` is used, optionally only the last `decoder_inputs_embeds`
  have to be input (see `past_key_values`). This is useful if you want more control over how to convert
  `decoder_input_ids` indices into associated vectors than the model's internal embedding lookup matrix.

  If `decoder_input_ids` and `decoder_inputs_embeds` are both unset, `decoder_inputs_embeds`
  takes the value of `inputs_embeds`.
- **use_cache** (`bool`, _optional_) --
  If set to `True`, `past_key_values` key value states are returned and can be used to speed up
  decoding (see `past_key_values`).
- **output_attentions** (`bool`, _optional_) --
  Whether or not to return the attentions tensors of all attention layers. See `attentions` under returned
  tensors for more detail.
- **output_hidden_states** (`bool`, _optional_) --
  Whether or not to return the hidden states of all layers. See `hidden_states` under returned tensors for
  more detail.
- **return_dict** (`bool`, _optional_) --
  Whether or not to return a [ModelOutput](/docs/transformers/master/en/main_classes/output.html#transformers.file_utils.ModelOutput) instead of a plain tuple.

- **labels** (`torch.LongTensor` of shape `(batch_size, sequence_length)`, _optional_) --
  Labels for computing the masked language modeling loss. Indices should either be in `[0, ..., config.vocab_size]` or -100 (see `input_ids` docstring). Tokens with indices set to `-100` are ignored
  (masked), the loss is only computed for the tokens with labels in `[0, ..., config.vocab_size]`.


> Returns

A [Seq2SeqLMOutput](/docs/transformers/master/en/main_classes/output.html#transformers.modeling_outputs.Seq2SeqLMOutput) or a tuple of
`torch.FloatTensor` (if `return_dict=False` is passed or when `config.return_dict=False`) comprising
various elements depending on the configuration ([BartConfig](/docs/transformers/master/en/model_doc/bart.html#transformers.BartConfig)) and inputs.

- **loss** (`torch.FloatTensor` of shape `(1,)`, _optional_, returned when `labels` is provided) -- Language modeling loss.
- **logits** (`torch.FloatTensor` of shape `(batch_size, sequence_length, config.vocab_size)`) -- Prediction scores of the language modeling head (scores for each vocabulary token before SoftMax).
- **past_key_values** (`tuple(tuple(torch.FloatTensor))`, _optional_, returned when `use_cache=True` is passed or when `config.use_cache=True`) -- Tuple of `tuple(torch.FloatTensor)` of length `config.n_layers`, with each tuple having 2 tensors
  of shape `(batch_size, num_heads, sequence_length, embed_size_per_head)`) and 2 additional tensors of
  shape `(batch_size, num_heads, encoder_sequence_length, embed_size_per_head)`.

  Contains pre-computed hidden-states (key and values in the self-attention blocks and in the cross-attention
  blocks) that can be used (see `past_key_values` input) to speed up sequential decoding.
- **decoder_hidden_states** (`tuple(torch.FloatTensor)`, _optional_, returned when `output_hidden_states=True` is passed or when `config.output_hidden_states=True`) -- Tuple of `torch.FloatTensor` (one for the output of the embeddings + one for the output of each layer)
  of shape `(batch_size, sequence_length, hidden_size)`.

  Hidden-states of the decoder at the output of each layer plus the initial embedding outputs.
- **decoder_attentions** (`tuple(torch.FloatTensor)`, _optional_, returned when `output_attentions=True` is passed or when `config.output_attentions=True`) -- Tuple of `torch.FloatTensor` (one for each layer) of shape `(batch_size, num_heads, sequence_length, sequence_length)`.

  Attentions weights of the decoder, after the attention softmax, used to compute the weighted average in the
  self-attention heads.
- **cross_attentions** (`tuple(torch.FloatTensor)`, _optional_, returned when `output_attentions=True` is passed or when `config.output_attentions=True`) -- Tuple of `torch.FloatTensor` (one for each layer) of shape `(batch_size, num_heads, sequence_length, sequence_length)`.

  Attentions weights of the decoder's cross-attention layer, after the attention softmax, used to compute the
  weighted average in the cross-attention heads.
- **encoder_last_hidden_state** (`torch.FloatTensor` of shape `(batch_size, sequence_length, hidden_size)`, _optional_) -- Sequence of hidden-states at the output of the last layer of the encoder of the model.
- **encoder_hidden_states** (`tuple(torch.FloatTensor)`, _optional_, returned when `output_hidden_states=True` is passed or when `config.output_hidden_states=True`) -- Tuple of `torch.FloatTensor` (one for the output of the embeddings + one for the output of each layer)
  of shape `(batch_size, sequence_length, hidden_size)`.

  Hidden-states of the encoder at the output of each layer plus the initial embedding outputs.
- **encoder_attentions** (`tuple(torch.FloatTensor)`, _optional_, returned when `output_attentions=True` is passed or when `config.output_attentions=True`) -- Tuple of `torch.FloatTensor` (one for each layer) of shape `(batch_size, num_heads, sequence_length, sequence_length)`.

  Attentions weights of the encoder, after the attention softmax, used to compute the weighted average in the
  self-attention heads.


> Return type

[Seq2SeqLMOutput](/docs/transformers/master/en/main_classes/output.html#transformers.modeling_outputs.Seq2SeqLMOutput) or `tuple(torch.FloatTensor)`

> Summarization example:

```python
>>> from transformers import BartTokenizer, BartForConditionalGeneration, BartConfig

>>> model = BartForConditionalGeneration.from_pretrained('facebook/bart-large-cnn')
>>> tokenizer = BartTokenizer.from_pretrained('facebook/bart-large-cnn')

>>> ARTICLE_TO_SUMMARIZE = "My friends are cool but they eat too many carbs."
>>> inputs = tokenizer([ARTICLE_TO_SUMMARIZE], max_length=1024, return_tensors='pt')

>>> # Generate Summary
>>> summary_ids = model.generate(inputs['input_ids'], num_beams=4, max_length=5, early_stopping=True)
>>> print([tokenizer.decode(g, skip_special_tokens=True, clean_up_tokenization_spaces=False) for g in summary_ids])
```

> Mask filling example:

```python
>>> from transformers import BartTokenizer, BartForConditionalGeneration
>>> tokenizer = BartTokenizer.from_pretrained('facebook/bart-large')
<<<<<<< HEAD
>>> TXT = "My friends are &lcubmask> but they eat too many carbs."
=======
>>> TXT = "My friends are &amp;lt;mask> but they eat too many carbs."
>>>>>>> afdf509c

>>> model = BartForConditionalGeneration.from_pretrained('facebook/bart-large')
>>> input_ids = tokenizer([TXT], return_tensors='pt')['input_ids']
>>> logits = model(input_ids).logits

>>> masked_index = (input_ids[0] == tokenizer.mask_token_id).nonzero().item()
>>> probs = logits[0, masked_index].softmax(dim=0)
>>> values, predictions = probs.topk(5)

>>> tokenizer.decode(predictions).split()
```


## [BartForSequenceClassification](#bartforsequenceclassification)

<a id='transformers.BartForSequenceClassification'></a>
> **class transformers.BartForSequenceClassification**(config: BartConfig, **kwargs)


Bart model with a sequence classification/head on top (a linear layer on top of the pooled output) e.g. for GLUE
tasks.

This model inherits from [PreTrainedModel](/docs/transformers/master/en/main_classes/model.html#transformers.PreTrainedModel). Check the superclass documentation for the generic
methods the library implements for all its model (such as downloading or saving, resizing the input embeddings,
pruning heads etc.)

This model is also a PyTorch [torch.nn.Module](https://pytorch.org/docs/stable/nn.html#torch.nn.Module)
subclass. Use it as a regular PyTorch Module and refer to the PyTorch documentation for all matter related to
general usage and behavior.

> Parameters

- **config** ([BartConfig](/docs/transformers/master/en/model_doc/bart.html#transformers.BartConfig)) --
  Model configuration class with all the parameters of the model. Initializing with a config file does not
  load the weights associated with the model, only the configuration. Check out the
  [from_pretrained()](/docs/transformers/master/en/main_classes/model.html#transformers.PreTrainedModel.from_pretrained) method to load the model weights.


<a id='transformers.BartForSequenceClassification.forward'></a>
> **forward**(self, input_ids = None, attention_mask = None, decoder_input_ids = None, decoder_attention_mask = None, head_mask = None, decoder_head_mask = None, cross_attn_head_mask = None, encoder_outputs = None, inputs_embeds = None, decoder_inputs_embeds = None, labels = None, use_cache = None, output_attentions = None, output_hidden_states = None, return_dict = None)

The [BartForSequenceClassification](/docs/transformers/master/en/model_doc/bart.html#transformers.BartForSequenceClassification) forward method, overrides the `__call__` special method.

<Tip>

Although the recipe for forward pass needs to be defined within this function, one should call the
`Module` instance afterwards instead of this since the former takes care of running the pre and post
processing steps while the latter silently ignores them.

</Tip>

> Parameters

- **input_ids** (`torch.LongTensor` of shape `(batch_size, sequence_length)`) --
  Indices of input sequence tokens in the vocabulary. Padding will be ignored by default should you provide
  it.

  Indices can be obtained using [BartTokenizer](/docs/transformers/master/en/model_doc/bart.html#transformers.BartTokenizer). See
  [transformers.PreTrainedTokenizer.encode()](/docs/transformers/master/en/internal/tokenization_utils.html#transformers.PreTrainedTokenizerBase.encode) and [transformers.PreTrainedTokenizer.__call__()](/docs/transformers/master/en/internal/tokenization_utils.html#transformers.PreTrainedTokenizerBase.__call__) for
  details.

  [What are input IDs?](../glossary.html#input-ids)
- **attention_mask** (`torch.Tensor` of shape `(batch_size, sequence_length)`, _optional_) --
  Mask to avoid performing attention on padding token indices. Mask values selected in `[0, 1]`:

  - 1 for tokens that are **not masked**,
  - 0 for tokens that are **masked**.

  [What are attention masks?](../glossary.html#attention-mask)
- **decoder_input_ids** (`torch.LongTensor` of shape `(batch_size, target_sequence_length)`, _optional_) --
  Indices of decoder input sequence tokens in the vocabulary.

  Indices can be obtained using [BartTokenizer](/docs/transformers/master/en/model_doc/bart.html#transformers.BartTokenizer). See
  [transformers.PreTrainedTokenizer.encode()](/docs/transformers/master/en/internal/tokenization_utils.html#transformers.PreTrainedTokenizerBase.encode) and [transformers.PreTrainedTokenizer.__call__()](/docs/transformers/master/en/internal/tokenization_utils.html#transformers.PreTrainedTokenizerBase.__call__) for
  details.

  [What are decoder input IDs?](../glossary.html#decoder-input-ids)

  Bart uses the `eos_token_id` as the starting token for `decoder_input_ids` generation. If
  `past_key_values` is used, optionally only the last `decoder_input_ids` have to be input (see
  `past_key_values`).

  For translation and summarization training, `decoder_input_ids` should be provided. If no
  `decoder_input_ids` is provided, the model will create this tensor by shifting the `input_ids` to
  the right for denoising pre-training following the paper.
- **decoder_attention_mask** (`torch.LongTensor` of shape `(batch_size, target_sequence_length)`, _optional_) --
  Default behavior: generate a tensor that ignores pad tokens in `decoder_input_ids`. Causal mask will
  also be used by default.

  If you want to change padding behavior, you should read `modeling_bart._prepare_decoder_inputs` and
  modify to your needs. See diagram 1 in [the paper](https://arxiv.org/abs/1910.13461) for more
  information on the default strategy.
- **head_mask** (`torch.Tensor` of shape `(encoder_layers, encoder_attention_heads)`, _optional_) --
  Mask to nullify selected heads of the attention modules in the encoder. Mask values selected in `[0, 1]`:

  - 1 indicates the head is **not masked**,
  - 0 indicates the head is **masked**.

- **decoder_head_mask** (`torch.Tensor` of shape `(decoder_layers, decoder_attention_heads)`, _optional_) --
  Mask to nullify selected heads of the attention modules in the decoder. Mask values selected in `[0, 1]`:

  - 1 indicates the head is **not masked**,
  - 0 indicates the head is **masked**.

- **cross_attn_head_mask** (`torch.Tensor` of shape `(decoder_layers, decoder_attention_heads)`, _optional_) --
  Mask to nullify selected heads of the cross-attention modules in the decoder. Mask values selected in `[0, 1]`:

  - 1 indicates the head is **not masked**,
  - 0 indicates the head is **masked**.

- **encoder_outputs** (`tuple(tuple(torch.FloatTensor)`, _optional_) --
  Tuple consists of (`last_hidden_state`, _optional_: `hidden_states`, _optional_:
  `attentions`) `last_hidden_state` of shape `(batch_size, sequence_length, hidden_size)`,
  _optional_) is a sequence of hidden-states at the output of the last layer of the encoder. Used in the
  cross-attention of the decoder.
- **past_key_values** (`tuple(tuple(torch.FloatTensor))`, _optional_, returned when `use_cache=True` is passed or when `config.use_cache=True`) --
  Tuple of `tuple(torch.FloatTensor)` of length `config.n_layers`, with each tuple having 2 tensors
  of shape `(batch_size, num_heads, sequence_length, embed_size_per_head)`) and 2 additional tensors of
  shape `(batch_size, num_heads, encoder_sequence_length, embed_size_per_head)`.

  Contains pre-computed hidden-states (key and values in the self-attention blocks and in the cross-attention
  blocks) that can be used (see `past_key_values` input) to speed up sequential decoding.

  If `past_key_values` are used, the user can optionally input only the last `decoder_input_ids`
  (those that don't have their past key value states given to this model) of shape `(batch_size, 1)`
  instead of all ``decoder_input_ids``` of shape `(batch_size, sequence_length)`. - **inputs_embeds** (`torch.FloatTensor` of shape `(batch_size, sequence_length, hidden_size)`, _optional_) -- Optionally, instead of passing `input_ids` you can choose to directly pass an embedded representation. This is useful if you want more control over how to convert `input_ids` indices into associated
  vectors than the model's internal embedding lookup matrix.
- **decoder_inputs_embeds** (`torch.FloatTensor` of shape `(batch_size, target_sequence_length, hidden_size)`, _optional_) --
  Optionally, instead of passing `decoder_input_ids` you can choose to directly pass an embedded
  representation. If `past_key_values` is used, optionally only the last `decoder_inputs_embeds`
  have to be input (see `past_key_values`). This is useful if you want more control over how to convert
  `decoder_input_ids` indices into associated vectors than the model's internal embedding lookup matrix.

  If `decoder_input_ids` and `decoder_inputs_embeds` are both unset, `decoder_inputs_embeds`
  takes the value of `inputs_embeds`.
- **use_cache** (`bool`, _optional_) --
  If set to `True`, `past_key_values` key value states are returned and can be used to speed up
  decoding (see `past_key_values`).
- **output_attentions** (`bool`, _optional_) --
  Whether or not to return the attentions tensors of all attention layers. See `attentions` under returned
  tensors for more detail.
- **output_hidden_states** (`bool`, _optional_) --
  Whether or not to return the hidden states of all layers. See `hidden_states` under returned tensors for
  more detail.
- **return_dict** (`bool`, _optional_) --
  Whether or not to return a [ModelOutput](/docs/transformers/master/en/main_classes/output.html#transformers.file_utils.ModelOutput) instead of a plain tuple.

- **labels** (`torch.LongTensor` of shape `(batch_size,)`, _optional_) --
  Labels for computing the sequence classification/regression loss. Indices should be in `[0, ..., config.num_labels - 1]`. If `config.num_labels > 1` a classification loss is computed (Cross-Entropy).

> Returns

A [Seq2SeqSequenceClassifierOutput](/docs/transformers/master/en/main_classes/output.html#transformers.modeling_outputs.Seq2SeqSequenceClassifierOutput) or a tuple of
`torch.FloatTensor` (if `return_dict=False` is passed or when `config.return_dict=False`) comprising
various elements depending on the configuration ([BartConfig](/docs/transformers/master/en/model_doc/bart.html#transformers.BartConfig)) and inputs.

- **loss** (`torch.FloatTensor` of shape `(1,)`, _optional_, returned when `label` is provided) -- Classification (or regression if config.num_labels==1) loss.
- **logits** (`torch.FloatTensor` of shape `(batch_size, config.num_labels)`) -- Classification (or regression if config.num_labels==1) scores (before SoftMax).
- **past_key_values** (`tuple(tuple(torch.FloatTensor))`, _optional_, returned when `use_cache=True` is passed or when `config.use_cache=True`) -- Tuple of `tuple(torch.FloatTensor)` of length `config.n_layers`, with each tuple having 2 tensors
  of shape `(batch_size, num_heads, sequence_length, embed_size_per_head)`) and 2 additional tensors of
  shape `(batch_size, num_heads, encoder_sequence_length, embed_size_per_head)`.

  Contains pre-computed hidden-states (key and values in the self-attention blocks and in the cross-attention
  blocks) that can be used (see `past_key_values` input) to speed up sequential decoding.
- **decoder_hidden_states** (`tuple(torch.FloatTensor)`, _optional_, returned when `output_hidden_states=True` is passed or when `config.output_hidden_states=True`) -- Tuple of `torch.FloatTensor` (one for the output of the embeddings + one for the output of each layer)
  of shape `(batch_size, sequence_length, hidden_size)`.

  Hidden-states of the decoder at the output of each layer plus the initial embedding outputs.
- **decoder_attentions** (`tuple(torch.FloatTensor)`, _optional_, returned when `output_attentions=True` is passed or when `config.output_attentions=True`) -- Tuple of `torch.FloatTensor` (one for each layer) of shape `(batch_size, num_heads, sequence_length, sequence_length)`.

  Attentions weights of the decoder, after the attention softmax, used to compute the weighted average in the
  self-attention heads.
- **cross_attentions** (`tuple(torch.FloatTensor)`, _optional_, returned when `output_attentions=True` is passed or when `config.output_attentions=True`) -- Tuple of `torch.FloatTensor` (one for each layer) of shape `(batch_size, num_heads, sequence_length, sequence_length)`.

  Attentions weights of the decoder's cross-attention layer, after the attention softmax, used to compute the
  weighted average in the cross-attention heads.
- **encoder_last_hidden_state** (`torch.FloatTensor` of shape `(batch_size, sequence_length, hidden_size)`, _optional_) -- Sequence of hidden-states at the output of the last layer of the encoder of the model.
- **encoder_hidden_states** (`tuple(torch.FloatTensor)`, _optional_, returned when `output_hidden_states=True` is passed or when `config.output_hidden_states=True`) -- Tuple of `torch.FloatTensor` (one for the output of the embeddings + one for the output of each layer)
  of shape `(batch_size, sequence_length, hidden_size)`.

  Hidden-states of the encoder at the output of each layer plus the initial embedding outputs.
- **encoder_attentions** (`tuple(torch.FloatTensor)`, _optional_, returned when `output_attentions=True` is passed or when `config.output_attentions=True`) -- Tuple of `torch.FloatTensor` (one for each layer) of shape `(batch_size, num_heads, sequence_length, sequence_length)`.

  Attentions weights of the encoder, after the attention softmax, used to compute the weighted average in the
  self-attention heads.

> Return type

[Seq2SeqSequenceClassifierOutput](/docs/transformers/master/en/main_classes/output.html#transformers.modeling_outputs.Seq2SeqSequenceClassifierOutput) or `tuple(torch.FloatTensor)`

> Example:

```python
>>> from transformers import BartTokenizer, BartForSequenceClassification
>>> import torch

>>> tokenizer = BartTokenizer.from_pretrained('facebook/bart-large')
>>> model = BartForSequenceClassification.from_pretrained('facebook/bart-large')

>>> inputs = tokenizer("Hello, my dog is cute", return_tensors="pt")
>>> labels = torch.tensor([1]).unsqueeze(0)  # Batch size 1
>>> outputs = model(**inputs, labels=labels)
>>> loss = outputs.loss
>>> logits = outputs.logits
```


## [BartForQuestionAnswering](#bartforquestionanswering)

<a id='transformers.BartForQuestionAnswering'></a>
> **class transformers.BartForQuestionAnswering**(config)


BART Model with a span classification head on top for extractive question-answering tasks like SQuAD (a linear
layer on top of the hidden-states output to compute _span start logits_ and _span end logits_).

This model inherits from [PreTrainedModel](/docs/transformers/master/en/main_classes/model.html#transformers.PreTrainedModel). Check the superclass documentation for the generic
methods the library implements for all its model (such as downloading or saving, resizing the input embeddings,
pruning heads etc.)

This model is also a PyTorch [torch.nn.Module](https://pytorch.org/docs/stable/nn.html#torch.nn.Module)
subclass. Use it as a regular PyTorch Module and refer to the PyTorch documentation for all matter related to
general usage and behavior.

> Parameters

- **config** ([BartConfig](/docs/transformers/master/en/model_doc/bart.html#transformers.BartConfig)) --
  Model configuration class with all the parameters of the model. Initializing with a config file does not
  load the weights associated with the model, only the configuration. Check out the
  [from_pretrained()](/docs/transformers/master/en/main_classes/model.html#transformers.PreTrainedModel.from_pretrained) method to load the model weights.


<a id='transformers.BartForQuestionAnswering.forward'></a>
> **forward**(self, input_ids = None, attention_mask = None, decoder_input_ids = None, decoder_attention_mask = None, head_mask = None, decoder_head_mask = None, cross_attn_head_mask = None, encoder_outputs = None, start_positions = None, end_positions = None, inputs_embeds = None, decoder_inputs_embeds = None, use_cache = None, output_attentions = None, output_hidden_states = None, return_dict = None)

The [BartForQuestionAnswering](/docs/transformers/master/en/model_doc/bart.html#transformers.BartForQuestionAnswering) forward method, overrides the `__call__` special method.

<Tip>

Although the recipe for forward pass needs to be defined within this function, one should call the
`Module` instance afterwards instead of this since the former takes care of running the pre and post
processing steps while the latter silently ignores them.

</Tip>

> Parameters

- **input_ids** (`torch.LongTensor` of shape `(batch_size, sequence_length)`) --
  Indices of input sequence tokens in the vocabulary. Padding will be ignored by default should you provide
  it.

  Indices can be obtained using [BartTokenizer](/docs/transformers/master/en/model_doc/bart.html#transformers.BartTokenizer). See
  [transformers.PreTrainedTokenizer.encode()](/docs/transformers/master/en/internal/tokenization_utils.html#transformers.PreTrainedTokenizerBase.encode) and [transformers.PreTrainedTokenizer.__call__()](/docs/transformers/master/en/internal/tokenization_utils.html#transformers.PreTrainedTokenizerBase.__call__) for
  details.

  [What are input IDs?](../glossary.html#input-ids)
- **attention_mask** (`torch.Tensor` of shape `(batch_size, sequence_length)`, _optional_) --
  Mask to avoid performing attention on padding token indices. Mask values selected in `[0, 1]`:

  - 1 for tokens that are **not masked**,
  - 0 for tokens that are **masked**.

  [What are attention masks?](../glossary.html#attention-mask)
- **decoder_input_ids** (`torch.LongTensor` of shape `(batch_size, target_sequence_length)`, _optional_) --
  Indices of decoder input sequence tokens in the vocabulary.

  Indices can be obtained using [BartTokenizer](/docs/transformers/master/en/model_doc/bart.html#transformers.BartTokenizer). See
  [transformers.PreTrainedTokenizer.encode()](/docs/transformers/master/en/internal/tokenization_utils.html#transformers.PreTrainedTokenizerBase.encode) and [transformers.PreTrainedTokenizer.__call__()](/docs/transformers/master/en/internal/tokenization_utils.html#transformers.PreTrainedTokenizerBase.__call__) for
  details.

  [What are decoder input IDs?](../glossary.html#decoder-input-ids)

  Bart uses the `eos_token_id` as the starting token for `decoder_input_ids` generation. If
  `past_key_values` is used, optionally only the last `decoder_input_ids` have to be input (see
  `past_key_values`).

  For translation and summarization training, `decoder_input_ids` should be provided. If no
  `decoder_input_ids` is provided, the model will create this tensor by shifting the `input_ids` to
  the right for denoising pre-training following the paper.
- **decoder_attention_mask** (`torch.LongTensor` of shape `(batch_size, target_sequence_length)`, _optional_) --
  Default behavior: generate a tensor that ignores pad tokens in `decoder_input_ids`. Causal mask will
  also be used by default.

  If you want to change padding behavior, you should read `modeling_bart._prepare_decoder_inputs` and
  modify to your needs. See diagram 1 in [the paper](https://arxiv.org/abs/1910.13461) for more
  information on the default strategy.
- **head_mask** (`torch.Tensor` of shape `(encoder_layers, encoder_attention_heads)`, _optional_) --
  Mask to nullify selected heads of the attention modules in the encoder. Mask values selected in `[0, 1]`:

  - 1 indicates the head is **not masked**,
  - 0 indicates the head is **masked**.

- **decoder_head_mask** (`torch.Tensor` of shape `(decoder_layers, decoder_attention_heads)`, _optional_) --
  Mask to nullify selected heads of the attention modules in the decoder. Mask values selected in `[0, 1]`:

  - 1 indicates the head is **not masked**,
  - 0 indicates the head is **masked**.

- **cross_attn_head_mask** (`torch.Tensor` of shape `(decoder_layers, decoder_attention_heads)`, _optional_) --
  Mask to nullify selected heads of the cross-attention modules in the decoder. Mask values selected in `[0, 1]`:

  - 1 indicates the head is **not masked**,
  - 0 indicates the head is **masked**.

- **encoder_outputs** (`tuple(tuple(torch.FloatTensor)`, _optional_) --
  Tuple consists of (`last_hidden_state`, _optional_: `hidden_states`, _optional_:
  `attentions`) `last_hidden_state` of shape `(batch_size, sequence_length, hidden_size)`,
  _optional_) is a sequence of hidden-states at the output of the last layer of the encoder. Used in the
  cross-attention of the decoder.
- **past_key_values** (`tuple(tuple(torch.FloatTensor))`, _optional_, returned when `use_cache=True` is passed or when `config.use_cache=True`) --
  Tuple of `tuple(torch.FloatTensor)` of length `config.n_layers`, with each tuple having 2 tensors
  of shape `(batch_size, num_heads, sequence_length, embed_size_per_head)`) and 2 additional tensors of
  shape `(batch_size, num_heads, encoder_sequence_length, embed_size_per_head)`.

  Contains pre-computed hidden-states (key and values in the self-attention blocks and in the cross-attention
  blocks) that can be used (see `past_key_values` input) to speed up sequential decoding.

  If `past_key_values` are used, the user can optionally input only the last `decoder_input_ids`
  (those that don't have their past key value states given to this model) of shape `(batch_size, 1)`
  instead of all ``decoder_input_ids``` of shape `(batch_size, sequence_length)`. - **inputs_embeds** (`torch.FloatTensor` of shape `(batch_size, sequence_length, hidden_size)`, _optional_) -- Optionally, instead of passing `input_ids` you can choose to directly pass an embedded representation. This is useful if you want more control over how to convert `input_ids` indices into associated
  vectors than the model's internal embedding lookup matrix.
- **decoder_inputs_embeds** (`torch.FloatTensor` of shape `(batch_size, target_sequence_length, hidden_size)`, _optional_) --
  Optionally, instead of passing `decoder_input_ids` you can choose to directly pass an embedded
  representation. If `past_key_values` is used, optionally only the last `decoder_inputs_embeds`
  have to be input (see `past_key_values`). This is useful if you want more control over how to convert
  `decoder_input_ids` indices into associated vectors than the model's internal embedding lookup matrix.

  If `decoder_input_ids` and `decoder_inputs_embeds` are both unset, `decoder_inputs_embeds`
  takes the value of `inputs_embeds`.
- **use_cache** (`bool`, _optional_) --
  If set to `True`, `past_key_values` key value states are returned and can be used to speed up
  decoding (see `past_key_values`).
- **output_attentions** (`bool`, _optional_) --
  Whether or not to return the attentions tensors of all attention layers. See `attentions` under returned
  tensors for more detail.
- **output_hidden_states** (`bool`, _optional_) --
  Whether or not to return the hidden states of all layers. See `hidden_states` under returned tensors for
  more detail.
- **return_dict** (`bool`, _optional_) --
  Whether or not to return a [ModelOutput](/docs/transformers/master/en/main_classes/output.html#transformers.file_utils.ModelOutput) instead of a plain tuple.

- **start_positions** (`torch.LongTensor` of shape `(batch_size,)`, _optional_) --
  Labels for position (index) of the start of the labelled span for computing the token classification loss.
  Positions are clamped to the length of the sequence (_sequence_length_). Position outside of the sequence
  are not taken into account for computing the loss.
- **end_positions** (`torch.LongTensor` of shape `(batch_size,)`, _optional_) --
  Labels for position (index) of the end of the labelled span for computing the token classification loss.
  Positions are clamped to the length of the sequence (_sequence_length_). Position outside of the sequence
  are not taken into account for computing the loss.

> Returns

A [Seq2SeqQuestionAnsweringModelOutput](/docs/transformers/master/en/main_classes/output.html#transformers.modeling_outputs.Seq2SeqQuestionAnsweringModelOutput) or a tuple of
`torch.FloatTensor` (if `return_dict=False` is passed or when `config.return_dict=False`) comprising
various elements depending on the configuration ([BartConfig](/docs/transformers/master/en/model_doc/bart.html#transformers.BartConfig)) and inputs.

- **loss** (`torch.FloatTensor` of shape `(1,)`, _optional_, returned when `labels` is provided) -- Total span extraction loss is the sum of a Cross-Entropy for the start and end positions.
- **start_logits** (`torch.FloatTensor` of shape `(batch_size, sequence_length)`) -- Span-start scores (before SoftMax).
- **end_logits** (`torch.FloatTensor` of shape `(batch_size, sequence_length)`) -- Span-end scores (before SoftMax).
- **past_key_values** (`tuple(tuple(torch.FloatTensor))`, _optional_, returned when `use_cache=True` is passed or when `config.use_cache=True`) -- Tuple of `tuple(torch.FloatTensor)` of length `config.n_layers`, with each tuple having 2 tensors
  of shape `(batch_size, num_heads, sequence_length, embed_size_per_head)`) and 2 additional tensors of
  shape `(batch_size, num_heads, encoder_sequence_length, embed_size_per_head)`.

  Contains pre-computed hidden-states (key and values in the self-attention blocks and in the cross-attention
  blocks) that can be used (see `past_key_values` input) to speed up sequential decoding.
- **decoder_hidden_states** (`tuple(torch.FloatTensor)`, _optional_, returned when `output_hidden_states=True` is passed or when `config.output_hidden_states=True`) -- Tuple of `torch.FloatTensor` (one for the output of the embeddings + one for the output of each layer)
  of shape `(batch_size, sequence_length, hidden_size)`.

  Hidden-states of the decoder at the output of each layer plus the initial embedding outputs.
- **decoder_attentions** (`tuple(torch.FloatTensor)`, _optional_, returned when `output_attentions=True` is passed or when `config.output_attentions=True`) -- Tuple of `torch.FloatTensor` (one for each layer) of shape `(batch_size, num_heads, sequence_length, sequence_length)`.

  Attentions weights of the decoder, after the attention softmax, used to compute the weighted average in the
  self-attention heads.
- **cross_attentions** (`tuple(torch.FloatTensor)`, _optional_, returned when `output_attentions=True` is passed or when `config.output_attentions=True`) -- Tuple of `torch.FloatTensor` (one for each layer) of shape `(batch_size, num_heads, sequence_length, sequence_length)`.

  Attentions weights of the decoder's cross-attention layer, after the attention softmax, used to compute the
  weighted average in the cross-attention heads.
- **encoder_last_hidden_state** (`torch.FloatTensor` of shape `(batch_size, sequence_length, hidden_size)`, _optional_) -- Sequence of hidden-states at the output of the last layer of the encoder of the model.
- **encoder_hidden_states** (`tuple(torch.FloatTensor)`, _optional_, returned when `output_hidden_states=True` is passed or when `config.output_hidden_states=True`) -- Tuple of `torch.FloatTensor` (one for the output of the embeddings + one for the output of each layer)
  of shape `(batch_size, sequence_length, hidden_size)`.

  Hidden-states of the encoder at the output of each layer plus the initial embedding outputs.
- **encoder_attentions** (`tuple(torch.FloatTensor)`, _optional_, returned when `output_attentions=True` is passed or when `config.output_attentions=True`) -- Tuple of `torch.FloatTensor` (one for each layer) of shape `(batch_size, num_heads, sequence_length, sequence_length)`.

  Attentions weights of the encoder, after the attention softmax, used to compute the weighted average in the
  self-attention heads.

> Return type

[Seq2SeqQuestionAnsweringModelOutput](/docs/transformers/master/en/main_classes/output.html#transformers.modeling_outputs.Seq2SeqQuestionAnsweringModelOutput) or `tuple(torch.FloatTensor)`

> Example:

```python
>>> from transformers import BartTokenizer, BartForQuestionAnswering
>>> import torch

>>> tokenizer = BartTokenizer.from_pretrained('facebook/bart-large')
>>> model = BartForQuestionAnswering.from_pretrained('facebook/bart-large')

>>> question, text = "Who was Jim Henson?", "Jim Henson was a nice puppet"
>>> inputs = tokenizer(question, text, return_tensors='pt')
>>> start_positions = torch.tensor([1])
>>> end_positions = torch.tensor([3])

>>> outputs = model(**inputs, start_positions=start_positions, end_positions=end_positions)
>>> loss = outputs.loss
>>> start_scores = outputs.start_logits
>>> end_scores = outputs.end_logits
```


## [BartForCausalLM](#bartforcausallm)

<a id='transformers.BartForCausalLM'></a>
> **class transformers.BartForCausalLM**(config)

<a id='transformers.BartForCausalLM.forward'></a>
> **forward**(self, input_ids = None, attention_mask = None, encoder_hidden_states = None, encoder_attention_mask = None, head_mask = None, cross_attn_head_mask = None, past_key_values = None, inputs_embeds = None, labels = None, use_cache = None, output_attentions = None, output_hidden_states = None, return_dict = None)


> Parameters

- **input_ids** (`torch.LongTensor` of shape `(batch_size, sequence_length)`) --
  Indices of input sequence tokens in the vocabulary. Padding will be ignored by default should you
  provide it.

  Indices can be obtained using [BartTokenizer](/docs/transformers/master/en/model_doc/bart.html#transformers.BartTokenizer). See
  [transformers.PreTrainedTokenizer.encode()](/docs/transformers/master/en/internal/tokenization_utils.html#transformers.PreTrainedTokenizerBase.encode) and [transformers.PreTrainedTokenizer.__call__()](/docs/transformers/master/en/internal/tokenization_utils.html#transformers.PreTrainedTokenizerBase.__call__)
  for details.

  [What are input IDs?](../glossary.html#input-ids)
- **attention_mask** (`torch.Tensor` of shape `(batch_size, sequence_length)`, _optional_) --
  Mask to avoid performing attention on padding token indices. Mask values selected in `[0, 1]`:

  - 1 for tokens that are **not masked**,
  - 0 for tokens that are **masked**.

  [What are attention masks?](../glossary.html#attention-mask)
- **encoder_hidden_states**  (`torch.FloatTensor` of shape `(batch_size, sequence_length, hidden_size)`, _optional_) --
  Sequence of hidden-states at the output of the last layer of the encoder. Used in the cross-attention
  if the model is configured as a decoder.
- **encoder_attention_mask** (`torch.FloatTensor` of shape `(batch_size, sequence_length)`, _optional_) --
  Mask to avoid performing attention on the padding token indices of the encoder input. This mask is used
  in the cross-attention if the model is configured as a decoder. Mask values selected in `[0, 1]`:
- **head_mask** (`torch.Tensor` of shape `(decoder_layers, decoder_attention_heads)`, _optional_) --
  Mask to nullify selected heads of the attention modules. Mask values selected in `[0, 1]`:

  - 1 indicates the head is **not masked**,
  - 0 indicates the head is **masked**.

- **cross_attn_head_mask** (`torch.Tensor` of shape `(decoder_layers, decoder_attention_heads)`, _optional_) --
  Mask to nullify selected heads of the cross-attention modules. Mask values selected in `[0, 1]`:

  - 1 indicates the head is **not masked**,
  - 0 indicates the head is **masked**.

- **past_key_values** (`tuple(tuple(torch.FloatTensor))`, _optional_, returned when `use_cache=True` is passed or when `config.use_cache=True`) --
  Tuple of `tuple(torch.FloatTensor)` of length `config.n_layers`, with each tuple having 2
  tensors of shape `(batch_size, num_heads, sequence_length, embed_size_per_head)`) and 2 additional
  tensors of shape `(batch_size, num_heads, encoder_sequence_length, embed_size_per_head)`. The two
  additional tensors are only required when the model is used as a decoder in a Sequence to Sequence
  model.

  Contains pre-computed hidden-states (key and values in the self-attention blocks and in the
  cross-attention blocks) that can be used (see `past_key_values` input) to speed up sequential
  decoding.

  If `past_key_values` are used, the user can optionally input only the last `decoder_input_ids`
  (those that don't have their past key value states given to this model) of shape `(batch_size, 1)`
  instead of all `decoder_input_ids` of shape `(batch_size, sequence_length)`.
- **labels** (`torch.LongTensor` of shape `(batch_size, sequence_length)`, _optional_) --
  Labels for computing the masked language modeling loss. Indices should either be in `[0, ..., config.vocab_size]` or -100 (see `input_ids` docstring). Tokens with indices set to `-100` are
  ignored (masked), the loss is only computed for the tokens with labels in `[0, ..., config.vocab_size]`.
- **use_cache** (`bool`, _optional_) --
  If set to `True`, `past_key_values` key value states are returned and can be used to speed up
  decoding (see `past_key_values`).

  - 1 for tokens that are **not masked**,
  - 0 for tokens that are **masked**.
- **output_attentions** (`bool`, _optional_) --
  Whether or not to return the attentions tensors of all attention layers. See `attentions` under
  returned tensors for more detail.
- **output_hidden_states** (`bool`, _optional_) --
  Whether or not to return the hidden states of all layers. See `hidden_states` under returned tensors
  for more detail.
- **return_dict** (`bool`, _optional_) --
  Whether or not to return a [ModelOutput](/docs/transformers/master/en/main_classes/output.html#transformers.file_utils.ModelOutput) instead of a plain tuple.


> Returns

A [CausalLMOutputWithCrossAttentions](/docs/transformers/master/en/main_classes/output.html#transformers.modeling_outputs.CausalLMOutputWithCrossAttentions) or a tuple of
`torch.FloatTensor` (if `return_dict=False` is passed or when `config.return_dict=False`) comprising
various elements depending on the configuration ([BartConfig](/docs/transformers/master/en/model_doc/bart.html#transformers.BartConfig)) and inputs.

- **loss** (`torch.FloatTensor` of shape `(1,)`, _optional_, returned when `labels` is provided) -- Language modeling loss (for next-token prediction).
- **logits** (`torch.FloatTensor` of shape `(batch_size, sequence_length, config.vocab_size)`) -- Prediction scores of the language modeling head (scores for each vocabulary token before SoftMax).
- **hidden_states** (`tuple(torch.FloatTensor)`, _optional_, returned when `output_hidden_states=True` is passed or when `config.output_hidden_states=True`) -- Tuple of `torch.FloatTensor` (one for the output of the embeddings + one for the output of each layer)
  of shape `(batch_size, sequence_length, hidden_size)`.

  Hidden-states of the model at the output of each layer plus the initial embedding outputs.
- **attentions** (`tuple(torch.FloatTensor)`, _optional_, returned when `output_attentions=True` is passed or when `config.output_attentions=True`) -- Tuple of `torch.FloatTensor` (one for each layer) of shape `(batch_size, num_heads, sequence_length, sequence_length)`.

  Attentions weights after the attention softmax, used to compute the weighted average in the self-attention
  heads.
- **cross_attentions** (`tuple(torch.FloatTensor)`, _optional_, returned when `output_attentions=True` is passed or when `config.output_attentions=True`) -- Tuple of `torch.FloatTensor` (one for each layer) of shape `(batch_size, num_heads, sequence_length, sequence_length)`.

  Cross attentions weights after the attention softmax, used to compute the weighted average in the
  cross-attention heads.
- **past_key_values** (`tuple(tuple(torch.FloatTensor))`, _optional_, returned when `use_cache=True` is passed or when `config.use_cache=True`) -- Tuple of `torch.FloatTensor` tuples of length `config.n_layers`, with each tuple containing the
  cached key, value states of the self-attention and the cross-attention layers if model is used in
  encoder-decoder setting. Only relevant if `config.is_decoder = True`.

  Contains pre-computed hidden-states (key and values in the attention blocks) that can be used (see
  `past_key_values` input) to speed up sequential decoding.


> Example:

```python
>>> from transformers import BartTokenizer, BartForCausalLM

>>> tokenizer = BartTokenizer.from_pretrained('facebook/bart-large')
>>> model = BartForCausalLM.from_pretrained('facebook/bart-large', add_cross_attention=False)
>>> assert model.config.is_decoder, f"&amp;lcub;model.__class__} has to be configured as a decoder."
>>> inputs = tokenizer("Hello, my dog is cute", return_tensors="pt")
>>> outputs = model(**inputs)

>>> last_hidden_states = outputs.last_hidden_state
```

> Return type

[CausalLMOutputWithCrossAttentions](/docs/transformers/master/en/main_classes/output.html#transformers.modeling_outputs.CausalLMOutputWithCrossAttentions) or `tuple(torch.FloatTensor)`


## [TFBartModel](#tfbartmodel)

<a id='transformers.TFBartModel'></a>
> **class transformers.TFBartModel**(*args, **kwargs)

The bare BART Model outputting raw hidden-states without any specific head on top.
This model inherits from [TFPreTrainedModel](/docs/transformers/master/en/main_classes/model.html#transformers.TFPreTrainedModel). Check the superclass documentation for the
generic methods the library implements for all its model (such as downloading or saving, resizing the input
embeddings, pruning heads etc.)

This model is also a [tf.keras.Model](https://www.tensorflow.org/api_docs/python/tf/keras/Model) subclass. Use
it as a regular TF 2.0 Keras Model and refer to the TF 2.0 documentation for all matter related to general usage
and behavior.

<Tip>

TF 2.0 models accepts two formats as inputs:

- having all inputs as keyword arguments (like PyTorch models), or
- having all inputs as a list, tuple or dict in the first positional arguments.

This second option is useful when using `tf.keras.Model.fit` method which currently requires having all
the tensors in the first argument of the model call function: `model(inputs)`.

If you choose this second option, there are three possibilities you can use to gather all the input Tensors in
the first positional argument :

- a single Tensor with `input_ids` only and nothing else: `model(input_ids)`
- a list of varying length with one or several input Tensors IN THE ORDER given in the docstring:
  `model([input_ids, attention_mask])` or `model([input_ids, attention_mask, token_type_ids])`
- a dictionary with one or several input Tensors associated to the input names given in the docstring:
  `model(&amp;lcub;"input_ids": input_ids, "token_type_ids": token_type_ids})`

</Tip>

> Parameters

- **config** ([BartConfig](/docs/transformers/master/en/model_doc/bart.html#transformers.BartConfig)) -- Model configuration class with all the parameters of the model.
  Initializing with a config file does not load the weights associated with the model, only the
  configuration. Check out the [from_pretrained()](/docs/transformers/master/en/main_classes/model.html#transformers.TFPreTrainedModel.from_pretrained) method to load the
  model weights.


<a id='transformers.TFBartModel.call'></a>
> **call**(self, input_ids = None, attention_mask = None, decoder_input_ids = None, decoder_attention_mask = None, head_mask = None, decoder_head_mask = None, cross_attn_head_mask = None, encoder_outputs: typing.Union[typing.Tuple, transformers.modeling_tf_outputs.TFBaseModelOutput, NoneType] = None, past_key_values = None, inputs_embeds = None, decoder_inputs_embeds = None, use_cache = None, output_attentions = None, output_hidden_states = None, return_dict = None, training = False, **kwargs)

The [TFBartModel](/docs/transformers/master/en/model_doc/bart.html#transformers.TFBartModel) forward method, overrides the `__call__` special method.

<Tip>

Although the recipe for forward pass needs to be defined within this function, one should call the
`Module` instance afterwards instead of this since the former takes care of running the pre and post
processing steps while the latter silently ignores them.

</Tip>

> Parameters

- **input_ids** (`tf.Tensor` of shape `(batch_size, sequence_length)`) --
  Indices of input sequence tokens in the vocabulary.

  Indices can be obtained using [BertTokenizer](/docs/transformers/master/en/model_doc/bert.html#transformers.BertTokenizer). See
  [transformers.PreTrainedTokenizer.encode()](/docs/transformers/master/en/internal/tokenization_utils.html#transformers.PreTrainedTokenizerBase.encode) and [transformers.PreTrainedTokenizer.__call__()](/docs/transformers/master/en/internal/tokenization_utils.html#transformers.PreTrainedTokenizerBase.__call__) for
  details.

  [What are input IDs?](../glossary.html#input-ids)
- **attention_mask** (`tf.Tensor` of shape `(batch_size, sequence_length)`, _optional_) --
  Mask to avoid performing attention on padding token indices. Mask values selected in `[0, 1]`:

  - 1 for tokens that are **not masked**,
  - 0 for tokens that are **masked**.

  [What are attention masks?](../glossary.html#attention-mask)
- **decoder_input_ids** (`tf.Tensor` of shape `(batch_size, target_sequence_length)`, _optional_) --
  Indices of decoder input sequence tokens in the vocabulary.

  Indices can be obtained using [BartTokenizer](/docs/transformers/master/en/model_doc/bart.html#transformers.BartTokenizer). See
  [transformers.PreTrainedTokenizer.encode()](/docs/transformers/master/en/internal/tokenization_utils.html#transformers.PreTrainedTokenizerBase.encode) and [transformers.PreTrainedTokenizer.__call__()](/docs/transformers/master/en/internal/tokenization_utils.html#transformers.PreTrainedTokenizerBase.__call__) for
  details.

  [What are decoder input IDs?](../glossary.html#decoder-input-ids)

  Bart uses the `eos_token_id` as the starting token for `decoder_input_ids` generation. If
  `past_key_values` is used, optionally only the last `decoder_input_ids` have to be input (see
  `past_key_values`).

  For translation and summarization training, `decoder_input_ids` should be provided. If no
  `decoder_input_ids` is provided, the model will create this tensor by shifting the `input_ids` to
  the right for denoising pre-training following the paper.
- **decoder_attention_mask** (`tf.Tensor` of shape `(batch_size, target_sequence_length)`, _optional_) --
  will be made by default and ignore pad tokens. It is not recommended to set this for most use cases.
- **head_mask** (`tf.Tensor` of shape `(encoder_layers, encoder_attention_heads)`, _optional_) --
  Mask to nullify selected heads of the attention modules in the encoder. Mask values selected in `[0, 1]`:

  - 1 indicates the head is **not masked**,
  - 0 indicates the head is **masked**.

- **decoder_head_mask** (`tf.Tensor` of shape `(decoder_layers, decoder_attention_heads)`, _optional_) --
  Mask to nullify selected heads of the attention modules in the decoder. Mask values selected in `[0, 1]`:

  - 1 indicates the head is **not masked**,
  - 0 indicates the head is **masked**.

- **cross_attn_head_mask** (`tf.Tensor` of shape `(decoder_layers, decoder_attention_heads)`, _optional_) --
  Mask to nullify selected heads of the cross-attention modules. Mask values selected in `[0, 1]`:

  - 1 indicates the head is **not masked**,
  - 0 indicates the head is **masked**.

- **encoder_outputs** (`tf.FloatTensor`, _optional_) --
  hidden states at the output of the last layer of the encoder. Used in the cross-attention of the decoder.
  of shape `(batch_size, sequence_length, hidden_size)` is a sequence of
- **past_key_values** (`Tuple[Tuple[tf.Tensor]]` of length `config.n_layers`) --
  contains precomputed key and value hidden states of the attention blocks. Can be used to speed up decoding.
  If `past_key_values` are used, the user can optionally input only the last `decoder_input_ids`
  (those that don't have their past key value states given to this model) of shape `(batch_size, 1)`
  instead of all `decoder_input_ids` of shape `(batch_size, sequence_length)`.
- **use_cache** (`bool`, _optional_, defaults to `True`) --
  If set to `True`, `past_key_values` key value states are returned and can be used to speed up
  decoding (see `past_key_values`). Set to `False` during training, `True` during generation
- **output_attentions** (`bool`, _optional_) --
  Whether or not to return the attentions tensors of all attention layers. See `attentions` under returned
  tensors for more detail. This argument can be used only in eager mode, in graph mode the value in the
  config will be used instead.
- **output_hidden_states** (`bool`, _optional_) --
  Whether or not to return the hidden states of all layers. See `hidden_states` under returned tensors for
  more detail. This argument can be used only in eager mode, in graph mode the value in the config will be
  used instead.
- **return_dict** (`bool`, _optional_) --
  Whether or not to return a [ModelOutput](/docs/transformers/master/en/main_classes/output.html#transformers.file_utils.ModelOutput) instead of a plain tuple. This
  argument can be used in eager mode, in graph mode the value will always be set to True.
- **training** (`bool`, _optional_, defaults to `False`) --
  Whether or not to use the model in training mode (some modules like dropout modules have different
  behaviors between training and evaluation).

> Returns

A [TFSeq2SeqModelOutput](/docs/transformers/master/en/main_classes/output.html#transformers.modeling_tf_outputs.TFSeq2SeqModelOutput) or a tuple of
`tf.Tensor` (if `return_dict=False` is passed or when `config.return_dict=False`) comprising various
elements depending on the configuration ([BartConfig](/docs/transformers/master/en/model_doc/bart.html#transformers.BartConfig)) and inputs.

- **last_hidden_state** (`tf.Tensor` of shape `(batch_size, sequence_length, hidden_size)`) -- Sequence of hidden-states at the output of the last layer of the decoder of the model.

  If `past_key_values` is used only the last hidden-state of the sequences of shape `(batch_size, 1, hidden_size)` is output.
- **past_key_values** (`List[tf.Tensor]`, _optional_, returned when `use_cache=True` is passed or when `config.use_cache=True`) -- List of `tf.Tensor` of length `config.n_layers`, with each tensor of shape `(2, batch_size, num_heads, sequence_length, embed_size_per_head)`).

  Contains pre-computed hidden-states (key and values in the attention blocks) of the decoder that can be
  used (see `past_key_values` input) to speed up sequential decoding.
- **decoder_hidden_states** (`tuple(tf.Tensor)`, _optional_, returned when `output_hidden_states=True` is passed or when `config.output_hidden_states=True`) -- Tuple of `tf.Tensor` (one for the output of the embeddings + one for the output of each layer) of
  shape `(batch_size, sequence_length, hidden_size)`.

  Hidden-states of the decoder at the output of each layer plus the initial embedding outputs.
- **decoder_attentions** (`tuple(tf.Tensor)`, _optional_, returned when `output_attentions=True` is passed or when `config.output_attentions=True`) -- Tuple of `tf.Tensor` (one for each layer) of shape `(batch_size, num_heads, sequence_length, sequence_length)`.

  Attentions weights of the decoder, after the attention softmax, used to compute the weighted average in the
  self-attention heads.
- **cross_attentions** (`tuple(tf.Tensor)`, _optional_, returned when `output_attentions=True` is passed or when `config.output_attentions=True`) -- Tuple of `tf.Tensor` (one for each layer) of shape `(batch_size, num_heads, sequence_length, sequence_length)`.

  Attentions weights of the decoder's cross-attention layer, after the attention softmax, used to compute the
  weighted average in the cross-attention heads.
- **encoder_last_hidden_state** (`tf.Tensor` of shape `(batch_size, sequence_length, hidden_size)`, _optional_) -- Sequence of hidden-states at the output of the last layer of the encoder of the model.
- **encoder_hidden_states** (`tuple(tf.Tensor)`, _optional_, returned when `output_hidden_states=True` is passed or when `config.output_hidden_states=True`) -- Tuple of `tf.Tensor` (one for the output of the embeddings + one for the output of each layer) of
  shape `(batch_size, sequence_length, hidden_size)`.

  Hidden-states of the encoder at the output of each layer plus the initial embedding outputs.
- **encoder_attentions** (`tuple(tf.Tensor)`, _optional_, returned when `output_attentions=True` is passed or when `config.output_attentions=True`) -- Tuple of `tf.Tensor` (one for each layer) of shape `(batch_size, num_heads, sequence_length, sequence_length)`.

  Attentions weights of the encoder, after the attention softmax, used to compute the weighted average in the
  self-attention heads.

> Return type

[TFSeq2SeqModelOutput](/docs/transformers/master/en/main_classes/output.html#transformers.modeling_tf_outputs.TFSeq2SeqModelOutput) or `tuple(tf.Tensor)`

> Example:

```python
>>> from transformers import BartTokenizer, TFBartModel
>>> import tensorflow as tf

>>> tokenizer = BartTokenizer.from_pretrained('facebook/bart-large')
>>> model = TFBartModel.from_pretrained('facebook/bart-large')

>>> inputs = tokenizer("Hello, my dog is cute", return_tensors="tf")
>>> outputs = model(inputs)

>>> last_hidden_states = outputs.last_hidden_state
```


## [TFBartForConditionalGeneration](#tfbartforconditionalgeneration)

<a id='transformers.TFBartForConditionalGeneration'></a>
> **class transformers.TFBartForConditionalGeneration**(*args, **kwargs)

The BART Model with a language modeling head. Can be used for summarization.
This model inherits from [TFPreTrainedModel](/docs/transformers/master/en/main_classes/model.html#transformers.TFPreTrainedModel). Check the superclass documentation for the
generic methods the library implements for all its model (such as downloading or saving, resizing the input
embeddings, pruning heads etc.)

This model is also a [tf.keras.Model](https://www.tensorflow.org/api_docs/python/tf/keras/Model) subclass. Use
it as a regular TF 2.0 Keras Model and refer to the TF 2.0 documentation for all matter related to general usage
and behavior.

<Tip>

TF 2.0 models accepts two formats as inputs:

- having all inputs as keyword arguments (like PyTorch models), or
- having all inputs as a list, tuple or dict in the first positional arguments.

This second option is useful when using `tf.keras.Model.fit` method which currently requires having all
the tensors in the first argument of the model call function: `model(inputs)`.

If you choose this second option, there are three possibilities you can use to gather all the input Tensors in
the first positional argument :

- a single Tensor with `input_ids` only and nothing else: `model(input_ids)`
- a list of varying length with one or several input Tensors IN THE ORDER given in the docstring:
  `model([input_ids, attention_mask])` or `model([input_ids, attention_mask, token_type_ids])`
- a dictionary with one or several input Tensors associated to the input names given in the docstring:
  `model(&amp;lcub;"input_ids": input_ids, "token_type_ids": token_type_ids})`

</Tip>

> Parameters

- **config** ([BartConfig](/docs/transformers/master/en/model_doc/bart.html#transformers.BartConfig)) -- Model configuration class with all the parameters of the model.
  Initializing with a config file does not load the weights associated with the model, only the
  configuration. Check out the [from_pretrained()](/docs/transformers/master/en/main_classes/model.html#transformers.TFPreTrainedModel.from_pretrained) method to load the
  model weights.


<a id='transformers.TFBartForConditionalGeneration.call'></a>
> **call**(self, input_ids = None, attention_mask = None, decoder_input_ids = None, decoder_attention_mask = None, head_mask = None, decoder_head_mask = None, cross_attn_head_mask = None, encoder_outputs: typing.Optional[transformers.modeling_tf_outputs.TFBaseModelOutput] = None, past_key_values = None, inputs_embeds = None, decoder_inputs_embeds = None, use_cache = None, output_attentions = None, output_hidden_states = None, return_dict = None, labels = None, training = False, **kwargs)

The [TFBartForConditionalGeneration](/docs/transformers/master/en/model_doc/bart.html#transformers.TFBartForConditionalGeneration) forward method, overrides the `__call__` special method.

<Tip>

Although the recipe for forward pass needs to be defined within this function, one should call the
`Module` instance afterwards instead of this since the former takes care of running the pre and post
processing steps while the latter silently ignores them.

</Tip>

> Parameters

- **input_ids** (`tf.Tensor` of shape `(&amp;lcub;0})`) --
  Indices of input sequence tokens in the vocabulary.

  Indices can be obtained using [BertTokenizer](/docs/transformers/master/en/model_doc/bert.html#transformers.BertTokenizer). See
  [transformers.PreTrainedTokenizer.encode()](/docs/transformers/master/en/internal/tokenization_utils.html#transformers.PreTrainedTokenizerBase.encode) and [transformers.PreTrainedTokenizer.__call__()](/docs/transformers/master/en/internal/tokenization_utils.html#transformers.PreTrainedTokenizerBase.__call__) for
  details.

  [What are input IDs?](../glossary.html#input-ids)
- **attention_mask** (`tf.Tensor` of shape `(&amp;lcub;0})`, _optional_) --
  Mask to avoid performing attention on padding token indices. Mask values selected in `[0, 1]`:

  - 1 for tokens that are **not masked**,
  - 0 for tokens that are **masked**.

  [What are attention masks?](../glossary.html#attention-mask)
- **decoder_input_ids** (`tf.Tensor` of shape `(batch_size, target_sequence_length)`, _optional_) --
  Indices of decoder input sequence tokens in the vocabulary.

  Indices can be obtained using [BartTokenizer](/docs/transformers/master/en/model_doc/bart.html#transformers.BartTokenizer). See
  [transformers.PreTrainedTokenizer.encode()](/docs/transformers/master/en/internal/tokenization_utils.html#transformers.PreTrainedTokenizerBase.encode) and [transformers.PreTrainedTokenizer.__call__()](/docs/transformers/master/en/internal/tokenization_utils.html#transformers.PreTrainedTokenizerBase.__call__) for
  details.

  [What are decoder input IDs?](../glossary.html#decoder-input-ids)

  Bart uses the `eos_token_id` as the starting token for `decoder_input_ids` generation. If
  `past_key_values` is used, optionally only the last `decoder_input_ids` have to be input (see
  `past_key_values`).

  For translation and summarization training, `decoder_input_ids` should be provided. If no
  `decoder_input_ids` is provided, the model will create this tensor by shifting the `input_ids` to
  the right for denoising pre-training following the paper.
- **decoder_attention_mask** (`tf.Tensor` of shape `(batch_size, target_sequence_length)`, _optional_) --
  will be made by default and ignore pad tokens. It is not recommended to set this for most use cases.
- **head_mask** (`tf.Tensor` of shape `(encoder_layers, encoder_attention_heads)`, _optional_) --
  Mask to nullify selected heads of the attention modules in the encoder. Mask values selected in `[0, 1]`:

  - 1 indicates the head is **not masked**,
  - 0 indicates the head is **masked**.

- **decoder_head_mask** (`tf.Tensor` of shape `(decoder_layers, decoder_attention_heads)`, _optional_) --
  Mask to nullify selected heads of the attention modules in the decoder. Mask values selected in `[0, 1]`:

  - 1 indicates the head is **not masked**,
  - 0 indicates the head is **masked**.

- **cross_attn_head_mask** (`tf.Tensor` of shape `(decoder_layers, decoder_attention_heads)`, _optional_) --
  Mask to nullify selected heads of the cross-attention modules. Mask values selected in `[0, 1]`:

  - 1 indicates the head is **not masked**,
  - 0 indicates the head is **masked**.

- **encoder_outputs** (`tf.FloatTensor`, _optional_) --
  hidden states at the output of the last layer of the encoder. Used in the cross-attention of the decoder.
  of shape `(batch_size, sequence_length, hidden_size)` is a sequence of
- **past_key_values** (`Tuple[Tuple[tf.Tensor]]` of length `config.n_layers`) --
  contains precomputed key and value hidden states of the attention blocks. Can be used to speed up decoding.
  If `past_key_values` are used, the user can optionally input only the last `decoder_input_ids`
  (those that don't have their past key value states given to this model) of shape `(batch_size, 1)`
  instead of all `decoder_input_ids` of shape `(batch_size, sequence_length)`.
- **use_cache** (`bool`, _optional_, defaults to `True`) --
  If set to `True`, `past_key_values` key value states are returned and can be used to speed up
  decoding (see `past_key_values`). Set to `False` during training, `True` during generation
- **output_attentions** (`bool`, _optional_) --
  Whether or not to return the attentions tensors of all attention layers. See `attentions` under returned
  tensors for more detail. This argument can be used only in eager mode, in graph mode the value in the
  config will be used instead.
- **output_hidden_states** (`bool`, _optional_) --
  Whether or not to return the hidden states of all layers. See `hidden_states` under returned tensors for
  more detail. This argument can be used only in eager mode, in graph mode the value in the config will be
  used instead.
- **return_dict** (`bool`, _optional_) --
  Whether or not to return a [ModelOutput](/docs/transformers/master/en/main_classes/output.html#transformers.file_utils.ModelOutput) instead of a plain tuple. This
  argument can be used in eager mode, in graph mode the value will always be set to True.
- **training** (`bool`, _optional_, defaults to `False`) --
  Whether or not to use the model in training mode (some modules like dropout modules have different
  behaviors between training and evaluation).

- **labels** (`tf.Tensor` of shape `(batch_size, sequence_length)`, _optional_) --
  Labels for computing the masked language modeling loss. Indices should either be in `[0, ..., config.vocab_size]` or -100 (see `input_ids` docstring). Tokens with indices set to `-100` are ignored
  (masked), the loss is only computed for the tokens with labels in `[0, ..., config.vocab_size]`.


> Returns

A [TFSeq2SeqLMOutput](/docs/transformers/master/en/main_classes/output.html#transformers.modeling_tf_outputs.TFSeq2SeqLMOutput) or a tuple of
`tf.Tensor` (if `return_dict=False` is passed or when `config.return_dict=False`) comprising various
elements depending on the configuration ([BartConfig](/docs/transformers/master/en/model_doc/bart.html#transformers.BartConfig)) and inputs.

- **loss** (`tf.Tensor` of shape `(n,)`, _optional_, where n is the number of non-masked labels, returned when `labels` is provided) -- Language modeling loss.
- **logits** (`tf.Tensor` of shape `(batch_size, sequence_length, config.vocab_size)`) -- Prediction scores of the language modeling head (scores for each vocabulary token before SoftMax).
- **past_key_values** (`List[tf.Tensor]`, _optional_, returned when `use_cache=True` is passed or when `config.use_cache=True`) -- List of `tf.Tensor` of length `config.n_layers`, with each tensor of shape `(2, batch_size, num_heads, sequence_length, embed_size_per_head)`).

  Contains pre-computed hidden-states (key and values in the attention blocks) of the decoder that can be
  used (see `past_key_values` input) to speed up sequential decoding.
- **decoder_hidden_states** (`tuple(tf.Tensor)`, _optional_, returned when `output_hidden_states=True` is passed or when `config.output_hidden_states=True`) -- Tuple of `tf.Tensor` (one for the output of the embeddings + one for the output of each layer) of
  shape `(batch_size, sequence_length, hidden_size)`.

  Hidden-states of the decoder at the output of each layer plus the initial embedding outputs.
- **decoder_attentions** (`tuple(tf.Tensor)`, _optional_, returned when `output_attentions=True` is passed or when `config.output_attentions=True`) -- Tuple of `tf.Tensor` (one for each layer) of shape `(batch_size, num_heads, sequence_length, sequence_length)`.

  Attentions weights of the decoder, after the attention softmax, used to compute the weighted average in the
  self-attention heads.
- **cross_attentions** (`tuple(tf.Tensor)`, _optional_, returned when `output_attentions=True` is passed or when `config.output_attentions=True`) -- Tuple of `tf.Tensor` (one for each layer) of shape `(batch_size, num_heads, sequence_length, sequence_length)`.

  Attentions weights of the decoder's cross-attention layer, after the attention softmax, used to compute the
  weighted average in the cross-attention heads.
- **encoder_last_hidden_state** (`tf.Tensor` of shape `(batch_size, sequence_length, hidden_size)`, _optional_) -- Sequence of hidden-states at the output of the last layer of the encoder of the model.
- **encoder_hidden_states** (`tuple(tf.Tensor)`, _optional_, returned when `output_hidden_states=True` is passed or when `config.output_hidden_states=True`) -- Tuple of `tf.Tensor` (one for the output of the embeddings + one for the output of each layer) of
  shape `(batch_size, sequence_length, hidden_size)`.

  Hidden-states of the encoder at the output of each layer plus the initial embedding outputs.
- **encoder_attentions** (`tuple(tf.Tensor)`, _optional_, returned when `output_attentions=True` is passed or when `config.output_attentions=True`) -- Tuple of `tf.Tensor` (one for each layer) of shape `(batch_size, num_heads, sequence_length, sequence_length)`.

  Attentions weights of the encoder, after the attention softmax, used to compute the weighted average in the
  self-attention heads.



> Return type

[TFSeq2SeqLMOutput](/docs/transformers/master/en/main_classes/output.html#transformers.modeling_tf_outputs.TFSeq2SeqLMOutput) or `tuple(tf.Tensor)`

> Summarization example:

```python
>>> from transformers import BartTokenizer, TFBartForConditionalGeneration, BartConfig

>>> model = TFBartForConditionalGeneration.from_pretrained('facebook/bart-large')
>>> tokenizer = BartTokenizer.from_pretrained('facebook/bart-large')

>>> ARTICLE_TO_SUMMARIZE = "My friends are cool but they eat too many carbs."
>>> inputs = tokenizer([ARTICLE_TO_SUMMARIZE], max_length=1024, return_tensors='tf')

>>> # Generate Summary
>>> summary_ids = model.generate(inputs['input_ids'], num_beams=4, max_length=5, early_stopping=True)
>>> print([tokenizer.decode(g, skip_special_tokens=True, clean_up_tokenization_spaces=False) for g in summary_ids])
```

> Mask filling example:

```python
>>> from transformers import BartTokenizer, TFBartForConditionalGeneration
>>> tokenizer = BartTokenizer.from_pretrained('facebook/bart-large')
<<<<<<< HEAD
>>> TXT = "My friends are &lcubmask> but they eat too many carbs."
=======
>>> TXT = "My friends are &amp;lt;mask> but they eat too many carbs."
>>>>>>> afdf509c

>>> model = TFBartForConditionalGeneration.from_pretrained('facebook/bart-large')
>>> input_ids = tokenizer([TXT], return_tensors='tf')['input_ids']
>>> logits = model(input_ids).logits
>>> probs = tf.nn.softmax(logits[0])
>>> # probs[5] is associated with the mask token
```


## [FlaxBartModel](#flaxbartmodel)

<a id='transformers.FlaxBartModel'></a>
<<<<<<< HEAD
> **class transformers.FlaxBartModel**(config: BartConfig, input_shape: typing.Tuple[int] = (1, 1), seed: int = 0, dtype: dtype = &lcubclass 'jax._src.numpy.lax_numpy.float32'&rcub, **kwargs)
=======
> **class transformers.FlaxBartModel**(config: BartConfig, input_shape: typing.Tuple[int] = (1, 1), seed: int = 0, dtype: dtype = &amp;lt;class 'jax._src.numpy.lax_numpy.float32'>, **kwargs)
>>>>>>> afdf509c

The bare Bart Model transformer outputting raw hidden-states without any specific head on top.
This model inherits from [FlaxPreTrainedModel](/docs/transformers/master/en/main_classes/model.html#transformers.FlaxPreTrainedModel). Check the superclass documentation for the
generic methods the library implements for all its model (such as downloading or saving, resizing the input
embeddings, pruning heads etc.)

This model is also a Flax Linen [flax.nn.Module](https://flax.readthedocs.io/en/latest/_autosummary/flax.nn.module.html) subclass. Use it as a regular Flax
Module and refer to the Flax documentation for all matter related to general usage and behavior.

Finally, this model supports inherent JAX features such as:

- [Just-In-Time (JIT) compilation](https://jax.readthedocs.io/en/latest/jax.html#just-in-time-compilation-jit)
- [Automatic Differentiation](https://jax.readthedocs.io/en/latest/jax.html#automatic-differentiation)
- [Vectorization](https://jax.readthedocs.io/en/latest/jax.html#vectorization-vmap)
- [Parallelization](https://jax.readthedocs.io/en/latest/jax.html#parallelization-pmap)

> Parameters

- **config** ([BartConfig](/docs/transformers/master/en/model_doc/bart.html#transformers.BartConfig)) -- Model configuration class with all the parameters of the model.
  Initializing with a config file does not load the weights associated with the model, only the
  configuration. Check out the [from_pretrained()](/docs/transformers/master/en/main_classes/model.html#transformers.FlaxPreTrainedModel.from_pretrained) method to load the
  model weights.


<a id='transformers.FlaxBartPreTrainedModel.__call__'></a>
> **\_\_call\_\_**(self, input_ids: ndarray, attention_mask: typing.Optional[jax._src.numpy.lax_numpy.ndarray] = None, decoder_input_ids: typing.Optional[jax._src.numpy.lax_numpy.ndarray] = None, decoder_attention_mask: typing.Optional[jax._src.numpy.lax_numpy.ndarray] = None, position_ids: typing.Optional[jax._src.numpy.lax_numpy.ndarray] = None, decoder_position_ids: typing.Optional[jax._src.numpy.lax_numpy.ndarray] = None, output_attentions: typing.Optional[bool] = None, output_hidden_states: typing.Optional[bool] = None, return_dict: typing.Optional[bool] = None, train: bool = False, params: dict = None, dropout_rng: PRNGKey = None)

The `FlaxBartPreTrainedModel` forward method, overrides the `__call__` special method.

<Tip>

Although the recipe for forward pass needs to be defined within this function, one should call the
`Module` instance afterwards instead of this since the former takes care of running the pre and post
processing steps while the latter silently ignores them.

</Tip>

> Parameters

- **input_ids** (`jnp.ndarray` of shape `(batch_size, sequence_length)`) --
  Indices of input sequence tokens in the vocabulary. Padding will be ignored by default should you provide
  it.

  Indices can be obtained using [BartTokenizer](/docs/transformers/master/en/model_doc/bart.html#transformers.BartTokenizer). See
  [transformers.PreTrainedTokenizer.encode()](/docs/transformers/master/en/internal/tokenization_utils.html#transformers.PreTrainedTokenizerBase.encode) and [transformers.PreTrainedTokenizer.__call__()](/docs/transformers/master/en/internal/tokenization_utils.html#transformers.PreTrainedTokenizerBase.__call__) for
  details.

  [What are input IDs?](../glossary.html#input-ids)
- **attention_mask** (`jnp.ndarray` of shape `(batch_size, sequence_length)`, _optional_) --
  Mask to avoid performing attention on padding token indices. Mask values selected in `[0, 1]`:

  - 1 for tokens that are **not masked**,
  - 0 for tokens that are **masked**.

  [What are attention masks?](../glossary.html#attention-mask)
- **decoder_input_ids** (`jnp.ndarray` of shape `(batch_size, target_sequence_length)`, _optional_) --
  Indices of decoder input sequence tokens in the vocabulary.

  Indices can be obtained using [BartTokenizer](/docs/transformers/master/en/model_doc/bart.html#transformers.BartTokenizer). See
  [transformers.PreTrainedTokenizer.encode()](/docs/transformers/master/en/internal/tokenization_utils.html#transformers.PreTrainedTokenizerBase.encode) and [transformers.PreTrainedTokenizer.__call__()](/docs/transformers/master/en/internal/tokenization_utils.html#transformers.PreTrainedTokenizerBase.__call__) for
  details.

  [What are decoder input IDs?](../glossary.html#decoder-input-ids)

  For translation and summarization training, `decoder_input_ids` should be provided. If no
  `decoder_input_ids` is provided, the model will create this tensor by shifting the `input_ids` to
  the right for denoising pre-training following the paper.
- **decoder_attention_mask** (`jnp.ndarray` of shape `(batch_size, target_sequence_length)`, _optional_) --
  Default behavior: generate a tensor that ignores pad tokens in `decoder_input_ids`. Causal mask will
  also be used by default.

  If you want to change padding behavior, you should modify to your needs. See diagram 1 in [the paper](https://arxiv.org/abs/1910.13461) for more information on the default strategy.
- **position_ids** (`numpy.ndarray` of shape `(batch_size, sequence_length)`, _optional_) --
  Indices of positions of each input sequence tokens in the position embeddings. Selected in the range `[0, config.max_position_embeddings - 1]`.
- **decoder_position_ids** (`numpy.ndarray` of shape `(batch_size, sequence_length)`, _optional_) --
  Indices of positions of each decoder input sequence tokens in the position embeddings. Selected in the
  range `[0, config.max_position_embeddings - 1]`.
- **output_attentions** (`bool`, _optional_) --
  Whether or not to return the attentions tensors of all attention layers. See `attentions` under returned
  tensors for more detail.
- **output_hidden_states** (`bool`, _optional_) --
  Whether or not to return the hidden states of all layers. See `hidden_states` under returned tensors for
  more detail.
- **return_dict** (`bool`, _optional_) --
  Whether or not to return a [ModelOutput](/docs/transformers/master/en/main_classes/output.html#transformers.file_utils.ModelOutput) instead of a plain tuple.

> Returns

A [FlaxSeq2SeqModelOutput](/docs/transformers/master/en/main_classes/output.html#transformers.modeling_flax_outputs.FlaxSeq2SeqModelOutput) or a tuple of
`torch.FloatTensor` (if `return_dict=False` is passed or when `config.return_dict=False`) comprising
various elements depending on the configuration ([BartConfig](/docs/transformers/master/en/model_doc/bart.html#transformers.BartConfig)) and inputs.

- **last_hidden_state** (`jnp.ndarray` of shape `(batch_size, sequence_length, hidden_size)`) -- Sequence of hidden-states at the output of the last layer of the decoder of the model.

  If `past_key_values` is used only the last hidden-state of the sequences of shape `(batch_size, 1, hidden_size)` is output.
- **past_key_values** (`tuple(tuple(jnp.ndarray))`, _optional_, returned when `use_cache=True` is passed or when `config.use_cache=True`) -- Tuple of `tuple(jnp.ndarray)` of length `config.n_layers`, with each tuple having 2 tensors of
  shape `(batch_size, num_heads, sequence_length, embed_size_per_head)`) and 2 additional tensors of
  shape `(batch_size, num_heads, encoder_sequence_length, embed_size_per_head)`.

  Contains pre-computed hidden-states (key and values in the self-attention blocks and in the cross-attention
  blocks) that can be used (see `past_key_values` input) to speed up sequential decoding.
- **decoder_hidden_states** (`tuple(jnp.ndarray)`, _optional_, returned when `output_hidden_states=True` is passed or when `config.output_hidden_states=True`) -- Tuple of `jnp.ndarray` (one for the output of the embeddings + one for the output of each layer) of
  shape `(batch_size, sequence_length, hidden_size)`.

  Hidden-states of the decoder at the output of each layer plus the initial embedding outputs.
- **decoder_attentions** (`tuple(jnp.ndarray)`, _optional_, returned when `output_attentions=True` is passed or when `config.output_attentions=True`) -- Tuple of `jnp.ndarray` (one for each layer) of shape `(batch_size, num_heads, sequence_length, sequence_length)`.

  Attentions weights of the decoder, after the attention softmax, used to compute the weighted average in the
  self-attention heads.
- **cross_attentions** (`tuple(jnp.ndarray)`, _optional_, returned when `output_attentions=True` is passed or when `config.output_attentions=True`) -- Tuple of `jnp.ndarray` (one for each layer) of shape `(batch_size, num_heads, sequence_length, sequence_length)`.

  Attentions weights of the decoder's cross-attention layer, after the attention softmax, used to compute the
  weighted average in the cross-attention heads.
- **encoder_last_hidden_state** (`jnp.ndarray` of shape `(batch_size, sequence_length, hidden_size)`, _optional_) -- Sequence of hidden-states at the output of the last layer of the encoder of the model.
- **encoder_hidden_states** (`tuple(jnp.ndarray)`, _optional_, returned when `output_hidden_states=True` is passed or when `config.output_hidden_states=True`) -- Tuple of `jnp.ndarray` (one for the output of the embeddings + one for the output of each layer) of
  shape `(batch_size, sequence_length, hidden_size)`.

  Hidden-states of the encoder at the output of each layer plus the initial embedding outputs.
- **encoder_attentions** (`tuple(jnp.ndarray)`, _optional_, returned when `output_attentions=True` is passed or when `config.output_attentions=True`) -- Tuple of `jnp.ndarray` (one for each layer) of shape `(batch_size, num_heads, sequence_length, sequence_length)`.

  Attentions weights of the encoder, after the attention softmax, used to compute the weighted average in the
  self-attention heads.

> Return type

[FlaxSeq2SeqModelOutput](/docs/transformers/master/en/main_classes/output.html#transformers.modeling_flax_outputs.FlaxSeq2SeqModelOutput) or `tuple(torch.FloatTensor)`

> Example:

```python
>>> from transformers import BartTokenizer, FlaxBartModel

>>> tokenizer = BartTokenizer.from_pretrained('facebook/bart-base')
>>> model = FlaxBartModel.from_pretrained('facebook/bart-base')

>>> inputs = tokenizer("Hello, my dog is cute", return_tensors='jax')
>>> outputs = model(**inputs)

>>> last_hidden_states = outputs.last_hidden_state
```


<a id='transformers.FlaxBartPreTrainedModel.encode'></a>
> **encode**(self, input_ids: ndarray, attention_mask: typing.Optional[jax._src.numpy.lax_numpy.ndarray] = None, position_ids: typing.Optional[jax._src.numpy.lax_numpy.ndarray] = None, output_attentions: typing.Optional[bool] = None, output_hidden_states: typing.Optional[bool] = None, return_dict: typing.Optional[bool] = None, train: bool = False, params: dict = None, dropout_rng: PRNGKey = None)


> Parameters

- **input_ids** (`jnp.ndarray` of shape `(batch_size, sequence_length)`) --
  Indices of input sequence tokens in the vocabulary. Padding will be ignored by default should you provide
  it.

  Indices can be obtained using [BartTokenizer](/docs/transformers/master/en/model_doc/bart.html#transformers.BartTokenizer). See
  [transformers.PreTrainedTokenizer.encode()](/docs/transformers/master/en/internal/tokenization_utils.html#transformers.PreTrainedTokenizerBase.encode) and [transformers.PreTrainedTokenizer.__call__()](/docs/transformers/master/en/internal/tokenization_utils.html#transformers.PreTrainedTokenizerBase.__call__) for
  details.

  [What are input IDs?](../glossary.html#input-ids)
- **attention_mask** (`jnp.ndarray` of shape `(batch_size, sequence_length)`, _optional_) --
  Mask to avoid performing attention on padding token indices. Mask values selected in `[0, 1]`:

  - 1 for tokens that are **not masked**,
  - 0 for tokens that are **masked**.

  [What are attention masks?](../glossary.html#attention-mask)
- **position_ids** (`numpy.ndarray` of shape `(batch_size, sequence_length)`, _optional_) --
  Indices of positions of each input sequence tokens in the position embeddings. Selected in the range `[0, config.max_position_embeddings - 1]`.
- **output_attentions** (`bool`, _optional_) --
  Whether or not to return the attentions tensors of all attention layers. See `attentions` under returned
  tensors for more detail.
- **output_hidden_states** (`bool`, _optional_) --
  Whether or not to return the hidden states of all layers. See `hidden_states` under returned tensors for
  more detail.
- **return_dict** (`bool`, _optional_) --
  Whether or not to return a [ModelOutput](/docs/transformers/master/en/main_classes/output.html#transformers.file_utils.ModelOutput) instead of a plain tuple.


> Returns

A [FlaxBaseModelOutput](/docs/transformers/master/en/main_classes/output.html#transformers.modeling_flax_outputs.FlaxBaseModelOutput) or a tuple of
`torch.FloatTensor` (if `return_dict=False` is passed or when `config.return_dict=False`) comprising
various elements depending on the configuration (`BartConfig'>`) and inputs.

- **last_hidden_state** (`jnp.ndarray` of shape `(batch_size, sequence_length, hidden_size)`) -- Sequence of hidden-states at the output of the last layer of the model.
- **hidden_states** (`tuple(jnp.ndarray)`, _optional_, returned when `output_hidden_states=True` is passed or when `config.output_hidden_states=True`) -- Tuple of `jnp.ndarray` (one for the output of the embeddings + one for the output of each layer) of
  shape `(batch_size, sequence_length, hidden_size)`.

  Hidden-states of the model at the output of each layer plus the initial embedding outputs.
- **attentions** (`tuple(jnp.ndarray)`, _optional_, returned when `output_attentions=True` is passed or when `config.output_attentions=True`) -- Tuple of `jnp.ndarray` (one for each layer) of shape `(batch_size, num_heads, sequence_length, sequence_length)`.

  Attentions weights after the attention softmax, used to compute the weighted average in the self-attention
  heads.


> Example:

```python
>>> from transformers import BartTokenizer, FlaxBartForConditionalGeneration

>>> model = FlaxBartForConditionalGeneration.from_pretrained('facebook/bart-large-cnn')
>>> tokenizer = BartTokenizer.from_pretrained('facebook/bart-large-cnn')

>>> text = "My friends are cool but they eat too many carbs."
>>> inputs = tokenizer(text, max_length=1024, return_tensors='jax')
>>> encoder_outputs = model.encode(**inputs)
```

> Return type

[FlaxBaseModelOutput](/docs/transformers/master/en/main_classes/output.html#transformers.modeling_flax_outputs.FlaxBaseModelOutput) or `tuple(torch.FloatTensor)`


<a id='transformers.FlaxBartPreTrainedModel.decode'></a>
> **decode**(self, decoder_input_ids, encoder_outputs, encoder_attention_mask: typing.Optional[jax._src.numpy.lax_numpy.ndarray] = None, decoder_attention_mask: typing.Optional[jax._src.numpy.lax_numpy.ndarray] = None, decoder_position_ids: typing.Optional[jax._src.numpy.lax_numpy.ndarray] = None, past_key_values: dict = None, output_attentions: typing.Optional[bool] = None, output_hidden_states: typing.Optional[bool] = None, return_dict: typing.Optional[bool] = None, train: bool = False, params: dict = None, dropout_rng: PRNGKey = None)


> Parameters

- **decoder_input_ids** (`jnp.ndarray` of shape `(batch_size, target_sequence_length)`) --
  Indices of decoder input sequence tokens in the vocabulary.

  Indices can be obtained using [BartTokenizer](/docs/transformers/master/en/model_doc/bart.html#transformers.BartTokenizer). See
  [transformers.PreTrainedTokenizer.encode()](/docs/transformers/master/en/internal/tokenization_utils.html#transformers.PreTrainedTokenizerBase.encode) and [transformers.PreTrainedTokenizer.__call__()](/docs/transformers/master/en/internal/tokenization_utils.html#transformers.PreTrainedTokenizerBase.__call__) for
  details.

  [What are decoder input IDs?](../glossary.html#decoder-input-ids)

  For translation and summarization training, `decoder_input_ids` should be provided. If no
  `decoder_input_ids` is provided, the model will create this tensor by shifting the `input_ids` to
  the right for denoising pre-training following the paper.
- **encoder_outputs** (`tuple(tuple(jnp.ndarray)`) --
  Tuple consists of (`last_hidden_state`, _optional_: `hidden_states`, _optional_:
  `attentions`) `last_hidden_state` of shape `(batch_size, sequence_length, hidden_size)`,
  _optional_) is a sequence of hidden-states at the output of the last layer of the encoder. Used in the
  cross-attention of the decoder.
- **encoder_attention_mask** (`jnp.ndarray` of shape `(batch_size, sequence_length)`, _optional_) --
  Mask to avoid performing attention on padding token indices. Mask values selected in `[0, 1]`:

  - 1 for tokens that are **not masked**,
  - 0 for tokens that are **masked**.

  [What are attention masks?](../glossary.html#attention-mask)
- **decoder_attention_mask** (`jnp.ndarray` of shape `(batch_size, target_sequence_length)`, _optional_) --
  Default behavior: generate a tensor that ignores pad tokens in `decoder_input_ids`. Causal mask will
  also be used by default.

  If you want to change padding behavior, you should modify to your needs. See diagram 1 in [the paper](https://arxiv.org/abs/1910.13461) for more information on the default strategy.
- **decoder_position_ids** (`numpy.ndarray` of shape `(batch_size, sequence_length)`, _optional_) --
  Indices of positions of each decoder input sequence tokens in the position embeddings. Selected in the
  range `[0, config.max_position_embeddings - 1]`.
- **past_key_values** (`Dict[str, np.ndarray]`, _optional_, returned by `init_cache` or when passing previous `past_key_values`) --
  Dictionary of pre-computed hidden-states (key and values in the attention blocks) that can be used for fast
  auto-regressive decoding. Pre-computed key and value hidden-states are of shape _[batch_size, max_length]_.
- **output_attentions** (`bool`, _optional_) --
  Whether or not to return the attentions tensors of all attention layers. See `attentions` under returned
  tensors for more detail.
- **output_hidden_states** (`bool`, _optional_) --
  Whether or not to return the hidden states of all layers. See `hidden_states` under returned tensors for
  more detail.
- **return_dict** (`bool`, _optional_) --
  Whether or not to return a [ModelOutput](/docs/transformers/master/en/main_classes/output.html#transformers.file_utils.ModelOutput) instead of a plain tuple.


> Returns

A [FlaxBaseModelOutputWithPastAndCrossAttentions](/docs/transformers/master/en/main_classes/output.html#transformers.modeling_flax_outputs.FlaxBaseModelOutputWithPastAndCrossAttentions) or a tuple of
`torch.FloatTensor` (if `return_dict=False` is passed or when `config.return_dict=False`) comprising
various elements depending on the configuration (`BartConfig'>`) and inputs.

- **last_hidden_state** (`jnp.ndarray` of shape `(batch_size, sequence_length, hidden_size)`) -- Sequence of hidden-states at the output of the last layer of the model.

  If `past_key_values` is used only the last hidden-state of the sequences of shape `(batch_size, 1, hidden_size)` is output.
- **past_key_values** (`tuple(tuple(jnp.ndarray))`, _optional_, returned when `use_cache=True` is passed or when `config.use_cache=True`) -- Tuple of `tuple(jnp.ndarray)` of length `config.n_layers`, with each tuple having 2 tensors of
  shape `(batch_size, num_heads, sequence_length, embed_size_per_head)`) and optionally if
  `config.is_encoder_decoder=True` 2 additional tensors of shape `(batch_size, num_heads, encoder_sequence_length, embed_size_per_head)`.

  Contains pre-computed hidden-states (key and values in the self-attention blocks and optionally if
  `config.is_encoder_decoder=True` in the cross-attention blocks) that can be used (see
  `past_key_values` input) to speed up sequential decoding.
- **hidden_states** (`tuple(jnp.ndarray)`, _optional_, returned when `output_hidden_states=True` is passed or when `config.output_hidden_states=True`) -- Tuple of `jnp.ndarray` (one for the output of the embeddings + one for the output of each layer) of
  shape `(batch_size, sequence_length, hidden_size)`.

  Hidden-states of the model at the output of each layer plus the initial embedding outputs.
- **attentions** (`tuple(jnp.ndarray)`, _optional_, returned when `output_attentions=True` is passed or when `config.output_attentions=True`) -- Tuple of `jnp.ndarray` (one for each layer) of shape `(batch_size, num_heads, sequence_length, sequence_length)`.

  Attentions weights after the attention softmax, used to compute the weighted average in the self-attention
  heads.
- **cross_attentions** (`tuple(jnp.ndarray)`, _optional_, returned when `output_attentions=True` and `config.add_cross_attention=True` is passed or when `config.output_attentions=True`) -- Tuple of `jnp.ndarray` (one for each layer) of shape `(batch_size, num_heads, sequence_length, sequence_length)`.

  Attentions weights of the decoder's cross-attention layer, after the attention softmax, used to compute the
  weighted average in the cross-attention heads.


> Example:

```python
>>> from transformers import BartTokenizer, FlaxBartForConditionalGeneration

>>> model = FlaxBartForConditionalGeneration.from_pretrained('facebook/bart-large-cnn')
>>> tokenizer = BartTokenizer.from_pretrained('facebook/bart-large-cnn')

>>> text = "My friends are cool but they eat too many carbs."
>>> inputs = tokenizer(text, max_length=1024, return_tensors='jax')
>>> encoder_outputs = model.encode(**inputs)

>>> decoder_start_token_id = model.config.decoder_start_token_id
>>> decoder_input_ids = jnp.ones((inputs.input_ids.shape[0], 1), dtype="i4") * decoder_start_token_id

>>> outputs = model.decode(decoder_input_ids, encoder_outputs)
>>> last_decoder_hidden_states = outputs.last_hidden_state
```

> Return type

[FlaxBaseModelOutputWithPastAndCrossAttentions](/docs/transformers/master/en/main_classes/output.html#transformers.modeling_flax_outputs.FlaxBaseModelOutputWithPastAndCrossAttentions) or `tuple(torch.FloatTensor)`


## [FlaxBartForConditionalGeneration](#flaxbartforconditionalgeneration)

<a id='transformers.FlaxBartForConditionalGeneration'></a>
<<<<<<< HEAD
> **class transformers.FlaxBartForConditionalGeneration**(config: BartConfig, input_shape: typing.Tuple[int] = (1, 1), seed: int = 0, dtype: dtype = &lcubclass 'jax._src.numpy.lax_numpy.float32'&rcub, **kwargs)
=======
> **class transformers.FlaxBartForConditionalGeneration**(config: BartConfig, input_shape: typing.Tuple[int] = (1, 1), seed: int = 0, dtype: dtype = &amp;lt;class 'jax._src.numpy.lax_numpy.float32'>, **kwargs)
>>>>>>> afdf509c

The BART Model with a language modeling head. Can be used for summarization.
This model inherits from [FlaxPreTrainedModel](/docs/transformers/master/en/main_classes/model.html#transformers.FlaxPreTrainedModel). Check the superclass documentation for the
generic methods the library implements for all its model (such as downloading or saving, resizing the input
embeddings, pruning heads etc.)

This model is also a Flax Linen [flax.nn.Module](https://flax.readthedocs.io/en/latest/_autosummary/flax.nn.module.html) subclass. Use it as a regular Flax
Module and refer to the Flax documentation for all matter related to general usage and behavior.

Finally, this model supports inherent JAX features such as:

- [Just-In-Time (JIT) compilation](https://jax.readthedocs.io/en/latest/jax.html#just-in-time-compilation-jit)
- [Automatic Differentiation](https://jax.readthedocs.io/en/latest/jax.html#automatic-differentiation)
- [Vectorization](https://jax.readthedocs.io/en/latest/jax.html#vectorization-vmap)
- [Parallelization](https://jax.readthedocs.io/en/latest/jax.html#parallelization-pmap)

> Parameters

- **config** ([BartConfig](/docs/transformers/master/en/model_doc/bart.html#transformers.BartConfig)) -- Model configuration class with all the parameters of the model.
  Initializing with a config file does not load the weights associated with the model, only the
  configuration. Check out the [from_pretrained()](/docs/transformers/master/en/main_classes/model.html#transformers.FlaxPreTrainedModel.from_pretrained) method to load the
  model weights.


<a id='transformers.FlaxBartPreTrainedModel.__call__'></a>
> **\_\_call\_\_**(self, input_ids: ndarray, attention_mask: typing.Optional[jax._src.numpy.lax_numpy.ndarray] = None, decoder_input_ids: typing.Optional[jax._src.numpy.lax_numpy.ndarray] = None, decoder_attention_mask: typing.Optional[jax._src.numpy.lax_numpy.ndarray] = None, position_ids: typing.Optional[jax._src.numpy.lax_numpy.ndarray] = None, decoder_position_ids: typing.Optional[jax._src.numpy.lax_numpy.ndarray] = None, output_attentions: typing.Optional[bool] = None, output_hidden_states: typing.Optional[bool] = None, return_dict: typing.Optional[bool] = None, train: bool = False, params: dict = None, dropout_rng: PRNGKey = None)

The `FlaxBartPreTrainedModel` forward method, overrides the `__call__` special method.

<Tip>

Although the recipe for forward pass needs to be defined within this function, one should call the
`Module` instance afterwards instead of this since the former takes care of running the pre and post
processing steps while the latter silently ignores them.

</Tip>

> Parameters

- **input_ids** (`jnp.ndarray` of shape `(batch_size, sequence_length)`) --
  Indices of input sequence tokens in the vocabulary. Padding will be ignored by default should you provide
  it.

  Indices can be obtained using [BartTokenizer](/docs/transformers/master/en/model_doc/bart.html#transformers.BartTokenizer). See
  [transformers.PreTrainedTokenizer.encode()](/docs/transformers/master/en/internal/tokenization_utils.html#transformers.PreTrainedTokenizerBase.encode) and [transformers.PreTrainedTokenizer.__call__()](/docs/transformers/master/en/internal/tokenization_utils.html#transformers.PreTrainedTokenizerBase.__call__) for
  details.

  [What are input IDs?](../glossary.html#input-ids)
- **attention_mask** (`jnp.ndarray` of shape `(batch_size, sequence_length)`, _optional_) --
  Mask to avoid performing attention on padding token indices. Mask values selected in `[0, 1]`:

  - 1 for tokens that are **not masked**,
  - 0 for tokens that are **masked**.

  [What are attention masks?](../glossary.html#attention-mask)
- **decoder_input_ids** (`jnp.ndarray` of shape `(batch_size, target_sequence_length)`, _optional_) --
  Indices of decoder input sequence tokens in the vocabulary.

  Indices can be obtained using [BartTokenizer](/docs/transformers/master/en/model_doc/bart.html#transformers.BartTokenizer). See
  [transformers.PreTrainedTokenizer.encode()](/docs/transformers/master/en/internal/tokenization_utils.html#transformers.PreTrainedTokenizerBase.encode) and [transformers.PreTrainedTokenizer.__call__()](/docs/transformers/master/en/internal/tokenization_utils.html#transformers.PreTrainedTokenizerBase.__call__) for
  details.

  [What are decoder input IDs?](../glossary.html#decoder-input-ids)

  For translation and summarization training, `decoder_input_ids` should be provided. If no
  `decoder_input_ids` is provided, the model will create this tensor by shifting the `input_ids` to
  the right for denoising pre-training following the paper.
- **decoder_attention_mask** (`jnp.ndarray` of shape `(batch_size, target_sequence_length)`, _optional_) --
  Default behavior: generate a tensor that ignores pad tokens in `decoder_input_ids`. Causal mask will
  also be used by default.

  If you want to change padding behavior, you should modify to your needs. See diagram 1 in [the paper](https://arxiv.org/abs/1910.13461) for more information on the default strategy.
- **position_ids** (`numpy.ndarray` of shape `(batch_size, sequence_length)`, _optional_) --
  Indices of positions of each input sequence tokens in the position embeddings. Selected in the range `[0, config.max_position_embeddings - 1]`.
- **decoder_position_ids** (`numpy.ndarray` of shape `(batch_size, sequence_length)`, _optional_) --
  Indices of positions of each decoder input sequence tokens in the position embeddings. Selected in the
  range `[0, config.max_position_embeddings - 1]`.
- **output_attentions** (`bool`, _optional_) --
  Whether or not to return the attentions tensors of all attention layers. See `attentions` under returned
  tensors for more detail.
- **output_hidden_states** (`bool`, _optional_) --
  Whether or not to return the hidden states of all layers. See `hidden_states` under returned tensors for
  more detail.
- **return_dict** (`bool`, _optional_) --
  Whether or not to return a [ModelOutput](/docs/transformers/master/en/main_classes/output.html#transformers.file_utils.ModelOutput) instead of a plain tuple.


> Returns

A [FlaxSeq2SeqLMOutput](/docs/transformers/master/en/main_classes/output.html#transformers.modeling_flax_outputs.FlaxSeq2SeqLMOutput) or a tuple of
`torch.FloatTensor` (if `return_dict=False` is passed or when `config.return_dict=False`) comprising
various elements depending on the configuration ([BartConfig](/docs/transformers/master/en/model_doc/bart.html#transformers.BartConfig)) and inputs.

- **logits** (`jnp.ndarray` of shape `(batch_size, sequence_length, config.vocab_size)`) -- Prediction scores of the language modeling head (scores for each vocabulary token before SoftMax).
- **past_key_values** (`tuple(tuple(jnp.ndarray))`, _optional_, returned when `use_cache=True` is passed or when `config.use_cache=True`) -- Tuple of `tuple(jnp.ndarray)` of length `config.n_layers`, with each tuple having 2 tensors of
  shape `(batch_size, num_heads, sequence_length, embed_size_per_head)`) and 2 additional tensors of
  shape `(batch_size, num_heads, encoder_sequence_length, embed_size_per_head)`.

  Contains pre-computed hidden-states (key and values in the self-attention blocks and in the cross-attention
  blocks) that can be used (see `past_key_values` input) to speed up sequential decoding.
- **decoder_hidden_states** (`tuple(jnp.ndarray)`, _optional_, returned when `output_hidden_states=True` is passed or when `config.output_hidden_states=True`) -- Tuple of `jnp.ndarray` (one for the output of the embeddings + one for the output of each layer) of
  shape `(batch_size, sequence_length, hidden_size)`.

  Hidden-states of the decoder at the output of each layer plus the initial embedding outputs.
- **decoder_attentions** (`tuple(jnp.ndarray)`, _optional_, returned when `output_attentions=True` is passed or when `config.output_attentions=True`) -- Tuple of `jnp.ndarray` (one for each layer) of shape `(batch_size, num_heads, sequence_length, sequence_length)`.

  Attentions weights of the decoder, after the attention softmax, used to compute the weighted average in the
  self-attention heads.
- **cross_attentions** (`tuple(jnp.ndarray)`, _optional_, returned when `output_attentions=True` is passed or when `config.output_attentions=True`) -- Tuple of `jnp.ndarray` (one for each layer) of shape `(batch_size, num_heads, sequence_length, sequence_length)`.

  Attentions weights of the decoder's cross-attention layer, after the attention softmax, used to compute the
  weighted average in the cross-attention heads.
- **encoder_last_hidden_state** (`jnp.ndarray` of shape `(batch_size, sequence_length, hidden_size)`, _optional_) -- Sequence of hidden-states at the output of the last layer of the encoder of the model.
- **encoder_hidden_states** (`tuple(jnp.ndarray)`, _optional_, returned when `output_hidden_states=True` is passed or when `config.output_hidden_states=True`) -- Tuple of `jnp.ndarray` (one for the output of the embeddings + one for the output of each layer) of
  shape `(batch_size, sequence_length, hidden_size)`.

  Hidden-states of the encoder at the output of each layer plus the initial embedding outputs.
- **encoder_attentions** (`tuple(jnp.ndarray)`, _optional_, returned when `output_attentions=True` is passed or when `config.output_attentions=True`) -- Tuple of `jnp.ndarray` (one for each layer) of shape `(batch_size, num_heads, sequence_length, sequence_length)`.

  Attentions weights of the encoder, after the attention softmax, used to compute the weighted average in the
  self-attention heads.


> Return type

[FlaxSeq2SeqLMOutput](/docs/transformers/master/en/main_classes/output.html#transformers.modeling_flax_outputs.FlaxSeq2SeqLMOutput) or `tuple(torch.FloatTensor)`

> Summarization example:

```python
>>> from transformers import BartTokenizer, FlaxBartForConditionalGeneration

>>> model = FlaxBartForConditionalGeneration.from_pretrained('facebook/bart-large-cnn')
>>> tokenizer = BartTokenizer.from_pretrained('facebook/bart-large-cnn')

>>> ARTICLE_TO_SUMMARIZE = "My friends are cool but they eat too many carbs."
>>> inputs = tokenizer([ARTICLE_TO_SUMMARIZE], max_length=1024, return_tensors='jax')

>>> # Generate Summary
>>> summary_ids = model.generate(inputs['input_ids']).sequences
>>> print(tokenizer.batch_decode(summary_ids, skip_special_tokens=True, clean_up_tokenization_spaces=False))
```

> Mask filling example:

```python
>>> from transformers import BartTokenizer, FlaxBartForConditionalGeneration
>>> tokenizer = BartTokenizer.from_pretrained('facebook/bart-large')
<<<<<<< HEAD
>>> TXT = "My friends are &lcubmask> but they eat too many carbs."
=======
>>> TXT = "My friends are &amp;lt;mask> but they eat too many carbs."
>>>>>>> afdf509c

>>> model = FlaxBartForConditionalGeneration.from_pretrained('facebook/bart-large')
>>> input_ids = tokenizer([TXT], return_tensors='jax')['input_ids']
>>> logits = model(input_ids).logits

>>> masked_index = (input_ids[0] == tokenizer.mask_token_id).nonzero()[0].item()
>>> probs = jax.nn.softmax(logits[0, masked_index], axis=0)
>>> values, predictions = jax.lax.top_k(probs)

>>> tokenizer.decode(predictions).split()
```


<a id='transformers.FlaxBartPreTrainedModel.encode'></a>
> **encode**(self, input_ids: ndarray, attention_mask: typing.Optional[jax._src.numpy.lax_numpy.ndarray] = None, position_ids: typing.Optional[jax._src.numpy.lax_numpy.ndarray] = None, output_attentions: typing.Optional[bool] = None, output_hidden_states: typing.Optional[bool] = None, return_dict: typing.Optional[bool] = None, train: bool = False, params: dict = None, dropout_rng: PRNGKey = None)


> Parameters

- **input_ids** (`jnp.ndarray` of shape `(batch_size, sequence_length)`) --
  Indices of input sequence tokens in the vocabulary. Padding will be ignored by default should you provide
  it.

  Indices can be obtained using [BartTokenizer](/docs/transformers/master/en/model_doc/bart.html#transformers.BartTokenizer). See
  [transformers.PreTrainedTokenizer.encode()](/docs/transformers/master/en/internal/tokenization_utils.html#transformers.PreTrainedTokenizerBase.encode) and [transformers.PreTrainedTokenizer.__call__()](/docs/transformers/master/en/internal/tokenization_utils.html#transformers.PreTrainedTokenizerBase.__call__) for
  details.

  [What are input IDs?](../glossary.html#input-ids)
- **attention_mask** (`jnp.ndarray` of shape `(batch_size, sequence_length)`, _optional_) --
  Mask to avoid performing attention on padding token indices. Mask values selected in `[0, 1]`:

  - 1 for tokens that are **not masked**,
  - 0 for tokens that are **masked**.

  [What are attention masks?](../glossary.html#attention-mask)
- **position_ids** (`numpy.ndarray` of shape `(batch_size, sequence_length)`, _optional_) --
  Indices of positions of each input sequence tokens in the position embeddings. Selected in the range `[0, config.max_position_embeddings - 1]`.
- **output_attentions** (`bool`, _optional_) --
  Whether or not to return the attentions tensors of all attention layers. See `attentions` under returned
  tensors for more detail.
- **output_hidden_states** (`bool`, _optional_) --
  Whether or not to return the hidden states of all layers. See `hidden_states` under returned tensors for
  more detail.
- **return_dict** (`bool`, _optional_) --
  Whether or not to return a [ModelOutput](/docs/transformers/master/en/main_classes/output.html#transformers.file_utils.ModelOutput) instead of a plain tuple.


> Returns

A [FlaxBaseModelOutput](/docs/transformers/master/en/main_classes/output.html#transformers.modeling_flax_outputs.FlaxBaseModelOutput) or a tuple of
`torch.FloatTensor` (if `return_dict=False` is passed or when `config.return_dict=False`) comprising
various elements depending on the configuration (`BartConfig'>`) and inputs.

- **last_hidden_state** (`jnp.ndarray` of shape `(batch_size, sequence_length, hidden_size)`) -- Sequence of hidden-states at the output of the last layer of the model.
- **hidden_states** (`tuple(jnp.ndarray)`, _optional_, returned when `output_hidden_states=True` is passed or when `config.output_hidden_states=True`) -- Tuple of `jnp.ndarray` (one for the output of the embeddings + one for the output of each layer) of
  shape `(batch_size, sequence_length, hidden_size)`.

  Hidden-states of the model at the output of each layer plus the initial embedding outputs.
- **attentions** (`tuple(jnp.ndarray)`, _optional_, returned when `output_attentions=True` is passed or when `config.output_attentions=True`) -- Tuple of `jnp.ndarray` (one for each layer) of shape `(batch_size, num_heads, sequence_length, sequence_length)`.

  Attentions weights after the attention softmax, used to compute the weighted average in the self-attention
  heads.


> Example:

```python
>>> from transformers import BartTokenizer, FlaxBartForConditionalGeneration

>>> model = FlaxBartForConditionalGeneration.from_pretrained('facebook/bart-large-cnn')
>>> tokenizer = BartTokenizer.from_pretrained('facebook/bart-large-cnn')

>>> text = "My friends are cool but they eat too many carbs."
>>> inputs = tokenizer(text, max_length=1024, return_tensors='jax')
>>> encoder_outputs = model.encode(**inputs)
```

> Return type

[FlaxBaseModelOutput](/docs/transformers/master/en/main_classes/output.html#transformers.modeling_flax_outputs.FlaxBaseModelOutput) or `tuple(torch.FloatTensor)`


<a id='transformers.FlaxBartForConditionalGeneration.decode'></a>
> **decode**(self, decoder_input_ids, encoder_outputs, encoder_attention_mask: typing.Optional[jax._src.numpy.lax_numpy.ndarray] = None, decoder_attention_mask: typing.Optional[jax._src.numpy.lax_numpy.ndarray] = None, decoder_position_ids: typing.Optional[jax._src.numpy.lax_numpy.ndarray] = None, past_key_values: dict = None, output_attentions: typing.Optional[bool] = None, output_hidden_states: typing.Optional[bool] = None, return_dict: typing.Optional[bool] = None, train: bool = False, params: dict = None, dropout_rng: PRNGKey = None)


> Parameters

- **decoder_input_ids** (`jnp.ndarray` of shape `(batch_size, target_sequence_length)`) --
  Indices of decoder input sequence tokens in the vocabulary.

  Indices can be obtained using [BartTokenizer](/docs/transformers/master/en/model_doc/bart.html#transformers.BartTokenizer). See
  [transformers.PreTrainedTokenizer.encode()](/docs/transformers/master/en/internal/tokenization_utils.html#transformers.PreTrainedTokenizerBase.encode) and [transformers.PreTrainedTokenizer.__call__()](/docs/transformers/master/en/internal/tokenization_utils.html#transformers.PreTrainedTokenizerBase.__call__) for
  details.

  [What are decoder input IDs?](../glossary.html#decoder-input-ids)

  For translation and summarization training, `decoder_input_ids` should be provided. If no
  `decoder_input_ids` is provided, the model will create this tensor by shifting the `input_ids` to
  the right for denoising pre-training following the paper.
- **encoder_outputs** (`tuple(tuple(jnp.ndarray)`) --
  Tuple consists of (`last_hidden_state`, _optional_: `hidden_states`, _optional_:
  `attentions`) `last_hidden_state` of shape `(batch_size, sequence_length, hidden_size)`,
  _optional_) is a sequence of hidden-states at the output of the last layer of the encoder. Used in the
  cross-attention of the decoder.
- **encoder_attention_mask** (`jnp.ndarray` of shape `(batch_size, sequence_length)`, _optional_) --
  Mask to avoid performing attention on padding token indices. Mask values selected in `[0, 1]`:

  - 1 for tokens that are **not masked**,
  - 0 for tokens that are **masked**.

  [What are attention masks?](../glossary.html#attention-mask)
- **decoder_attention_mask** (`jnp.ndarray` of shape `(batch_size, target_sequence_length)`, _optional_) --
  Default behavior: generate a tensor that ignores pad tokens in `decoder_input_ids`. Causal mask will
  also be used by default.

  If you want to change padding behavior, you should modify to your needs. See diagram 1 in [the paper](https://arxiv.org/abs/1910.13461) for more information on the default strategy.
- **decoder_position_ids** (`numpy.ndarray` of shape `(batch_size, sequence_length)`, _optional_) --
  Indices of positions of each decoder input sequence tokens in the position embeddings. Selected in the
  range `[0, config.max_position_embeddings - 1]`.
- **past_key_values** (`Dict[str, np.ndarray]`, _optional_, returned by `init_cache` or when passing previous `past_key_values`) --
  Dictionary of pre-computed hidden-states (key and values in the attention blocks) that can be used for fast
  auto-regressive decoding. Pre-computed key and value hidden-states are of shape _[batch_size, max_length]_.
- **output_attentions** (`bool`, _optional_) --
  Whether or not to return the attentions tensors of all attention layers. See `attentions` under returned
  tensors for more detail.
- **output_hidden_states** (`bool`, _optional_) --
  Whether or not to return the hidden states of all layers. See `hidden_states` under returned tensors for
  more detail.
- **return_dict** (`bool`, _optional_) --
  Whether or not to return a [ModelOutput](/docs/transformers/master/en/main_classes/output.html#transformers.file_utils.ModelOutput) instead of a plain tuple.


> Returns

A [FlaxCausalLMOutputWithCrossAttentions](/docs/transformers/master/en/main_classes/output.html#transformers.modeling_flax_outputs.FlaxCausalLMOutputWithCrossAttentions) or a tuple of
`torch.FloatTensor` (if `return_dict=False` is passed or when `config.return_dict=False`) comprising
various elements depending on the configuration (`BartConfig'>`) and inputs.

- **logits** (`jnp.ndarray` of shape `(batch_size, sequence_length, config.vocab_size)`) -- Prediction scores of the language modeling head (scores for each vocabulary token before SoftMax).
- **hidden_states** (`tuple(jnp.ndarray)`, _optional_, returned when `output_hidden_states=True` is passed or when `config.output_hidden_states=True`) -- Tuple of `jnp.ndarray` (one for the output of the embeddings + one for the output of each layer) of
  shape `(batch_size, sequence_length, hidden_size)`.

  Hidden-states of the model at the output of each layer plus the initial embedding outputs.
- **attentions** (`tuple(jnp.ndarray)`, _optional_, returned when `output_attentions=True` is passed or when `config.output_attentions=True`) -- Tuple of `jnp.ndarray` (one for each layer) of shape `(batch_size, num_heads, sequence_length, sequence_length)`.

  Attentions weights after the attention softmax, used to compute the weighted average in the self-attention
  heads.
- **cross_attentions** (`tuple(jnp.ndarray)`, _optional_, returned when `output_attentions=True` is passed or when `config.output_attentions=True`) -- Tuple of `jnp.ndarray` (one for each layer) of shape `(batch_size, num_heads, sequence_length, sequence_length)`.

  Cross attentions weights after the attention softmax, used to compute the weighted average in the
  cross-attention heads.
- **past_key_values** (`tuple(tuple(jnp.ndarray))`, _optional_, returned when `use_cache=True` is passed or when `config.use_cache=True`) -- Tuple of `jnp.ndarray` tuples of length `config.n_layers`, with each tuple containing the cached
  key, value states of the self-attention and the cross-attention layers if model is used in encoder-decoder
  setting. Only relevant if `config.is_decoder = True`.

  Contains pre-computed hidden-states (key and values in the attention blocks) that can be used (see
  `past_key_values` input) to speed up sequential decoding.


> Example:

```python
>>> from transformers import BartTokenizer, FlaxBartForConditionalGeneration

>>> model = FlaxBartForConditionalGeneration.from_pretrained('facebook/bart-large-cnn')
>>> tokenizer = BartTokenizer.from_pretrained('facebook/bart-large-cnn')

>>> text = "My friends are cool but they eat too many carbs."
>>> inputs = tokenizer(text, max_length=1024, return_tensors='jax')
>>> encoder_outputs = model.encode(**inputs)

>>> decoder_start_token_id = model.config.decoder_start_token_id
>>> decoder_input_ids = jnp.ones((inputs.input_ids.shape[0], 1), dtype="i4") * decoder_start_token_id

>>> outputs = model.decode(decoder_input_ids, encoder_outputs)
>>> logits = outputs.logits
```

> Return type

[FlaxCausalLMOutputWithCrossAttentions](/docs/transformers/master/en/main_classes/output.html#transformers.modeling_flax_outputs.FlaxCausalLMOutputWithCrossAttentions) or `tuple(torch.FloatTensor)`


## [FlaxBartForSequenceClassification](#flaxbartforsequenceclassification)

<a id='transformers.FlaxBartForSequenceClassification'></a>
<<<<<<< HEAD
> **class transformers.FlaxBartForSequenceClassification**(config: BartConfig, input_shape: typing.Tuple[int] = (1, 1), seed: int = 0, dtype: dtype = &lcubclass 'jax._src.numpy.lax_numpy.float32'&rcub, **kwargs)
=======
> **class transformers.FlaxBartForSequenceClassification**(config: BartConfig, input_shape: typing.Tuple[int] = (1, 1), seed: int = 0, dtype: dtype = &amp;lt;class 'jax._src.numpy.lax_numpy.float32'>, **kwargs)
>>>>>>> afdf509c


Bart model with a sequence classification/head on top (a linear layer on top of the pooled output) e.g. for GLUE
tasks.

This model inherits from [FlaxPreTrainedModel](/docs/transformers/master/en/main_classes/model.html#transformers.FlaxPreTrainedModel). Check the superclass documentation for the
generic methods the library implements for all its model (such as downloading or saving, resizing the input
embeddings, pruning heads etc.)

This model is also a Flax Linen [flax.nn.Module](https://flax.readthedocs.io/en/latest/_autosummary/flax.nn.module.html) subclass. Use it as a regular Flax
Module and refer to the Flax documentation for all matter related to general usage and behavior.

Finally, this model supports inherent JAX features such as:

- [Just-In-Time (JIT) compilation](https://jax.readthedocs.io/en/latest/jax.html#just-in-time-compilation-jit)
- [Automatic Differentiation](https://jax.readthedocs.io/en/latest/jax.html#automatic-differentiation)
- [Vectorization](https://jax.readthedocs.io/en/latest/jax.html#vectorization-vmap)
- [Parallelization](https://jax.readthedocs.io/en/latest/jax.html#parallelization-pmap)

> Parameters

- **config** ([BartConfig](/docs/transformers/master/en/model_doc/bart.html#transformers.BartConfig)) -- Model configuration class with all the parameters of the model.
  Initializing with a config file does not load the weights associated with the model, only the
  configuration. Check out the [from_pretrained()](/docs/transformers/master/en/main_classes/model.html#transformers.FlaxPreTrainedModel.from_pretrained) method to load the
  model weights.


<a id='transformers.FlaxBartPreTrainedModel.__call__'></a>
> **\_\_call\_\_**(self, input_ids: ndarray, attention_mask: typing.Optional[jax._src.numpy.lax_numpy.ndarray] = None, decoder_input_ids: typing.Optional[jax._src.numpy.lax_numpy.ndarray] = None, decoder_attention_mask: typing.Optional[jax._src.numpy.lax_numpy.ndarray] = None, position_ids: typing.Optional[jax._src.numpy.lax_numpy.ndarray] = None, decoder_position_ids: typing.Optional[jax._src.numpy.lax_numpy.ndarray] = None, output_attentions: typing.Optional[bool] = None, output_hidden_states: typing.Optional[bool] = None, return_dict: typing.Optional[bool] = None, train: bool = False, params: dict = None, dropout_rng: PRNGKey = None)

The `FlaxBartPreTrainedModel` forward method, overrides the `__call__` special method.

<Tip>

Although the recipe for forward pass needs to be defined within this function, one should call the
`Module` instance afterwards instead of this since the former takes care of running the pre and post
processing steps while the latter silently ignores them.

</Tip>

> Parameters

- **input_ids** (`jnp.ndarray` of shape `(batch_size, sequence_length)`) --
  Indices of input sequence tokens in the vocabulary. Padding will be ignored by default should you provide
  it.

  Indices can be obtained using [BartTokenizer](/docs/transformers/master/en/model_doc/bart.html#transformers.BartTokenizer). See
  [transformers.PreTrainedTokenizer.encode()](/docs/transformers/master/en/internal/tokenization_utils.html#transformers.PreTrainedTokenizerBase.encode) and [transformers.PreTrainedTokenizer.__call__()](/docs/transformers/master/en/internal/tokenization_utils.html#transformers.PreTrainedTokenizerBase.__call__) for
  details.

  [What are input IDs?](../glossary.html#input-ids)
- **attention_mask** (`jnp.ndarray` of shape `(batch_size, sequence_length)`, _optional_) --
  Mask to avoid performing attention on padding token indices. Mask values selected in `[0, 1]`:

  - 1 for tokens that are **not masked**,
  - 0 for tokens that are **masked**.

  [What are attention masks?](../glossary.html#attention-mask)
- **decoder_input_ids** (`jnp.ndarray` of shape `(batch_size, target_sequence_length)`, _optional_) --
  Indices of decoder input sequence tokens in the vocabulary.

  Indices can be obtained using [BartTokenizer](/docs/transformers/master/en/model_doc/bart.html#transformers.BartTokenizer). See
  [transformers.PreTrainedTokenizer.encode()](/docs/transformers/master/en/internal/tokenization_utils.html#transformers.PreTrainedTokenizerBase.encode) and [transformers.PreTrainedTokenizer.__call__()](/docs/transformers/master/en/internal/tokenization_utils.html#transformers.PreTrainedTokenizerBase.__call__) for
  details.

  [What are decoder input IDs?](../glossary.html#decoder-input-ids)

  For translation and summarization training, `decoder_input_ids` should be provided. If no
  `decoder_input_ids` is provided, the model will create this tensor by shifting the `input_ids` to
  the right for denoising pre-training following the paper.
- **decoder_attention_mask** (`jnp.ndarray` of shape `(batch_size, target_sequence_length)`, _optional_) --
  Default behavior: generate a tensor that ignores pad tokens in `decoder_input_ids`. Causal mask will
  also be used by default.

  If you want to change padding behavior, you should modify to your needs. See diagram 1 in [the paper](https://arxiv.org/abs/1910.13461) for more information on the default strategy.
- **position_ids** (`numpy.ndarray` of shape `(batch_size, sequence_length)`, _optional_) --
  Indices of positions of each input sequence tokens in the position embeddings. Selected in the range `[0, config.max_position_embeddings - 1]`.
- **decoder_position_ids** (`numpy.ndarray` of shape `(batch_size, sequence_length)`, _optional_) --
  Indices of positions of each decoder input sequence tokens in the position embeddings. Selected in the
  range `[0, config.max_position_embeddings - 1]`.
- **output_attentions** (`bool`, _optional_) --
  Whether or not to return the attentions tensors of all attention layers. See `attentions` under returned
  tensors for more detail.
- **output_hidden_states** (`bool`, _optional_) --
  Whether or not to return the hidden states of all layers. See `hidden_states` under returned tensors for
  more detail.
- **return_dict** (`bool`, _optional_) --
  Whether or not to return a [ModelOutput](/docs/transformers/master/en/main_classes/output.html#transformers.file_utils.ModelOutput) instead of a plain tuple.

> Returns

A [FlaxSeq2SeqSequenceClassifierOutput](/docs/transformers/master/en/main_classes/output.html#transformers.modeling_flax_outputs.FlaxSeq2SeqSequenceClassifierOutput) or a tuple of
`torch.FloatTensor` (if `return_dict=False` is passed or when `config.return_dict=False`) comprising
various elements depending on the configuration ([BartConfig](/docs/transformers/master/en/model_doc/bart.html#transformers.BartConfig)) and inputs.

- **logits** (`jnp.ndarray` of shape `(batch_size, config.num_labels)`) -- Classification (or regression if config.num_labels==1) scores (before SoftMax).
- **past_key_values** (`tuple(tuple(jnp.ndarray))`, _optional_, returned when `use_cache=True` is passed or when `config.use_cache=True`) -- Tuple of `tuple(jnp.ndarray)` of length `config.n_layers`, with each tuple having 2 tensors of
  shape `(batch_size, num_heads, sequence_length, embed_size_per_head)`) and 2 additional tensors of
  shape `(batch_size, num_heads, encoder_sequence_length, embed_size_per_head)`.

  Contains pre-computed hidden-states (key and values in the self-attention blocks and in the cross-attention
  blocks) that can be used (see `past_key_values` input) to speed up sequential decoding.
- **decoder_hidden_states** (`tuple(jnp.ndarray)`, _optional_, returned when `output_hidden_states=True` is passed or when `config.output_hidden_states=True`) -- Tuple of `jnp.ndarray` (one for the output of the embeddings + one for the output of each layer) of
  shape `(batch_size, sequence_length, hidden_size)`.

  Hidden-states of the decoder at the output of each layer plus the initial embedding outputs.
- **decoder_attentions** (`tuple(jnp.ndarray)`, _optional_, returned when `output_attentions=True` is passed or when `config.output_attentions=True`) -- Tuple of `jnp.ndarray` (one for each layer) of shape `(batch_size, num_heads, sequence_length, sequence_length)`.

  Attentions weights of the decoder, after the attention softmax, used to compute the weighted average in the
  self-attention heads.
- **cross_attentions** (`tuple(jnp.ndarray)`, _optional_, returned when `output_attentions=True` is passed or when `config.output_attentions=True`) -- Tuple of `jnp.ndarray` (one for each layer) of shape `(batch_size, num_heads, sequence_length, sequence_length)`.

  Attentions weights of the decoder's cross-attention layer, after the attention softmax, used to compute the
  weighted average in the cross-attention heads.
- **encoder_last_hidden_state** (`jnp.ndarray` of shape `(batch_size, sequence_length, hidden_size)`, _optional_) -- Sequence of hidden-states at the output of the last layer of the encoder of the model.
- **encoder_hidden_states** (`tuple(jnp.ndarray)`, _optional_, returned when `output_hidden_states=True` is passed or when `config.output_hidden_states=True`) -- Tuple of `jnp.ndarray` (one for the output of the embeddings + one for the output of each layer) of
  shape `(batch_size, sequence_length, hidden_size)`.

  Hidden-states of the encoder at the output of each layer plus the initial embedding outputs.
- **encoder_attentions** (`tuple(jnp.ndarray)`, _optional_, returned when `output_attentions=True` is passed or when `config.output_attentions=True`) -- Tuple of `jnp.ndarray` (one for each layer) of shape `(batch_size, num_heads, sequence_length, sequence_length)`.

  Attentions weights of the encoder, after the attention softmax, used to compute the weighted average in the
  self-attention heads.

> Return type

[FlaxSeq2SeqSequenceClassifierOutput](/docs/transformers/master/en/main_classes/output.html#transformers.modeling_flax_outputs.FlaxSeq2SeqSequenceClassifierOutput) or `tuple(torch.FloatTensor)`

> Example:

```python
>>> from transformers import BartTokenizer, FlaxBartForSequenceClassification

>>> tokenizer = BartTokenizer.from_pretrained('facebook/bart-base')
>>> model = FlaxBartForSequenceClassification.from_pretrained('facebook/bart-base')

>>> inputs = tokenizer("Hello, my dog is cute", return_tensors='jax')

>>> outputs = model(**inputs)
>>> logits = outputs.logits
```


<a id='transformers.FlaxBartPreTrainedModel.encode'></a>
> **encode**(self, input_ids: ndarray, attention_mask: typing.Optional[jax._src.numpy.lax_numpy.ndarray] = None, position_ids: typing.Optional[jax._src.numpy.lax_numpy.ndarray] = None, output_attentions: typing.Optional[bool] = None, output_hidden_states: typing.Optional[bool] = None, return_dict: typing.Optional[bool] = None, train: bool = False, params: dict = None, dropout_rng: PRNGKey = None)


> Parameters

- **input_ids** (`jnp.ndarray` of shape `(batch_size, sequence_length)`) --
  Indices of input sequence tokens in the vocabulary. Padding will be ignored by default should you provide
  it.

  Indices can be obtained using [BartTokenizer](/docs/transformers/master/en/model_doc/bart.html#transformers.BartTokenizer). See
  [transformers.PreTrainedTokenizer.encode()](/docs/transformers/master/en/internal/tokenization_utils.html#transformers.PreTrainedTokenizerBase.encode) and [transformers.PreTrainedTokenizer.__call__()](/docs/transformers/master/en/internal/tokenization_utils.html#transformers.PreTrainedTokenizerBase.__call__) for
  details.

  [What are input IDs?](../glossary.html#input-ids)
- **attention_mask** (`jnp.ndarray` of shape `(batch_size, sequence_length)`, _optional_) --
  Mask to avoid performing attention on padding token indices. Mask values selected in `[0, 1]`:

  - 1 for tokens that are **not masked**,
  - 0 for tokens that are **masked**.

  [What are attention masks?](../glossary.html#attention-mask)
- **position_ids** (`numpy.ndarray` of shape `(batch_size, sequence_length)`, _optional_) --
  Indices of positions of each input sequence tokens in the position embeddings. Selected in the range `[0, config.max_position_embeddings - 1]`.
- **output_attentions** (`bool`, _optional_) --
  Whether or not to return the attentions tensors of all attention layers. See `attentions` under returned
  tensors for more detail.
- **output_hidden_states** (`bool`, _optional_) --
  Whether or not to return the hidden states of all layers. See `hidden_states` under returned tensors for
  more detail.
- **return_dict** (`bool`, _optional_) --
  Whether or not to return a [ModelOutput](/docs/transformers/master/en/main_classes/output.html#transformers.file_utils.ModelOutput) instead of a plain tuple.


> Returns

A [FlaxBaseModelOutput](/docs/transformers/master/en/main_classes/output.html#transformers.modeling_flax_outputs.FlaxBaseModelOutput) or a tuple of
`torch.FloatTensor` (if `return_dict=False` is passed or when `config.return_dict=False`) comprising
various elements depending on the configuration (`BartConfig'>`) and inputs.

- **last_hidden_state** (`jnp.ndarray` of shape `(batch_size, sequence_length, hidden_size)`) -- Sequence of hidden-states at the output of the last layer of the model.
- **hidden_states** (`tuple(jnp.ndarray)`, _optional_, returned when `output_hidden_states=True` is passed or when `config.output_hidden_states=True`) -- Tuple of `jnp.ndarray` (one for the output of the embeddings + one for the output of each layer) of
  shape `(batch_size, sequence_length, hidden_size)`.

  Hidden-states of the model at the output of each layer plus the initial embedding outputs.
- **attentions** (`tuple(jnp.ndarray)`, _optional_, returned when `output_attentions=True` is passed or when `config.output_attentions=True`) -- Tuple of `jnp.ndarray` (one for each layer) of shape `(batch_size, num_heads, sequence_length, sequence_length)`.

  Attentions weights after the attention softmax, used to compute the weighted average in the self-attention
  heads.


> Example:

```python
>>> from transformers import BartTokenizer, FlaxBartForConditionalGeneration

>>> model = FlaxBartForConditionalGeneration.from_pretrained('facebook/bart-large-cnn')
>>> tokenizer = BartTokenizer.from_pretrained('facebook/bart-large-cnn')

>>> text = "My friends are cool but they eat too many carbs."
>>> inputs = tokenizer(text, max_length=1024, return_tensors='jax')
>>> encoder_outputs = model.encode(**inputs)
```

> Return type

[FlaxBaseModelOutput](/docs/transformers/master/en/main_classes/output.html#transformers.modeling_flax_outputs.FlaxBaseModelOutput) or `tuple(torch.FloatTensor)`


<a id='transformers.FlaxBartPreTrainedModel.decode'></a>
> **decode**(self, decoder_input_ids, encoder_outputs, encoder_attention_mask: typing.Optional[jax._src.numpy.lax_numpy.ndarray] = None, decoder_attention_mask: typing.Optional[jax._src.numpy.lax_numpy.ndarray] = None, decoder_position_ids: typing.Optional[jax._src.numpy.lax_numpy.ndarray] = None, past_key_values: dict = None, output_attentions: typing.Optional[bool] = None, output_hidden_states: typing.Optional[bool] = None, return_dict: typing.Optional[bool] = None, train: bool = False, params: dict = None, dropout_rng: PRNGKey = None)


> Parameters

- **decoder_input_ids** (`jnp.ndarray` of shape `(batch_size, target_sequence_length)`) --
  Indices of decoder input sequence tokens in the vocabulary.

  Indices can be obtained using [BartTokenizer](/docs/transformers/master/en/model_doc/bart.html#transformers.BartTokenizer). See
  [transformers.PreTrainedTokenizer.encode()](/docs/transformers/master/en/internal/tokenization_utils.html#transformers.PreTrainedTokenizerBase.encode) and [transformers.PreTrainedTokenizer.__call__()](/docs/transformers/master/en/internal/tokenization_utils.html#transformers.PreTrainedTokenizerBase.__call__) for
  details.

  [What are decoder input IDs?](../glossary.html#decoder-input-ids)

  For translation and summarization training, `decoder_input_ids` should be provided. If no
  `decoder_input_ids` is provided, the model will create this tensor by shifting the `input_ids` to
  the right for denoising pre-training following the paper.
- **encoder_outputs** (`tuple(tuple(jnp.ndarray)`) --
  Tuple consists of (`last_hidden_state`, _optional_: `hidden_states`, _optional_:
  `attentions`) `last_hidden_state` of shape `(batch_size, sequence_length, hidden_size)`,
  _optional_) is a sequence of hidden-states at the output of the last layer of the encoder. Used in the
  cross-attention of the decoder.
- **encoder_attention_mask** (`jnp.ndarray` of shape `(batch_size, sequence_length)`, _optional_) --
  Mask to avoid performing attention on padding token indices. Mask values selected in `[0, 1]`:

  - 1 for tokens that are **not masked**,
  - 0 for tokens that are **masked**.

  [What are attention masks?](../glossary.html#attention-mask)
- **decoder_attention_mask** (`jnp.ndarray` of shape `(batch_size, target_sequence_length)`, _optional_) --
  Default behavior: generate a tensor that ignores pad tokens in `decoder_input_ids`. Causal mask will
  also be used by default.

  If you want to change padding behavior, you should modify to your needs. See diagram 1 in [the paper](https://arxiv.org/abs/1910.13461) for more information on the default strategy.
- **decoder_position_ids** (`numpy.ndarray` of shape `(batch_size, sequence_length)`, _optional_) --
  Indices of positions of each decoder input sequence tokens in the position embeddings. Selected in the
  range `[0, config.max_position_embeddings - 1]`.
- **past_key_values** (`Dict[str, np.ndarray]`, _optional_, returned by `init_cache` or when passing previous `past_key_values`) --
  Dictionary of pre-computed hidden-states (key and values in the attention blocks) that can be used for fast
  auto-regressive decoding. Pre-computed key and value hidden-states are of shape _[batch_size, max_length]_.
- **output_attentions** (`bool`, _optional_) --
  Whether or not to return the attentions tensors of all attention layers. See `attentions` under returned
  tensors for more detail.
- **output_hidden_states** (`bool`, _optional_) --
  Whether or not to return the hidden states of all layers. See `hidden_states` under returned tensors for
  more detail.
- **return_dict** (`bool`, _optional_) --
  Whether or not to return a [ModelOutput](/docs/transformers/master/en/main_classes/output.html#transformers.file_utils.ModelOutput) instead of a plain tuple.


> Returns

A [FlaxBaseModelOutputWithPastAndCrossAttentions](/docs/transformers/master/en/main_classes/output.html#transformers.modeling_flax_outputs.FlaxBaseModelOutputWithPastAndCrossAttentions) or a tuple of
`torch.FloatTensor` (if `return_dict=False` is passed or when `config.return_dict=False`) comprising
various elements depending on the configuration (`BartConfig'>`) and inputs.

- **last_hidden_state** (`jnp.ndarray` of shape `(batch_size, sequence_length, hidden_size)`) -- Sequence of hidden-states at the output of the last layer of the model.

  If `past_key_values` is used only the last hidden-state of the sequences of shape `(batch_size, 1, hidden_size)` is output.
- **past_key_values** (`tuple(tuple(jnp.ndarray))`, _optional_, returned when `use_cache=True` is passed or when `config.use_cache=True`) -- Tuple of `tuple(jnp.ndarray)` of length `config.n_layers`, with each tuple having 2 tensors of
  shape `(batch_size, num_heads, sequence_length, embed_size_per_head)`) and optionally if
  `config.is_encoder_decoder=True` 2 additional tensors of shape `(batch_size, num_heads, encoder_sequence_length, embed_size_per_head)`.

  Contains pre-computed hidden-states (key and values in the self-attention blocks and optionally if
  `config.is_encoder_decoder=True` in the cross-attention blocks) that can be used (see
  `past_key_values` input) to speed up sequential decoding.
- **hidden_states** (`tuple(jnp.ndarray)`, _optional_, returned when `output_hidden_states=True` is passed or when `config.output_hidden_states=True`) -- Tuple of `jnp.ndarray` (one for the output of the embeddings + one for the output of each layer) of
  shape `(batch_size, sequence_length, hidden_size)`.

  Hidden-states of the model at the output of each layer plus the initial embedding outputs.
- **attentions** (`tuple(jnp.ndarray)`, _optional_, returned when `output_attentions=True` is passed or when `config.output_attentions=True`) -- Tuple of `jnp.ndarray` (one for each layer) of shape `(batch_size, num_heads, sequence_length, sequence_length)`.

  Attentions weights after the attention softmax, used to compute the weighted average in the self-attention
  heads.
- **cross_attentions** (`tuple(jnp.ndarray)`, _optional_, returned when `output_attentions=True` and `config.add_cross_attention=True` is passed or when `config.output_attentions=True`) -- Tuple of `jnp.ndarray` (one for each layer) of shape `(batch_size, num_heads, sequence_length, sequence_length)`.

  Attentions weights of the decoder's cross-attention layer, after the attention softmax, used to compute the
  weighted average in the cross-attention heads.


> Example:

```python
>>> from transformers import BartTokenizer, FlaxBartForConditionalGeneration

>>> model = FlaxBartForConditionalGeneration.from_pretrained('facebook/bart-large-cnn')
>>> tokenizer = BartTokenizer.from_pretrained('facebook/bart-large-cnn')

>>> text = "My friends are cool but they eat too many carbs."
>>> inputs = tokenizer(text, max_length=1024, return_tensors='jax')
>>> encoder_outputs = model.encode(**inputs)

>>> decoder_start_token_id = model.config.decoder_start_token_id
>>> decoder_input_ids = jnp.ones((inputs.input_ids.shape[0], 1), dtype="i4") * decoder_start_token_id

>>> outputs = model.decode(decoder_input_ids, encoder_outputs)
>>> last_decoder_hidden_states = outputs.last_hidden_state
```

> Return type

[FlaxBaseModelOutputWithPastAndCrossAttentions](/docs/transformers/master/en/main_classes/output.html#transformers.modeling_flax_outputs.FlaxBaseModelOutputWithPastAndCrossAttentions) or `tuple(torch.FloatTensor)`


## [FlaxBartForQuestionAnswering](#flaxbartforquestionanswering)

<a id='transformers.FlaxBartForQuestionAnswering'></a>
<<<<<<< HEAD
> **class transformers.FlaxBartForQuestionAnswering**(config: BartConfig, input_shape: typing.Tuple[int] = (1, 1), seed: int = 0, dtype: dtype = &lcubclass 'jax._src.numpy.lax_numpy.float32'&rcub, **kwargs)
=======
> **class transformers.FlaxBartForQuestionAnswering**(config: BartConfig, input_shape: typing.Tuple[int] = (1, 1), seed: int = 0, dtype: dtype = &amp;lt;class 'jax._src.numpy.lax_numpy.float32'>, **kwargs)
>>>>>>> afdf509c


BART Model with a span classification head on top for extractive question-answering tasks like SQuAD (a linear
layer on top of the hidden-states output to compute _span start logits_ and _span end logits_).

This model inherits from [FlaxPreTrainedModel](/docs/transformers/master/en/main_classes/model.html#transformers.FlaxPreTrainedModel). Check the superclass documentation for the
generic methods the library implements for all its model (such as downloading or saving, resizing the input
embeddings, pruning heads etc.)

This model is also a Flax Linen [flax.nn.Module](https://flax.readthedocs.io/en/latest/_autosummary/flax.nn.module.html) subclass. Use it as a regular Flax
Module and refer to the Flax documentation for all matter related to general usage and behavior.

Finally, this model supports inherent JAX features such as:

- [Just-In-Time (JIT) compilation](https://jax.readthedocs.io/en/latest/jax.html#just-in-time-compilation-jit)
- [Automatic Differentiation](https://jax.readthedocs.io/en/latest/jax.html#automatic-differentiation)
- [Vectorization](https://jax.readthedocs.io/en/latest/jax.html#vectorization-vmap)
- [Parallelization](https://jax.readthedocs.io/en/latest/jax.html#parallelization-pmap)

> Parameters

- **config** ([BartConfig](/docs/transformers/master/en/model_doc/bart.html#transformers.BartConfig)) -- Model configuration class with all the parameters of the model.
  Initializing with a config file does not load the weights associated with the model, only the
  configuration. Check out the [from_pretrained()](/docs/transformers/master/en/main_classes/model.html#transformers.FlaxPreTrainedModel.from_pretrained) method to load the
  model weights.


<a id='transformers.FlaxBartPreTrainedModel.__call__'></a>
> **\_\_call\_\_**(self, input_ids: ndarray, attention_mask: typing.Optional[jax._src.numpy.lax_numpy.ndarray] = None, decoder_input_ids: typing.Optional[jax._src.numpy.lax_numpy.ndarray] = None, decoder_attention_mask: typing.Optional[jax._src.numpy.lax_numpy.ndarray] = None, position_ids: typing.Optional[jax._src.numpy.lax_numpy.ndarray] = None, decoder_position_ids: typing.Optional[jax._src.numpy.lax_numpy.ndarray] = None, output_attentions: typing.Optional[bool] = None, output_hidden_states: typing.Optional[bool] = None, return_dict: typing.Optional[bool] = None, train: bool = False, params: dict = None, dropout_rng: PRNGKey = None)

The `FlaxBartPreTrainedModel` forward method, overrides the `__call__` special method.

<Tip>

Although the recipe for forward pass needs to be defined within this function, one should call the
`Module` instance afterwards instead of this since the former takes care of running the pre and post
processing steps while the latter silently ignores them.

</Tip>

> Parameters

- **input_ids** (`jnp.ndarray` of shape `(batch_size, sequence_length)`) --
  Indices of input sequence tokens in the vocabulary. Padding will be ignored by default should you provide
  it.

  Indices can be obtained using [BartTokenizer](/docs/transformers/master/en/model_doc/bart.html#transformers.BartTokenizer). See
  [transformers.PreTrainedTokenizer.encode()](/docs/transformers/master/en/internal/tokenization_utils.html#transformers.PreTrainedTokenizerBase.encode) and [transformers.PreTrainedTokenizer.__call__()](/docs/transformers/master/en/internal/tokenization_utils.html#transformers.PreTrainedTokenizerBase.__call__) for
  details.

  [What are input IDs?](../glossary.html#input-ids)
- **attention_mask** (`jnp.ndarray` of shape `(batch_size, sequence_length)`, _optional_) --
  Mask to avoid performing attention on padding token indices. Mask values selected in `[0, 1]`:

  - 1 for tokens that are **not masked**,
  - 0 for tokens that are **masked**.

  [What are attention masks?](../glossary.html#attention-mask)
- **decoder_input_ids** (`jnp.ndarray` of shape `(batch_size, target_sequence_length)`, _optional_) --
  Indices of decoder input sequence tokens in the vocabulary.

  Indices can be obtained using [BartTokenizer](/docs/transformers/master/en/model_doc/bart.html#transformers.BartTokenizer). See
  [transformers.PreTrainedTokenizer.encode()](/docs/transformers/master/en/internal/tokenization_utils.html#transformers.PreTrainedTokenizerBase.encode) and [transformers.PreTrainedTokenizer.__call__()](/docs/transformers/master/en/internal/tokenization_utils.html#transformers.PreTrainedTokenizerBase.__call__) for
  details.

  [What are decoder input IDs?](../glossary.html#decoder-input-ids)

  For translation and summarization training, `decoder_input_ids` should be provided. If no
  `decoder_input_ids` is provided, the model will create this tensor by shifting the `input_ids` to
  the right for denoising pre-training following the paper.
- **decoder_attention_mask** (`jnp.ndarray` of shape `(batch_size, target_sequence_length)`, _optional_) --
  Default behavior: generate a tensor that ignores pad tokens in `decoder_input_ids`. Causal mask will
  also be used by default.

  If you want to change padding behavior, you should modify to your needs. See diagram 1 in [the paper](https://arxiv.org/abs/1910.13461) for more information on the default strategy.
- **position_ids** (`numpy.ndarray` of shape `(batch_size, sequence_length)`, _optional_) --
  Indices of positions of each input sequence tokens in the position embeddings. Selected in the range `[0, config.max_position_embeddings - 1]`.
- **decoder_position_ids** (`numpy.ndarray` of shape `(batch_size, sequence_length)`, _optional_) --
  Indices of positions of each decoder input sequence tokens in the position embeddings. Selected in the
  range `[0, config.max_position_embeddings - 1]`.
- **output_attentions** (`bool`, _optional_) --
  Whether or not to return the attentions tensors of all attention layers. See `attentions` under returned
  tensors for more detail.
- **output_hidden_states** (`bool`, _optional_) --
  Whether or not to return the hidden states of all layers. See `hidden_states` under returned tensors for
  more detail.
- **return_dict** (`bool`, _optional_) --
  Whether or not to return a [ModelOutput](/docs/transformers/master/en/main_classes/output.html#transformers.file_utils.ModelOutput) instead of a plain tuple.

> Returns

A [FlaxSeq2SeqQuestionAnsweringModelOutput](/docs/transformers/master/en/main_classes/output.html#transformers.modeling_flax_outputs.FlaxSeq2SeqQuestionAnsweringModelOutput) or a tuple of
`torch.FloatTensor` (if `return_dict=False` is passed or when `config.return_dict=False`) comprising
various elements depending on the configuration ([BartConfig](/docs/transformers/master/en/model_doc/bart.html#transformers.BartConfig)) and inputs.

- **start_logits** (`jnp.ndarray` of shape `(batch_size, sequence_length)`) -- Span-start scores (before SoftMax).
- **end_logits** (`jnp.ndarray` of shape `(batch_size, sequence_length)`) -- Span-end scores (before SoftMax).
- **past_key_values** (`tuple(tuple(jnp.ndarray))`, _optional_, returned when `use_cache=True` is passed or when `config.use_cache=True`) -- Tuple of `tuple(jnp.ndarray)` of length `config.n_layers`, with each tuple having 2 tensors of
  shape `(batch_size, num_heads, sequence_length, embed_size_per_head)`) and 2 additional tensors of
  shape `(batch_size, num_heads, encoder_sequence_length, embed_size_per_head)`.

  Contains pre-computed hidden-states (key and values in the self-attention blocks and in the cross-attention
  blocks) that can be used (see `past_key_values` input) to speed up sequential decoding.
- **decoder_hidden_states** (`tuple(jnp.ndarray)`, _optional_, returned when `output_hidden_states=True` is passed or when `config.output_hidden_states=True`) -- Tuple of `jnp.ndarray` (one for the output of the embeddings + one for the output of each layer) of
  shape `(batch_size, sequence_length, hidden_size)`.

  Hidden-states of the decoder at the output of each layer plus the initial embedding outputs.
- **decoder_attentions** (`tuple(jnp.ndarray)`, _optional_, returned when `output_attentions=True` is passed or when `config.output_attentions=True`) -- Tuple of `jnp.ndarray` (one for each layer) of shape `(batch_size, num_heads, sequence_length, sequence_length)`.

  Attentions weights of the decoder, after the attention softmax, used to compute the weighted average in the
  self-attention heads.
- **cross_attentions** (`tuple(jnp.ndarray)`, _optional_, returned when `output_attentions=True` is passed or when `config.output_attentions=True`) -- Tuple of `jnp.ndarray` (one for each layer) of shape `(batch_size, num_heads, sequence_length, sequence_length)`.

  Attentions weights of the decoder's cross-attention layer, after the attention softmax, used to compute the
  weighted average in the cross-attention heads.
- **encoder_last_hidden_state** (`jnp.ndarray` of shape `(batch_size, sequence_length, hidden_size)`, _optional_) -- Sequence of hidden-states at the output of the last layer of the encoder of the model.
- **encoder_hidden_states** (`tuple(jnp.ndarray)`, _optional_, returned when `output_hidden_states=True` is passed or when `config.output_hidden_states=True`) -- Tuple of `jnp.ndarray` (one for the output of the embeddings + one for the output of each layer) of
  shape `(batch_size, sequence_length, hidden_size)`.

  Hidden-states of the encoder at the output of each layer plus the initial embedding outputs.
- **encoder_attentions** (`tuple(jnp.ndarray)`, _optional_, returned when `output_attentions=True` is passed or when `config.output_attentions=True`) -- Tuple of `jnp.ndarray` (one for each layer) of shape `(batch_size, num_heads, sequence_length, sequence_length)`.

  Attentions weights of the encoder, after the attention softmax, used to compute the weighted average in the
  self-attention heads.

> Return type

[FlaxSeq2SeqQuestionAnsweringModelOutput](/docs/transformers/master/en/main_classes/output.html#transformers.modeling_flax_outputs.FlaxSeq2SeqQuestionAnsweringModelOutput) or `tuple(torch.FloatTensor)`

> Example:

```python
>>> from transformers import BartTokenizer, FlaxBartForQuestionAnswering

>>> tokenizer = BartTokenizer.from_pretrained('facebook/bart-base')
>>> model = FlaxBartForQuestionAnswering.from_pretrained('facebook/bart-base')

>>> question, text = "Who was Jim Henson?", "Jim Henson was a nice puppet"
>>> inputs = tokenizer(question, text, return_tensors='jax')

>>> outputs = model(**inputs)
>>> start_scores = outputs.start_logits
>>> end_scores = outputs.end_logits
```


<a id='transformers.FlaxBartPreTrainedModel.encode'></a>
> **encode**(self, input_ids: ndarray, attention_mask: typing.Optional[jax._src.numpy.lax_numpy.ndarray] = None, position_ids: typing.Optional[jax._src.numpy.lax_numpy.ndarray] = None, output_attentions: typing.Optional[bool] = None, output_hidden_states: typing.Optional[bool] = None, return_dict: typing.Optional[bool] = None, train: bool = False, params: dict = None, dropout_rng: PRNGKey = None)


> Parameters

- **input_ids** (`jnp.ndarray` of shape `(batch_size, sequence_length)`) --
  Indices of input sequence tokens in the vocabulary. Padding will be ignored by default should you provide
  it.

  Indices can be obtained using [BartTokenizer](/docs/transformers/master/en/model_doc/bart.html#transformers.BartTokenizer). See
  [transformers.PreTrainedTokenizer.encode()](/docs/transformers/master/en/internal/tokenization_utils.html#transformers.PreTrainedTokenizerBase.encode) and [transformers.PreTrainedTokenizer.__call__()](/docs/transformers/master/en/internal/tokenization_utils.html#transformers.PreTrainedTokenizerBase.__call__) for
  details.

  [What are input IDs?](../glossary.html#input-ids)
- **attention_mask** (`jnp.ndarray` of shape `(batch_size, sequence_length)`, _optional_) --
  Mask to avoid performing attention on padding token indices. Mask values selected in `[0, 1]`:

  - 1 for tokens that are **not masked**,
  - 0 for tokens that are **masked**.

  [What are attention masks?](../glossary.html#attention-mask)
- **position_ids** (`numpy.ndarray` of shape `(batch_size, sequence_length)`, _optional_) --
  Indices of positions of each input sequence tokens in the position embeddings. Selected in the range `[0, config.max_position_embeddings - 1]`.
- **output_attentions** (`bool`, _optional_) --
  Whether or not to return the attentions tensors of all attention layers. See `attentions` under returned
  tensors for more detail.
- **output_hidden_states** (`bool`, _optional_) --
  Whether or not to return the hidden states of all layers. See `hidden_states` under returned tensors for
  more detail.
- **return_dict** (`bool`, _optional_) --
  Whether or not to return a [ModelOutput](/docs/transformers/master/en/main_classes/output.html#transformers.file_utils.ModelOutput) instead of a plain tuple.


> Returns

A [FlaxBaseModelOutput](/docs/transformers/master/en/main_classes/output.html#transformers.modeling_flax_outputs.FlaxBaseModelOutput) or a tuple of
`torch.FloatTensor` (if `return_dict=False` is passed or when `config.return_dict=False`) comprising
various elements depending on the configuration (`BartConfig'>`) and inputs.

- **last_hidden_state** (`jnp.ndarray` of shape `(batch_size, sequence_length, hidden_size)`) -- Sequence of hidden-states at the output of the last layer of the model.
- **hidden_states** (`tuple(jnp.ndarray)`, _optional_, returned when `output_hidden_states=True` is passed or when `config.output_hidden_states=True`) -- Tuple of `jnp.ndarray` (one for the output of the embeddings + one for the output of each layer) of
  shape `(batch_size, sequence_length, hidden_size)`.

  Hidden-states of the model at the output of each layer plus the initial embedding outputs.
- **attentions** (`tuple(jnp.ndarray)`, _optional_, returned when `output_attentions=True` is passed or when `config.output_attentions=True`) -- Tuple of `jnp.ndarray` (one for each layer) of shape `(batch_size, num_heads, sequence_length, sequence_length)`.

  Attentions weights after the attention softmax, used to compute the weighted average in the self-attention
  heads.


> Example:

```python
>>> from transformers import BartTokenizer, FlaxBartForConditionalGeneration

>>> model = FlaxBartForConditionalGeneration.from_pretrained('facebook/bart-large-cnn')
>>> tokenizer = BartTokenizer.from_pretrained('facebook/bart-large-cnn')

>>> text = "My friends are cool but they eat too many carbs."
>>> inputs = tokenizer(text, max_length=1024, return_tensors='jax')
>>> encoder_outputs = model.encode(**inputs)
```

> Return type

[FlaxBaseModelOutput](/docs/transformers/master/en/main_classes/output.html#transformers.modeling_flax_outputs.FlaxBaseModelOutput) or `tuple(torch.FloatTensor)`


<a id='transformers.FlaxBartPreTrainedModel.decode'></a>
> **decode**(self, decoder_input_ids, encoder_outputs, encoder_attention_mask: typing.Optional[jax._src.numpy.lax_numpy.ndarray] = None, decoder_attention_mask: typing.Optional[jax._src.numpy.lax_numpy.ndarray] = None, decoder_position_ids: typing.Optional[jax._src.numpy.lax_numpy.ndarray] = None, past_key_values: dict = None, output_attentions: typing.Optional[bool] = None, output_hidden_states: typing.Optional[bool] = None, return_dict: typing.Optional[bool] = None, train: bool = False, params: dict = None, dropout_rng: PRNGKey = None)


> Parameters

- **decoder_input_ids** (`jnp.ndarray` of shape `(batch_size, target_sequence_length)`) --
  Indices of decoder input sequence tokens in the vocabulary.

  Indices can be obtained using [BartTokenizer](/docs/transformers/master/en/model_doc/bart.html#transformers.BartTokenizer). See
  [transformers.PreTrainedTokenizer.encode()](/docs/transformers/master/en/internal/tokenization_utils.html#transformers.PreTrainedTokenizerBase.encode) and [transformers.PreTrainedTokenizer.__call__()](/docs/transformers/master/en/internal/tokenization_utils.html#transformers.PreTrainedTokenizerBase.__call__) for
  details.

  [What are decoder input IDs?](../glossary.html#decoder-input-ids)

  For translation and summarization training, `decoder_input_ids` should be provided. If no
  `decoder_input_ids` is provided, the model will create this tensor by shifting the `input_ids` to
  the right for denoising pre-training following the paper.
- **encoder_outputs** (`tuple(tuple(jnp.ndarray)`) --
  Tuple consists of (`last_hidden_state`, _optional_: `hidden_states`, _optional_:
  `attentions`) `last_hidden_state` of shape `(batch_size, sequence_length, hidden_size)`,
  _optional_) is a sequence of hidden-states at the output of the last layer of the encoder. Used in the
  cross-attention of the decoder.
- **encoder_attention_mask** (`jnp.ndarray` of shape `(batch_size, sequence_length)`, _optional_) --
  Mask to avoid performing attention on padding token indices. Mask values selected in `[0, 1]`:

  - 1 for tokens that are **not masked**,
  - 0 for tokens that are **masked**.

  [What are attention masks?](../glossary.html#attention-mask)
- **decoder_attention_mask** (`jnp.ndarray` of shape `(batch_size, target_sequence_length)`, _optional_) --
  Default behavior: generate a tensor that ignores pad tokens in `decoder_input_ids`. Causal mask will
  also be used by default.

  If you want to change padding behavior, you should modify to your needs. See diagram 1 in [the paper](https://arxiv.org/abs/1910.13461) for more information on the default strategy.
- **decoder_position_ids** (`numpy.ndarray` of shape `(batch_size, sequence_length)`, _optional_) --
  Indices of positions of each decoder input sequence tokens in the position embeddings. Selected in the
  range `[0, config.max_position_embeddings - 1]`.
- **past_key_values** (`Dict[str, np.ndarray]`, _optional_, returned by `init_cache` or when passing previous `past_key_values`) --
  Dictionary of pre-computed hidden-states (key and values in the attention blocks) that can be used for fast
  auto-regressive decoding. Pre-computed key and value hidden-states are of shape _[batch_size, max_length]_.
- **output_attentions** (`bool`, _optional_) --
  Whether or not to return the attentions tensors of all attention layers. See `attentions` under returned
  tensors for more detail.
- **output_hidden_states** (`bool`, _optional_) --
  Whether or not to return the hidden states of all layers. See `hidden_states` under returned tensors for
  more detail.
- **return_dict** (`bool`, _optional_) --
  Whether or not to return a [ModelOutput](/docs/transformers/master/en/main_classes/output.html#transformers.file_utils.ModelOutput) instead of a plain tuple.


> Returns

A [FlaxBaseModelOutputWithPastAndCrossAttentions](/docs/transformers/master/en/main_classes/output.html#transformers.modeling_flax_outputs.FlaxBaseModelOutputWithPastAndCrossAttentions) or a tuple of
`torch.FloatTensor` (if `return_dict=False` is passed or when `config.return_dict=False`) comprising
various elements depending on the configuration (`BartConfig'>`) and inputs.

- **last_hidden_state** (`jnp.ndarray` of shape `(batch_size, sequence_length, hidden_size)`) -- Sequence of hidden-states at the output of the last layer of the model.

  If `past_key_values` is used only the last hidden-state of the sequences of shape `(batch_size, 1, hidden_size)` is output.
- **past_key_values** (`tuple(tuple(jnp.ndarray))`, _optional_, returned when `use_cache=True` is passed or when `config.use_cache=True`) -- Tuple of `tuple(jnp.ndarray)` of length `config.n_layers`, with each tuple having 2 tensors of
  shape `(batch_size, num_heads, sequence_length, embed_size_per_head)`) and optionally if
  `config.is_encoder_decoder=True` 2 additional tensors of shape `(batch_size, num_heads, encoder_sequence_length, embed_size_per_head)`.

  Contains pre-computed hidden-states (key and values in the self-attention blocks and optionally if
  `config.is_encoder_decoder=True` in the cross-attention blocks) that can be used (see
  `past_key_values` input) to speed up sequential decoding.
- **hidden_states** (`tuple(jnp.ndarray)`, _optional_, returned when `output_hidden_states=True` is passed or when `config.output_hidden_states=True`) -- Tuple of `jnp.ndarray` (one for the output of the embeddings + one for the output of each layer) of
  shape `(batch_size, sequence_length, hidden_size)`.

  Hidden-states of the model at the output of each layer plus the initial embedding outputs.
- **attentions** (`tuple(jnp.ndarray)`, _optional_, returned when `output_attentions=True` is passed or when `config.output_attentions=True`) -- Tuple of `jnp.ndarray` (one for each layer) of shape `(batch_size, num_heads, sequence_length, sequence_length)`.

  Attentions weights after the attention softmax, used to compute the weighted average in the self-attention
  heads.
- **cross_attentions** (`tuple(jnp.ndarray)`, _optional_, returned when `output_attentions=True` and `config.add_cross_attention=True` is passed or when `config.output_attentions=True`) -- Tuple of `jnp.ndarray` (one for each layer) of shape `(batch_size, num_heads, sequence_length, sequence_length)`.

  Attentions weights of the decoder's cross-attention layer, after the attention softmax, used to compute the
  weighted average in the cross-attention heads.


> Example:

```python
>>> from transformers import BartTokenizer, FlaxBartForConditionalGeneration

>>> model = FlaxBartForConditionalGeneration.from_pretrained('facebook/bart-large-cnn')
>>> tokenizer = BartTokenizer.from_pretrained('facebook/bart-large-cnn')

>>> text = "My friends are cool but they eat too many carbs."
>>> inputs = tokenizer(text, max_length=1024, return_tensors='jax')
>>> encoder_outputs = model.encode(**inputs)

>>> decoder_start_token_id = model.config.decoder_start_token_id
>>> decoder_input_ids = jnp.ones((inputs.input_ids.shape[0], 1), dtype="i4") * decoder_start_token_id

>>> outputs = model.decode(decoder_input_ids, encoder_outputs)
>>> last_decoder_hidden_states = outputs.last_hidden_state
```

> Return type

[FlaxBaseModelOutputWithPastAndCrossAttentions](/docs/transformers/master/en/main_classes/output.html#transformers.modeling_flax_outputs.FlaxBaseModelOutputWithPastAndCrossAttentions) or `tuple(torch.FloatTensor)`
<|MERGE_RESOLUTION|>--- conflicted
+++ resolved
@@ -86,13 +86,8 @@
 ### [Examples](#examples)
 
 - Examples and scripts for fine-tuning BART and other models for sequence to sequence tasks can be found in
-<<<<<<< HEAD
-  somelink.
-- An example of how to train [BartForConditionalGeneration](model_doc/bart.html#transformers.BartForConditionalGeneration) with a Hugging Face `datasets`
-=======
   [examples/pytorch/summarization/](https://github.com/huggingface/transformers/tree/master/examples/pytorch/summarization/README.md).
 - An example of how to train [BartForConditionalGeneration](/docs/transformers/master/en/model_doc/bart.html#transformers.BartForConditionalGeneration) with a Hugging Face `datasets`
->>>>>>> afdf509c
   object can be found in this [forum discussion](https://discuss.huggingface.co/t/train-bart-for-conditional-generation-e-g-summarization/1904).
 - [Distilled checkpoints](https://huggingface.co/models?search=distilbart) are described in this [paper](https://arxiv.org/abs/2010.13002).
 
@@ -119,11 +114,7 @@
 from transformers import BartForConditionalGeneration, BartTokenizer
 model = BartForConditionalGeneration.from_pretrained("facebook/bart-large", force_bos_token_to_be_generated=True)
 tok = BartTokenizer.from_pretrained("facebook/bart-large")
-<<<<<<< HEAD
-example_english_phrase = "UN Chief Says There Is No &lcubmask> in Syria"
-=======
 example_english_phrase = "UN Chief Says There Is No &amp;lt;mask> in Syria"
->>>>>>> afdf509c
 batch = tok(example_english_phrase, return_tensors='pt')
 generated_ids = model.generate(batch['input_ids'])
 assert tok.batch_decode(generated_ids, skip_special_tokens=True) == ['UN Chief Says There Is No Plan to Stop Chemical Weapons in Syria']
@@ -214,11 +205,7 @@
 ## [BartTokenizer](#barttokenizer)
 
 <a id='transformers.BartTokenizer'></a>
-<<<<<<< HEAD
-> **class transformers.BartTokenizer**(vocab_file, merges_file, errors = replace, bos_token = &lcubs>, eos_token = &lcub/s>, sep_token = &lcub/s>, cls_token = &lcubs>, unk_token = &lcubunk>, pad_token = &lcubpad>, mask_token = &lcubmask>, add_prefix_space = False, **kwargs)
-=======
 > **class transformers.BartTokenizer**(vocab_file, merges_file, errors = 'replace', bos_token = '&amp;lt;s>', eos_token = '&amp;lt;/s>', sep_token = '&amp;lt;/s>', cls_token = '&amp;lt;s>', unk_token = '&amp;lt;unk>', pad_token = '&amp;lt;pad>', mask_token = '&amp;lt;mask>', add_prefix_space = False, **kwargs)
->>>>>>> afdf509c
 
 
 Construct a BART tokenizer.
@@ -231,11 +218,7 @@
 ## [BartTokenizerFast](#barttokenizerfast)
 
 <a id='transformers.BartTokenizerFast'></a>
-<<<<<<< HEAD
-> **class transformers.BartTokenizerFast**(vocab_file = None, merges_file = None, tokenizer_file = None, errors = replace, bos_token = &lcubs>, eos_token = &lcub/s>, sep_token = &lcub/s>, cls_token = &lcubs>, unk_token = &lcubunk>, pad_token = &lcubpad>, mask_token = &lcubmask>, add_prefix_space = False, **kwargs)
-=======
 > **class transformers.BartTokenizerFast**(vocab_file = None, merges_file = None, tokenizer_file = None, errors = 'replace', bos_token = '&amp;lt;s>', eos_token = '&amp;lt;/s>', sep_token = '&amp;lt;/s>', cls_token = '&amp;lt;s>', unk_token = '&amp;lt;unk>', pad_token = '&amp;lt;pad>', mask_token = '&amp;lt;mask>', add_prefix_space = False, **kwargs)
->>>>>>> afdf509c
 
 
 Construct a "fast" BART tokenizer (backed by HuggingFace's _tokenizers_ library).
@@ -246,11 +229,7 @@
 
 
 <a id='transformers.BartTokenizer'></a>
-<<<<<<< HEAD
-> **class BartTokenizer**(vocab_file, merges_file, errors = replace, bos_token = &lcubs>, eos_token = &lcub/s>, sep_token = &lcub/s>, cls_token = &lcubs>, unk_token = &lcubunk>, pad_token = &lcubpad>, mask_token = &lcubmask>, add_prefix_space = False, **kwargs)
-=======
 > **class BartTokenizer**(vocab_file, merges_file, errors = 'replace', bos_token = '&amp;lt;s>', eos_token = '&amp;lt;/s>', sep_token = '&amp;lt;/s>', cls_token = '&amp;lt;s>', unk_token = '&amp;lt;unk>', pad_token = '&amp;lt;pad>', mask_token = '&amp;lt;mask>', add_prefix_space = False, **kwargs)
->>>>>>> afdf509c
 
 
 Construct a BART tokenizer.
@@ -646,11 +625,7 @@
 ```python
 >>> from transformers import BartTokenizer, BartForConditionalGeneration
 >>> tokenizer = BartTokenizer.from_pretrained('facebook/bart-large')
-<<<<<<< HEAD
->>> TXT = "My friends are &lcubmask> but they eat too many carbs."
-=======
 >>> TXT = "My friends are &amp;lt;mask> but they eat too many carbs."
->>>>>>> afdf509c
 
 >>> model = BartForConditionalGeneration.from_pretrained('facebook/bart-large')
 >>> input_ids = tokenizer([TXT], return_tensors='pt')['input_ids']
@@ -1579,11 +1554,7 @@
 ```python
 >>> from transformers import BartTokenizer, TFBartForConditionalGeneration
 >>> tokenizer = BartTokenizer.from_pretrained('facebook/bart-large')
-<<<<<<< HEAD
->>> TXT = "My friends are &lcubmask> but they eat too many carbs."
-=======
 >>> TXT = "My friends are &amp;lt;mask> but they eat too many carbs."
->>>>>>> afdf509c
 
 >>> model = TFBartForConditionalGeneration.from_pretrained('facebook/bart-large')
 >>> input_ids = tokenizer([TXT], return_tensors='tf')['input_ids']
@@ -1596,11 +1567,7 @@
 ## [FlaxBartModel](#flaxbartmodel)
 
 <a id='transformers.FlaxBartModel'></a>
-<<<<<<< HEAD
-> **class transformers.FlaxBartModel**(config: BartConfig, input_shape: typing.Tuple[int] = (1, 1), seed: int = 0, dtype: dtype = &lcubclass 'jax._src.numpy.lax_numpy.float32'&rcub, **kwargs)
-=======
 > **class transformers.FlaxBartModel**(config: BartConfig, input_shape: typing.Tuple[int] = (1, 1), seed: int = 0, dtype: dtype = &amp;lt;class 'jax._src.numpy.lax_numpy.float32'>, **kwargs)
->>>>>>> afdf509c
 
 The bare Bart Model transformer outputting raw hidden-states without any specific head on top.
 This model inherits from [FlaxPreTrainedModel](/docs/transformers/master/en/main_classes/model.html#transformers.FlaxPreTrainedModel). Check the superclass documentation for the
@@ -1920,11 +1887,7 @@
 ## [FlaxBartForConditionalGeneration](#flaxbartforconditionalgeneration)
 
 <a id='transformers.FlaxBartForConditionalGeneration'></a>
-<<<<<<< HEAD
-> **class transformers.FlaxBartForConditionalGeneration**(config: BartConfig, input_shape: typing.Tuple[int] = (1, 1), seed: int = 0, dtype: dtype = &lcubclass 'jax._src.numpy.lax_numpy.float32'&rcub, **kwargs)
-=======
 > **class transformers.FlaxBartForConditionalGeneration**(config: BartConfig, input_shape: typing.Tuple[int] = (1, 1), seed: int = 0, dtype: dtype = &amp;lt;class 'jax._src.numpy.lax_numpy.float32'>, **kwargs)
->>>>>>> afdf509c
 
 The BART Model with a language modeling head. Can be used for summarization.
 This model inherits from [FlaxPreTrainedModel](/docs/transformers/master/en/main_classes/model.html#transformers.FlaxPreTrainedModel). Check the superclass documentation for the
@@ -2073,11 +2036,7 @@
 ```python
 >>> from transformers import BartTokenizer, FlaxBartForConditionalGeneration
 >>> tokenizer = BartTokenizer.from_pretrained('facebook/bart-large')
-<<<<<<< HEAD
->>> TXT = "My friends are &lcubmask> but they eat too many carbs."
-=======
 >>> TXT = "My friends are &amp;lt;mask> but they eat too many carbs."
->>>>>>> afdf509c
 
 >>> model = FlaxBartForConditionalGeneration.from_pretrained('facebook/bart-large')
 >>> input_ids = tokenizer([TXT], return_tensors='jax')['input_ids']
@@ -2265,11 +2224,7 @@
 ## [FlaxBartForSequenceClassification](#flaxbartforsequenceclassification)
 
 <a id='transformers.FlaxBartForSequenceClassification'></a>
-<<<<<<< HEAD
-> **class transformers.FlaxBartForSequenceClassification**(config: BartConfig, input_shape: typing.Tuple[int] = (1, 1), seed: int = 0, dtype: dtype = &lcubclass 'jax._src.numpy.lax_numpy.float32'&rcub, **kwargs)
-=======
 > **class transformers.FlaxBartForSequenceClassification**(config: BartConfig, input_shape: typing.Tuple[int] = (1, 1), seed: int = 0, dtype: dtype = &amp;lt;class 'jax._src.numpy.lax_numpy.float32'>, **kwargs)
->>>>>>> afdf509c
 
 
 Bart model with a sequence classification/head on top (a linear layer on top of the pooled output) e.g. for GLUE
@@ -2590,11 +2545,7 @@
 ## [FlaxBartForQuestionAnswering](#flaxbartforquestionanswering)
 
 <a id='transformers.FlaxBartForQuestionAnswering'></a>
-<<<<<<< HEAD
-> **class transformers.FlaxBartForQuestionAnswering**(config: BartConfig, input_shape: typing.Tuple[int] = (1, 1), seed: int = 0, dtype: dtype = &lcubclass 'jax._src.numpy.lax_numpy.float32'&rcub, **kwargs)
-=======
 > **class transformers.FlaxBartForQuestionAnswering**(config: BartConfig, input_shape: typing.Tuple[int] = (1, 1), seed: int = 0, dtype: dtype = &amp;lt;class 'jax._src.numpy.lax_numpy.float32'>, **kwargs)
->>>>>>> afdf509c
 
 
 BART Model with a span classification head on top for extractive question-answering tasks like SQuAD (a linear
