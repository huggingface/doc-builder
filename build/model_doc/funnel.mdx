---
local: funnel-transformer
sections:
- local: overview
  title: Overview
- local: funnelconfig
  title: FunnelConfig
- local: funneltokenizer
  title: FunnelTokenizer
- local: funneltokenizerfast
  title: FunnelTokenizerFast
- local: funnel-specific-outputs
  title: Funnel specific outputs
- local: funnelbasemodel
  title: FunnelBaseModel
- local: funnelmodel
  title: FunnelModel
- local: funnelmodelforpretraining
  title: FunnelModelForPreTraining
- local: funnelformaskedlm
  title: FunnelForMaskedLM
- local: funnelforsequenceclassification
  title: FunnelForSequenceClassification
- local: funnelformultiplechoice
  title: FunnelForMultipleChoice
- local: funnelfortokenclassification
  title: FunnelForTokenClassification
- local: funnelforquestionanswering
  title: FunnelForQuestionAnswering
- local: tffunnelbasemodel
  title: TFFunnelBaseModel
- local: tffunnelmodel
  title: TFFunnelModel
- local: tffunnelmodelforpretraining
  title: TFFunnelModelForPreTraining
- local: tffunnelformaskedlm
  title: TFFunnelForMaskedLM
- local: tffunnelforsequenceclassification
  title: TFFunnelForSequenceClassification
- local: tffunnelformultiplechoice
  title: TFFunnelForMultipleChoice
- local: tffunnelfortokenclassification
  title: TFFunnelForTokenClassification
- local: tffunnelforquestionanswering
  title: TFFunnelForQuestionAnswering
title: Funnel Transformer
---
<script>
import Tip from "../../Tip.svelte";
import Youtube from "../../Youtube.svelte";	
export let fw: "pt" | "tf"
</script>

<!--Copyright 2020 The HuggingFace Team. All rights reserved.

Licensed under the Apache License, Version 2.0 (the "License"); you may not use this file except in compliance with
the License. You may obtain a copy of the License at

http://www.apache.org/licenses/LICENSE-2.0

Unless required by applicable law or agreed to in writing, software distributed under the License is distributed on
an "AS IS" BASIS, WITHOUT WARRANTIES OR CONDITIONS OF ANY KIND, either express or implied. See the License for the
specific language governing permissions and limitations under the License.
-->

# [Funnel Transformer](#funnel-transformer)

## [Overview](#overview)

The Funnel Transformer model was proposed in the paper [Funnel-Transformer: Filtering out Sequential Redundancy for
Efficient Language Processing](https://arxiv.org/abs/2006.03236). It is a bidirectional transformer model, like
BERT, but with a pooling operation after each block of layers, a bit like in traditional convolutional neural networks
(CNN) in computer vision.

The abstract from the paper is the following:

*With the success of language pretraining, it is highly desirable to develop more efficient architectures of good
scalability that can exploit the abundant unlabeled data at a lower cost. To improve the efficiency, we examine the
much-overlooked redundancy in maintaining a full-length token-level presentation, especially for tasks that only
require a single-vector presentation of the sequence. With this intuition, we propose Funnel-Transformer which
gradually compresses the sequence of hidden states to a shorter one and hence reduces the computation cost. More
importantly, by re-investing the saved FLOPs from length reduction in constructing a deeper or wider model, we further
improve the model capacity. In addition, to perform token-level predictions as required by common pretraining
objectives, Funnel-Transformer is able to recover a deep representation for each token from the reduced hidden sequence
via a decoder. Empirically, with comparable or fewer FLOPs, Funnel-Transformer outperforms the standard Transformer on
a wide variety of sequence-level prediction tasks, including text classification, language understanding, and reading
comprehension.*

Tips:

- Since Funnel Transformer uses pooling, the sequence length of the hidden states changes after each block of layers.
  The base model therefore has a final sequence length that is a quarter of the original one. This model can be used
  directly for tasks that just require a sentence summary (like sequence classification or multiple choice). For other
  tasks, the full model is used; this full model has a decoder that upsamples the final hidden states to the same
  sequence length as the input.
- The Funnel Transformer checkpoints are all available with a full version and a base version. The first ones should be
  used for [FunnelModel](/docs/transformers/master/en/model_doc/funnel.html#transformers.FunnelModel), [FunnelForPreTraining](/docs/transformers/master/en/model_doc/funnel.html#transformers.FunnelForPreTraining),
  [FunnelForMaskedLM](/docs/transformers/master/en/model_doc/funnel.html#transformers.FunnelForMaskedLM), [FunnelForTokenClassification](/docs/transformers/master/en/model_doc/funnel.html#transformers.FunnelForTokenClassification) and
  class:_~transformers.FunnelForQuestionAnswering_. The second ones should be used for
  [FunnelBaseModel](/docs/transformers/master/en/model_doc/funnel.html#transformers.FunnelBaseModel), [FunnelForSequenceClassification](/docs/transformers/master/en/model_doc/funnel.html#transformers.FunnelForSequenceClassification) and
  [FunnelForMultipleChoice](/docs/transformers/master/en/model_doc/funnel.html#transformers.FunnelForMultipleChoice).

This model was contributed by [sgugger](https://huggingface.co/sgugger). The original code can be found [here](https://github.com/laiguokun/Funnel-Transformer).


## [FunnelConfig](#funnelconfig)

<a id='transformers.FunnelConfig'></a>
> **class transformers.FunnelConfig**(vocab_size = 30522, block_sizes = [4, 4, 4], block_repeats = None, num_decoder_layers = 2, d_model = 768, n_head = 12, d_head = 64, d_inner = 3072, hidden_act = 'gelu_new', hidden_dropout = 0.1, attention_dropout = 0.1, activation_dropout = 0.0, max_position_embeddings = 512, type_vocab_size = 3, initializer_range = 0.1, initializer_std = None, layer_norm_eps = 1e-09, pooling_type = 'mean', attention_type = 'relative_shift', separate_cls = True, truncate_seq = True, pool_q_only = True, **kwargs)


This is the configuration class to store the configuration of a [FunnelModel](/docs/transformers/master/en/model_doc/funnel.html#transformers.FunnelModel) or a
[TFBertModel](/docs/transformers/master/en/model_doc/bert.html#transformers.TFBertModel). It is used to instantiate a Funnel Transformer model according to the specified
arguments, defining the model architecture. Instantiating a configuration with the defaults will yield a similar
configuration to that of the Funnel Transformer [funnel-transformer/small](https://huggingface.co/funnel-transformer/small) architecture.

Configuration objects inherit from [PretrainedConfig](/docs/transformers/master/en/main_classes/configuration.html#transformers.PretrainedConfig) and can be used to control the model
outputs. Read the documentation from [PretrainedConfig](/docs/transformers/master/en/main_classes/configuration.html#transformers.PretrainedConfig) for more information.

> Parameters

- **vocab_size** (`int`, _optional_, defaults to 30522) --
  Vocabulary size of the Funnel transformer. Defines the number of different tokens that can be represented
  by the `inputs_ids` passed when calling [FunnelModel](/docs/transformers/master/en/model_doc/funnel.html#transformers.FunnelModel) or
  [TFFunnelModel](/docs/transformers/master/en/model_doc/funnel.html#transformers.TFFunnelModel).
- **block_sizes** (`List[int]`, _optional_, defaults to `[4, 4, 4]`) --
  The sizes of the blocks used in the model.
- **block_repeats** (`List[int]`, _optional_) --
  If passed along, each layer of each block is repeated the number of times indicated.
- **num_decoder_layers** (`int`, _optional_, defaults to 2) --
  The number of layers in the decoder (when not using the base model).
- **d_model** (`int`, _optional_, defaults to 768) --
  Dimensionality of the model's hidden states.
- **n_head** (`int`, _optional_, defaults to 12) --
  Number of attention heads for each attention layer in the Transformer encoder.
- **d_head** (`int`, _optional_, defaults to 64) --
  Dimensionality of the model's heads.
- **d_inner** (`int`, _optional_, defaults to 3072) --
  Inner dimension in the feed-forward blocks.
- **hidden_act** (`str` or `callable`, _optional_, defaults to `"gelu_new"`) --
  The non-linear activation function (function or string) in the encoder and pooler. If string,
  `"gelu"`, `"relu"`, `"silu"` and `"gelu_new"` are supported.
- **hidden_dropout** (`float`, _optional_, defaults to 0.1) --
  The dropout probability for all fully connected layers in the embeddings, encoder, and pooler.
- **attention_dropout** (`float`, _optional_, defaults to 0.1) --
  The dropout probability for the attention probabilities.
- **activation_dropout** (`float`, _optional_, defaults to 0.0) --
  The dropout probability used between the two layers of the feed-forward blocks.
- **max_position_embeddings** (`int`, _optional_, defaults to 512) --
  The maximum sequence length that this model might ever be used with. Typically set this to something large
  just in case (e.g., 512 or 1024 or 2048).
- **type_vocab_size** (`int`, _optional_, defaults to 3) --
  The vocabulary size of the `token_type_ids` passed when calling [FunnelModel](/docs/transformers/master/en/model_doc/funnel.html#transformers.FunnelModel) or
  [TFFunnelModel](/docs/transformers/master/en/model_doc/funnel.html#transformers.TFFunnelModel).
- **initializer_range** (`float`, _optional_, defaults to 0.1) --
  The standard deviation of the _uniform initializer_ for initializing all weight matrices in attention
  layers.
- **initializer_std** (`float`, _optional_) --
  The standard deviation of the _normal initializer_ for initializing the embedding matrix and the weight of
  linear layers. Will default to 1 for the embedding matrix and the value given by Xavier initialization for
  linear layers.
- **layer_norm_eps** (`float`, _optional_, defaults to 1e-9) --
  The epsilon used by the layer normalization layers.
- **pooling_type** (`str`, _optional_, defaults to `"mean"`) --
  Possible values are `"mean"` or `"max"`. The way pooling is performed at the beginning of each block.
- **attention_type** (`str`, _optional_, defaults to `"relative_shift"`) --
  Possible values are `"relative_shift"` or `"factorized"`. The former is faster on CPU/GPU while the
  latter is faster on TPU.
- **separate_cls** (`bool`, _optional_, defaults to `True`) --
  Whether or not to separate the cls token when applying pooling.
- **truncate_seq** (`bool`, _optional_, defaults to `False`) --
  When using `separate_cls`, whether or not to truncate the last token when pooling, to avoid getting a
  sequence length that is not a multiple of 2.
- **pool_q_only** (`bool`, _optional_, defaults to `False`) --
  Whether or not to apply the pooling only to the query or to query, key and values for the attention layers.


## [FunnelTokenizer](#funneltokenizer)

<a id='transformers.FunnelTokenizer'></a>
<<<<<<< HEAD
> **class transformers.FunnelTokenizer**(vocab_file, do_lower_case = True, do_basic_tokenize = True, never_split = None, unk_token = &lcubunk>, sep_token = &amp;lt;sep>, pad_token = &lcubpad>, cls_token = &amp;lt;cls>, mask_token = &lcubmask>, bos_token = &lcubs>, eos_token = &lcub/s>, tokenize_chinese_chars = True, strip_accents = None, **kwargs)
=======
> **class transformers.FunnelTokenizer**(vocab_file, do_lower_case = True, do_basic_tokenize = True, never_split = None, unk_token = '&amp;lt;unk>', sep_token = '&amp;lt;sep>', pad_token = '&amp;lt;pad>', cls_token = '&amp;lt;cls>', mask_token = '&amp;lt;mask>', bos_token = '&amp;lt;s>', eos_token = '&amp;lt;/s>', tokenize_chinese_chars = True, strip_accents = None, **kwargs)
>>>>>>> afdf509c


Construct a Funnel Transformer tokenizer.

[FunnelTokenizer](/docs/transformers/master/en/model_doc/funnel.html#transformers.FunnelTokenizer) is identical to [BertTokenizer](/docs/transformers/master/en/model_doc/bert.html#transformers.BertTokenizer) and runs end-to-end
tokenization: punctuation splitting and wordpiece.

Refer to superclass [BertTokenizer](/docs/transformers/master/en/model_doc/bert.html#transformers.BertTokenizer) for usage examples and documentation concerning
parameters.


<a id='transformers.BertTokenizer.build_inputs_with_special_tokens'></a>
> **build\_inputs\_with\_special\_tokens**(self, token_ids_0: typing.List[int], token_ids_1: typing.Optional[typing.List[int]] = None)


Build model inputs from a sequence or a pair of sequence for sequence classification tasks by concatenating and
adding special tokens. A BERT sequence has the following format:

- single sequence: `[CLS] X [SEP]`
- pair of sequences: `[CLS] A [SEP] B [SEP]`

> Parameters

- **token_ids_0** (`List[int]`) --
  List of IDs to which the special tokens will be added.
- **token_ids_1** (`List[int]`, _optional_) --
  Optional second list of IDs for sequence pairs.

> Returns

List of [input IDs](../glossary.html#input-ids) with the appropriate special tokens.

> Return type

`List[int]`


<a id='transformers.BertTokenizer.get_special_tokens_mask'></a>
> **get\_special\_tokens\_mask**(self, token_ids_0: typing.List[int], token_ids_1: typing.Optional[typing.List[int]] = None, already_has_special_tokens: bool = False)


Retrieve sequence ids from a token list that has no special tokens added. This method is called when adding
special tokens using the tokenizer `prepare_for_model` method.

> Parameters

- **token_ids_0** (`List[int]`) --
  List of IDs.
- **token_ids_1** (`List[int]`, _optional_) --
  Optional second list of IDs for sequence pairs.
- **already_has_special_tokens** (`bool`, _optional_, defaults to `False`) --
  Whether or not the token list is already formatted with special tokens for the model.

> Returns

A list of integers in the range [0, 1]: 1 for a special token, 0 for a sequence token.

> Return type

`List[int]`


<a id='transformers.FunnelTokenizer.create_token_type_ids_from_sequences'></a>
> **create\_token\_type\_ids\_from\_sequences**(self, token_ids_0: typing.List[int], token_ids_1: typing.Optional[typing.List[int]] = None)


Create a mask from the two sequences passed to be used in a sequence-pair classification task. A Funnel
Transformer sequence pair mask has the following format:

```
2 0 0 0 0 0 0 0 0 0 0 1 1 1 1 1 1 1 1 1
| first sequence    | second sequence |
```

If `token_ids_1` is `None`, this method only returns the first portion of the mask (0s).

> Parameters

- **token_ids_0** (`List[int]`) --
  List of IDs.
- **token_ids_1** (`List[int]`, _optional_) --
  Optional second list of IDs for sequence pairs.

> Returns

List of [token type IDs](../glossary.html#token-type-ids) according to the given
sequence(s).

> Return type

`List[int]`


<a id='transformers.BertTokenizer.save_vocabulary'></a>
> **save\_vocabulary**(self, save_directory: str, filename_prefix: typing.Optional[str] = None)

## [FunnelTokenizerFast](#funneltokenizerfast)

<a id='transformers.FunnelTokenizerFast'></a>
<<<<<<< HEAD
> **class transformers.FunnelTokenizerFast**(vocab_file = None, tokenizer_file = None, do_lower_case = True, unk_token = &lcubunk>, sep_token = &amp;lt;sep>, pad_token = &lcubpad>, cls_token = &amp;lt;cls>, mask_token = &lcubmask>, bos_token = &lcubs>, eos_token = &lcub/s>, clean_text = True, tokenize_chinese_chars = True, strip_accents = None, wordpieces_prefix = ##, **kwargs)
=======
> **class transformers.FunnelTokenizerFast**(vocab_file = None, tokenizer_file = None, do_lower_case = True, unk_token = '&amp;lt;unk>', sep_token = '&amp;lt;sep>', pad_token = '&amp;lt;pad>', cls_token = '&amp;lt;cls>', mask_token = '&amp;lt;mask>', bos_token = '&amp;lt;s>', eos_token = '&amp;lt;/s>', clean_text = True, tokenize_chinese_chars = True, strip_accents = None, wordpieces_prefix = '##', **kwargs)
>>>>>>> afdf509c


Construct a "fast" Funnel Transformer tokenizer (backed by HuggingFace's _tokenizers_ library).

[FunnelTokenizerFast](/docs/transformers/master/en/model_doc/funnel.html#transformers.FunnelTokenizerFast) is identical to [BertTokenizerFast](/docs/transformers/master/en/model_doc/bert.html#transformers.BertTokenizerFast) and runs
end-to-end tokenization: punctuation splitting and wordpiece.

Refer to superclass [BertTokenizerFast](/docs/transformers/master/en/model_doc/bert.html#transformers.BertTokenizerFast) for usage examples and documentation concerning
parameters.


<a id='transformers.FunnelTokenizerFast.create_token_type_ids_from_sequences'></a>
> **create\_token\_type\_ids\_from\_sequences**(self, token_ids_0: typing.List[int], token_ids_1: typing.Optional[typing.List[int]] = None)


Create a mask from the two sequences passed to be used in a sequence-pair classification task. A Funnel
Transformer sequence pair mask has the following format:

```
2 0 0 0 0 0 0 0 0 0 0 1 1 1 1 1 1 1 1 1
| first sequence    | second sequence |
```

If `token_ids_1` is `None`, this method only returns the first portion of the mask (0s).

> Parameters

- **token_ids_0** (`List[int]`) --
  List of IDs.
- **token_ids_1** (`List[int]`, _optional_) --
  Optional second list of IDs for sequence pairs.

> Returns

List of [token type IDs](../glossary.html#token-type-ids) according to the given
sequence(s).

> Return type

`List[int]`


<a id='transformers.FunnelTokenizer'></a>
<<<<<<< HEAD
> **class FunnelTokenizer**(vocab_file, do_lower_case = True, do_basic_tokenize = True, never_split = None, unk_token = &lcubunk>, sep_token = &amp;lt;sep>, pad_token = &lcubpad>, cls_token = &amp;lt;cls>, mask_token = &lcubmask>, bos_token = &lcubs>, eos_token = &lcub/s>, tokenize_chinese_chars = True, strip_accents = None, **kwargs)
=======
> **class FunnelTokenizer**(vocab_file, do_lower_case = True, do_basic_tokenize = True, never_split = None, unk_token = '&amp;lt;unk>', sep_token = '&amp;lt;sep>', pad_token = '&amp;lt;pad>', cls_token = '&amp;lt;cls>', mask_token = '&amp;lt;mask>', bos_token = '&amp;lt;s>', eos_token = '&amp;lt;/s>', tokenize_chinese_chars = True, strip_accents = None, **kwargs)
>>>>>>> afdf509c


Construct a Funnel Transformer tokenizer.

[FunnelTokenizer](/docs/transformers/master/en/model_doc/funnel.html#transformers.FunnelTokenizer) is identical to [BertTokenizer](/docs/transformers/master/en/model_doc/bert.html#transformers.BertTokenizer) and runs end-to-end
tokenization: punctuation splitting and wordpiece.

Refer to superclass [BertTokenizer](/docs/transformers/master/en/model_doc/bert.html#transformers.BertTokenizer) for usage examples and documentation concerning
parameters.


## [Funnel specific outputs](#funnel-specific-outputs)

<a id='transformers.models.funnel.modeling_funnel.FunnelForPreTrainingOutput'></a>
> **class transformers.models.funnel.modeling\_funnel.FunnelForPreTrainingOutput**(loss: typing.Optional[torch.FloatTensor] = None, logits: FloatTensor = None, hidden_states: typing.Optional[typing.Tuple[torch.FloatTensor]] = None, attentions: typing.Optional[typing.Tuple[torch.FloatTensor]] = None)


Output type of [FunnelForPreTraining](/docs/transformers/master/en/model_doc/funnel.html#transformers.FunnelForPreTraining).

> Parameters

- **loss** (_optional_, returned when `labels` is provided, `torch.FloatTensor` of shape `(1,)`) --
  Total loss of the ELECTRA-style objective.
- **logits** (`torch.FloatTensor` of shape `(batch_size, sequence_length)`) --
  Prediction scores of the head (scores for each token before SoftMax).
- **hidden_states** (`tuple(torch.FloatTensor)`, _optional_, returned when `output_hidden_states=True` is passed or when `config.output_hidden_states=True`) --
  Tuple of `torch.FloatTensor` (one for the output of the embeddings + one for the output of each layer)
  of shape `(batch_size, sequence_length, hidden_size)`.

  Hidden-states of the model at the output of each layer plus the initial embedding outputs.
- **attentions** (`tuple(torch.FloatTensor)`, _optional_, returned when `output_attentions=True` is passed or when `config.output_attentions=True`) --
  Tuple of `torch.FloatTensor` (one for each layer) of shape `(batch_size, num_heads, sequence_length, sequence_length)`.

  Attentions weights after the attention softmax, used to compute the weighted average in the self-attention
  heads.


<a id='transformers.models.funnel.modeling_tf_funnel.TFFunnelForPreTrainingOutput'></a>
> **class transformers.models.funnel.modeling\_tf\_funnel.TFFunnelForPreTrainingOutput**(logits: Tensor = None, hidden_states: typing.Optional[typing.Tuple[tensorflow.python.framework.ops.Tensor]] = None, attentions: typing.Optional[typing.Tuple[tensorflow.python.framework.ops.Tensor]] = None)


Output type of [FunnelForPreTraining](/docs/transformers/master/en/model_doc/funnel.html#transformers.FunnelForPreTraining).

> Parameters

- **logits** (`tf.Tensor` of shape `(batch_size, sequence_length)`) --
  Prediction scores of the head (scores for each token before SoftMax).
- **hidden_states** (`tuple(tf.Tensor)`, _optional_, returned when `output_hidden_states=True` is passed or when `config.output_hidden_states=True`) --
  Tuple of `tf.Tensor` (one for the output of the embeddings + one for the output of each layer) of
  shape `(batch_size, sequence_length, hidden_size)`.

  Hidden-states of the model at the output of each layer plus the initial embedding outputs.
- **attentions** (`tuple(tf.Tensor)`, _optional_, returned when `output_attentions=True` is passed or when `config.output_attentions=True`) --
  Tuple of `tf.Tensor` (one for each layer) of shape `(batch_size, num_heads, sequence_length, sequence_length)`.

  Attentions weights after the attention softmax, used to compute the weighted average in the self-attention
  heads.


## [FunnelBaseModel](#funnelbasemodel)

<a id='transformers.FunnelBaseModel'></a>
> **class transformers.FunnelBaseModel**(config)


The base Funnel Transformer Model transformer outputting raw hidden-states without upsampling head (also called
decoder) or any task-specific head on top.


The Funnel Transformer model was proposed in [Funnel-Transformer: Filtering out Sequential Redundancy for Efficient
Language Processing](https://arxiv.org/abs/2006.03236) by Zihang Dai, Guokun Lai, Yiming Yang, Quoc V. Le.

This model inherits from [PreTrainedModel](/docs/transformers/master/en/main_classes/model.html#transformers.PreTrainedModel). Check the superclass documentation for the generic
methods the library implements for all its model (such as downloading or saving, resizing the input embeddings,
pruning heads etc.)

This model is also a PyTorch [torch.nn.Module](https://pytorch.org/docs/stable/nn.html#torch.nn.Module)
subclass. Use it as a regular PyTorch Module and refer to the PyTorch documentation for all matter related to
general usage and behavior.

> Parameters

- **config** ([FunnelConfig](/docs/transformers/master/en/model_doc/funnel.html#transformers.FunnelConfig)) -- Model configuration class with all the parameters of the model.
  Initializing with a config file does not load the weights associated with the model, only the
  configuration. Check out the [from_pretrained()](/docs/transformers/master/en/main_classes/model.html#transformers.PreTrainedModel.from_pretrained) method to load the model
  weights.


<a id='transformers.FunnelBaseModel.forward'></a>
> **forward**(self, input_ids = None, attention_mask = None, token_type_ids = None, position_ids = None, head_mask = None, inputs_embeds = None, output_attentions = None, output_hidden_states = None, return_dict = None)

The [FunnelBaseModel](/docs/transformers/master/en/model_doc/funnel.html#transformers.FunnelBaseModel) forward method, overrides the `__call__` special method.

<Tip>

Although the recipe for forward pass needs to be defined within this function, one should call the
`Module` instance afterwards instead of this since the former takes care of running the pre and post
processing steps while the latter silently ignores them.

</Tip>

> Parameters

- **input_ids** (`torch.LongTensor` of shape `(batch_size, sequence_length)`) --
  Indices of input sequence tokens in the vocabulary.

  Indices can be obtained using [BertTokenizer](/docs/transformers/master/en/model_doc/bert.html#transformers.BertTokenizer). See
  [transformers.PreTrainedTokenizer.encode()](/docs/transformers/master/en/internal/tokenization_utils.html#transformers.PreTrainedTokenizerBase.encode) and [transformers.PreTrainedTokenizer.__call__()](/docs/transformers/master/en/internal/tokenization_utils.html#transformers.PreTrainedTokenizerBase.__call__) for
  details.

  [What are input IDs?](../glossary.html#input-ids)
- **attention_mask** (`torch.FloatTensor` of shape `(batch_size, sequence_length)`, _optional_) --
  Mask to avoid performing attention on padding token indices. Mask values selected in `[0, 1]`:

  - 1 for tokens that are **not masked**,
  - 0 for tokens that are **masked**.

  [What are attention masks?](../glossary.html#attention-mask)
- **token_type_ids** (`torch.LongTensor` of shape `(batch_size, sequence_length)`, _optional_) --
  Segment token indices to indicate first and second portions of the inputs. Indices are selected in `[0, 1]`:

  - 0 corresponds to a _sentence A_ token,
  - 1 corresponds to a _sentence B_ token.

  [What are token type IDs?](../glossary.html#token-type-ids)
- **inputs_embeds** (`torch.FloatTensor` of shape `(batch_size, sequence_length, hidden_size)`, _optional_) --
  Optionally, instead of passing `input_ids` you can choose to directly pass an embedded representation.
  This is useful if you want more control over how to convert `input_ids` indices into associated
  vectors than the model's internal embedding lookup matrix.
- **output_attentions** (`bool`, _optional_) --
  Whether or not to return the attentions tensors of all attention layers. See `attentions` under returned
  tensors for more detail.
- **output_hidden_states** (`bool`, _optional_) --
  Whether or not to return the hidden states of all layers. See `hidden_states` under returned tensors for
  more detail.
- **return_dict** (`bool`, _optional_) --
  Whether or not to return a [ModelOutput](/docs/transformers/master/en/main_classes/output.html#transformers.file_utils.ModelOutput) instead of a plain tuple.

> Returns

A [BaseModelOutput](/docs/transformers/master/en/main_classes/output.html#transformers.modeling_outputs.BaseModelOutput) or a tuple of
`torch.FloatTensor` (if `return_dict=False` is passed or when `config.return_dict=False`) comprising
various elements depending on the configuration ([FunnelConfig](/docs/transformers/master/en/model_doc/funnel.html#transformers.FunnelConfig)) and inputs.

- **last_hidden_state** (`torch.FloatTensor` of shape `(batch_size, sequence_length, hidden_size)`) -- Sequence of hidden-states at the output of the last layer of the model.
- **hidden_states** (`tuple(torch.FloatTensor)`, _optional_, returned when `output_hidden_states=True` is passed or when `config.output_hidden_states=True`) -- Tuple of `torch.FloatTensor` (one for the output of the embeddings + one for the output of each layer)
  of shape `(batch_size, sequence_length, hidden_size)`.

  Hidden-states of the model at the output of each layer plus the initial embedding outputs.
- **attentions** (`tuple(torch.FloatTensor)`, _optional_, returned when `output_attentions=True` is passed or when `config.output_attentions=True`) -- Tuple of `torch.FloatTensor` (one for each layer) of shape `(batch_size, num_heads, sequence_length, sequence_length)`.

  Attentions weights after the attention softmax, used to compute the weighted average in the self-attention
  heads.

> Return type

[BaseModelOutput](/docs/transformers/master/en/main_classes/output.html#transformers.modeling_outputs.BaseModelOutput) or `tuple(torch.FloatTensor)`

> Example:

```python
>>> from transformers import FunnelTokenizer, FunnelBaseModel
>>> import torch

>>> tokenizer = FunnelTokenizer.from_pretrained('funnel-transformer/small-base')
>>> model = FunnelBaseModel.from_pretrained('funnel-transformer/small-base')

>>> inputs = tokenizer("Hello, my dog is cute", return_tensors="pt")
>>> outputs = model(**inputs)

>>> last_hidden_states = outputs.last_hidden_state
```


## [FunnelModel](#funnelmodel)

<a id='transformers.FunnelModel'></a>
> **class transformers.FunnelModel**(config)

The bare Funnel Transformer Model transformer outputting raw hidden-states without any specific head on top.

The Funnel Transformer model was proposed in [Funnel-Transformer: Filtering out Sequential Redundancy for Efficient
Language Processing](https://arxiv.org/abs/2006.03236) by Zihang Dai, Guokun Lai, Yiming Yang, Quoc V. Le.

This model inherits from [PreTrainedModel](/docs/transformers/master/en/main_classes/model.html#transformers.PreTrainedModel). Check the superclass documentation for the generic
methods the library implements for all its model (such as downloading or saving, resizing the input embeddings,
pruning heads etc.)

This model is also a PyTorch [torch.nn.Module](https://pytorch.org/docs/stable/nn.html#torch.nn.Module)
subclass. Use it as a regular PyTorch Module and refer to the PyTorch documentation for all matter related to
general usage and behavior.

> Parameters

- **config** ([FunnelConfig](/docs/transformers/master/en/model_doc/funnel.html#transformers.FunnelConfig)) -- Model configuration class with all the parameters of the model.
  Initializing with a config file does not load the weights associated with the model, only the
  configuration. Check out the [from_pretrained()](/docs/transformers/master/en/main_classes/model.html#transformers.PreTrainedModel.from_pretrained) method to load the model
  weights.


<a id='transformers.FunnelModel.forward'></a>
> **forward**(self, input_ids = None, attention_mask = None, token_type_ids = None, inputs_embeds = None, output_attentions = None, output_hidden_states = None, return_dict = None)

The [FunnelModel](/docs/transformers/master/en/model_doc/funnel.html#transformers.FunnelModel) forward method, overrides the `__call__` special method.

<Tip>

Although the recipe for forward pass needs to be defined within this function, one should call the
`Module` instance afterwards instead of this since the former takes care of running the pre and post
processing steps while the latter silently ignores them.

</Tip>

> Parameters

- **input_ids** (`torch.LongTensor` of shape `(batch_size, sequence_length)`) --
  Indices of input sequence tokens in the vocabulary.

  Indices can be obtained using [BertTokenizer](/docs/transformers/master/en/model_doc/bert.html#transformers.BertTokenizer). See
  [transformers.PreTrainedTokenizer.encode()](/docs/transformers/master/en/internal/tokenization_utils.html#transformers.PreTrainedTokenizerBase.encode) and [transformers.PreTrainedTokenizer.__call__()](/docs/transformers/master/en/internal/tokenization_utils.html#transformers.PreTrainedTokenizerBase.__call__) for
  details.

  [What are input IDs?](../glossary.html#input-ids)
- **attention_mask** (`torch.FloatTensor` of shape `(batch_size, sequence_length)`, _optional_) --
  Mask to avoid performing attention on padding token indices. Mask values selected in `[0, 1]`:

  - 1 for tokens that are **not masked**,
  - 0 for tokens that are **masked**.

  [What are attention masks?](../glossary.html#attention-mask)
- **token_type_ids** (`torch.LongTensor` of shape `(batch_size, sequence_length)`, _optional_) --
  Segment token indices to indicate first and second portions of the inputs. Indices are selected in `[0, 1]`:

  - 0 corresponds to a _sentence A_ token,
  - 1 corresponds to a _sentence B_ token.

  [What are token type IDs?](../glossary.html#token-type-ids)
- **inputs_embeds** (`torch.FloatTensor` of shape `(batch_size, sequence_length, hidden_size)`, _optional_) --
  Optionally, instead of passing `input_ids` you can choose to directly pass an embedded representation.
  This is useful if you want more control over how to convert `input_ids` indices into associated
  vectors than the model's internal embedding lookup matrix.
- **output_attentions** (`bool`, _optional_) --
  Whether or not to return the attentions tensors of all attention layers. See `attentions` under returned
  tensors for more detail.
- **output_hidden_states** (`bool`, _optional_) --
  Whether or not to return the hidden states of all layers. See `hidden_states` under returned tensors for
  more detail.
- **return_dict** (`bool`, _optional_) --
  Whether or not to return a [ModelOutput](/docs/transformers/master/en/main_classes/output.html#transformers.file_utils.ModelOutput) instead of a plain tuple.

> Returns

A [BaseModelOutput](/docs/transformers/master/en/main_classes/output.html#transformers.modeling_outputs.BaseModelOutput) or a tuple of
`torch.FloatTensor` (if `return_dict=False` is passed or when `config.return_dict=False`) comprising
various elements depending on the configuration ([FunnelConfig](/docs/transformers/master/en/model_doc/funnel.html#transformers.FunnelConfig)) and inputs.

- **last_hidden_state** (`torch.FloatTensor` of shape `(batch_size, sequence_length, hidden_size)`) -- Sequence of hidden-states at the output of the last layer of the model.
- **hidden_states** (`tuple(torch.FloatTensor)`, _optional_, returned when `output_hidden_states=True` is passed or when `config.output_hidden_states=True`) -- Tuple of `torch.FloatTensor` (one for the output of the embeddings + one for the output of each layer)
  of shape `(batch_size, sequence_length, hidden_size)`.

  Hidden-states of the model at the output of each layer plus the initial embedding outputs.
- **attentions** (`tuple(torch.FloatTensor)`, _optional_, returned when `output_attentions=True` is passed or when `config.output_attentions=True`) -- Tuple of `torch.FloatTensor` (one for each layer) of shape `(batch_size, num_heads, sequence_length, sequence_length)`.

  Attentions weights after the attention softmax, used to compute the weighted average in the self-attention
  heads.

> Return type

[BaseModelOutput](/docs/transformers/master/en/main_classes/output.html#transformers.modeling_outputs.BaseModelOutput) or `tuple(torch.FloatTensor)`

> Example:

```python
>>> from transformers import FunnelTokenizer, FunnelModel
>>> import torch

>>> tokenizer = FunnelTokenizer.from_pretrained('funnel-transformer/small')
>>> model = FunnelModel.from_pretrained('funnel-transformer/small')

>>> inputs = tokenizer("Hello, my dog is cute", return_tensors="pt")
>>> outputs = model(**inputs)

>>> last_hidden_states = outputs.last_hidden_state
```


## [FunnelModelForPreTraining](#funnelmodelforpretraining)

<a id='transformers.FunnelForPreTraining'></a>
> **class transformers.FunnelForPreTraining**(config)

<a id='transformers.FunnelForPreTraining.forward'></a>
> **forward**(self, input_ids = None, attention_mask = None, token_type_ids = None, inputs_embeds = None, labels = None, output_attentions = None, output_hidden_states = None, return_dict = None)

The [FunnelForPreTraining](/docs/transformers/master/en/model_doc/funnel.html#transformers.FunnelForPreTraining) forward method, overrides the `__call__` special method.

<Tip>

Although the recipe for forward pass needs to be defined within this function, one should call the
`Module` instance afterwards instead of this since the former takes care of running the pre and post
processing steps while the latter silently ignores them.

</Tip>

> Parameters

- **input_ids** (`torch.LongTensor` of shape `(batch_size, sequence_length)`) --
  Indices of input sequence tokens in the vocabulary.

  Indices can be obtained using [BertTokenizer](/docs/transformers/master/en/model_doc/bert.html#transformers.BertTokenizer). See
  [transformers.PreTrainedTokenizer.encode()](/docs/transformers/master/en/internal/tokenization_utils.html#transformers.PreTrainedTokenizerBase.encode) and [transformers.PreTrainedTokenizer.__call__()](/docs/transformers/master/en/internal/tokenization_utils.html#transformers.PreTrainedTokenizerBase.__call__) for
  details.

  [What are input IDs?](../glossary.html#input-ids)
- **attention_mask** (`torch.FloatTensor` of shape `(batch_size, sequence_length)`, _optional_) --
  Mask to avoid performing attention on padding token indices. Mask values selected in `[0, 1]`:

  - 1 for tokens that are **not masked**,
  - 0 for tokens that are **masked**.

  [What are attention masks?](../glossary.html#attention-mask)
- **token_type_ids** (`torch.LongTensor` of shape `(batch_size, sequence_length)`, _optional_) --
  Segment token indices to indicate first and second portions of the inputs. Indices are selected in `[0, 1]`:

  - 0 corresponds to a _sentence A_ token,
  - 1 corresponds to a _sentence B_ token.

  [What are token type IDs?](../glossary.html#token-type-ids)
- **inputs_embeds** (`torch.FloatTensor` of shape `(batch_size, sequence_length, hidden_size)`, _optional_) --
  Optionally, instead of passing `input_ids` you can choose to directly pass an embedded representation.
  This is useful if you want more control over how to convert `input_ids` indices into associated
  vectors than the model's internal embedding lookup matrix.
- **output_attentions** (`bool`, _optional_) --
  Whether or not to return the attentions tensors of all attention layers. See `attentions` under returned
  tensors for more detail.
- **output_hidden_states** (`bool`, _optional_) --
  Whether or not to return the hidden states of all layers. See `hidden_states` under returned tensors for
  more detail.
- **return_dict** (`bool`, _optional_) --
  Whether or not to return a [ModelOutput](/docs/transformers/master/en/main_classes/output.html#transformers.file_utils.ModelOutput) instead of a plain tuple.

- **labels** (`torch.LongTensor` of shape `(batch_size, sequence_length)`, _optional_) --
  Labels for computing the ELECTRA-style loss. Input should be a sequence of tokens (see `input_ids`
  docstring) Indices should be in `[0, 1]`:

  - 0 indicates the token is an original token,
  - 1 indicates the token was replaced.


> Returns

A [FunnelForPreTrainingOutput](/docs/transformers/master/en/model_doc/funnel.html#transformers.models.funnel.modeling_funnel.FunnelForPreTrainingOutput) or a tuple of
`torch.FloatTensor` (if `return_dict=False` is passed or when `config.return_dict=False`) comprising
various elements depending on the configuration ([FunnelConfig](/docs/transformers/master/en/model_doc/funnel.html#transformers.FunnelConfig)) and inputs.

- **loss** (_optional_, returned when `labels` is provided, `torch.FloatTensor` of shape `(1,)`) -- Total loss of the ELECTRA-style objective.
- **logits** (`torch.FloatTensor` of shape `(batch_size, sequence_length)`) -- Prediction scores of the head (scores for each token before SoftMax).
- **hidden_states** (`tuple(torch.FloatTensor)`, _optional_, returned when `output_hidden_states=True` is passed or when `config.output_hidden_states=True`) -- Tuple of `torch.FloatTensor` (one for the output of the embeddings + one for the output of each layer)
  of shape `(batch_size, sequence_length, hidden_size)`.

  Hidden-states of the model at the output of each layer plus the initial embedding outputs.
- **attentions** (`tuple(torch.FloatTensor)`, _optional_, returned when `output_attentions=True` is passed or when `config.output_attentions=True`) -- Tuple of `torch.FloatTensor` (one for each layer) of shape `(batch_size, num_heads, sequence_length, sequence_length)`.

  Attentions weights after the attention softmax, used to compute the weighted average in the self-attention
  heads.


> Examples:

```python
>>> from transformers import FunnelTokenizer, FunnelForPreTraining
>>> import torch

>>> tokenizer = FunnelTokenizer.from_pretrained('funnel-transformer/small')
>>> model = FunnelForPreTraining.from_pretrained('funnel-transformer/small')

>>> inputs = tokenizer("Hello, my dog is cute", return_tensors= "pt")
>>> logits = model(**inputs).logits
```

> Return type

[FunnelForPreTrainingOutput](/docs/transformers/master/en/model_doc/funnel.html#transformers.models.funnel.modeling_funnel.FunnelForPreTrainingOutput) or `tuple(torch.FloatTensor)`


## [FunnelForMaskedLM](#funnelformaskedlm)

<a id='transformers.FunnelForMaskedLM'></a>
> **class transformers.FunnelForMaskedLM**(config)

Funnel Transformer Model with a _language modeling_ head on top. 

The Funnel Transformer model was proposed in [Funnel-Transformer: Filtering out Sequential Redundancy for Efficient
Language Processing](https://arxiv.org/abs/2006.03236) by Zihang Dai, Guokun Lai, Yiming Yang, Quoc V. Le.

This model inherits from [PreTrainedModel](/docs/transformers/master/en/main_classes/model.html#transformers.PreTrainedModel). Check the superclass documentation for the generic
methods the library implements for all its model (such as downloading or saving, resizing the input embeddings,
pruning heads etc.)

This model is also a PyTorch [torch.nn.Module](https://pytorch.org/docs/stable/nn.html#torch.nn.Module)
subclass. Use it as a regular PyTorch Module and refer to the PyTorch documentation for all matter related to
general usage and behavior.

> Parameters

- **config** ([FunnelConfig](/docs/transformers/master/en/model_doc/funnel.html#transformers.FunnelConfig)) -- Model configuration class with all the parameters of the model.
  Initializing with a config file does not load the weights associated with the model, only the
  configuration. Check out the [from_pretrained()](/docs/transformers/master/en/main_classes/model.html#transformers.PreTrainedModel.from_pretrained) method to load the model
  weights.


<a id='transformers.FunnelForMaskedLM.forward'></a>
> **forward**(self, input_ids = None, attention_mask = None, token_type_ids = None, inputs_embeds = None, labels = None, output_attentions = None, output_hidden_states = None, return_dict = None)

The [FunnelForMaskedLM](/docs/transformers/master/en/model_doc/funnel.html#transformers.FunnelForMaskedLM) forward method, overrides the `__call__` special method.

<Tip>

Although the recipe for forward pass needs to be defined within this function, one should call the
`Module` instance afterwards instead of this since the former takes care of running the pre and post
processing steps while the latter silently ignores them.

</Tip>

> Parameters

- **input_ids** (`torch.LongTensor` of shape `(batch_size, sequence_length)`) --
  Indices of input sequence tokens in the vocabulary.

  Indices can be obtained using [BertTokenizer](/docs/transformers/master/en/model_doc/bert.html#transformers.BertTokenizer). See
  [transformers.PreTrainedTokenizer.encode()](/docs/transformers/master/en/internal/tokenization_utils.html#transformers.PreTrainedTokenizerBase.encode) and [transformers.PreTrainedTokenizer.__call__()](/docs/transformers/master/en/internal/tokenization_utils.html#transformers.PreTrainedTokenizerBase.__call__) for
  details.

  [What are input IDs?](../glossary.html#input-ids)
- **attention_mask** (`torch.FloatTensor` of shape `(batch_size, sequence_length)`, _optional_) --
  Mask to avoid performing attention on padding token indices. Mask values selected in `[0, 1]`:

  - 1 for tokens that are **not masked**,
  - 0 for tokens that are **masked**.

  [What are attention masks?](../glossary.html#attention-mask)
- **token_type_ids** (`torch.LongTensor` of shape `(batch_size, sequence_length)`, _optional_) --
  Segment token indices to indicate first and second portions of the inputs. Indices are selected in `[0, 1]`:

  - 0 corresponds to a _sentence A_ token,
  - 1 corresponds to a _sentence B_ token.

  [What are token type IDs?](../glossary.html#token-type-ids)
- **inputs_embeds** (`torch.FloatTensor` of shape `(batch_size, sequence_length, hidden_size)`, _optional_) --
  Optionally, instead of passing `input_ids` you can choose to directly pass an embedded representation.
  This is useful if you want more control over how to convert `input_ids` indices into associated
  vectors than the model's internal embedding lookup matrix.
- **output_attentions** (`bool`, _optional_) --
  Whether or not to return the attentions tensors of all attention layers. See `attentions` under returned
  tensors for more detail.
- **output_hidden_states** (`bool`, _optional_) --
  Whether or not to return the hidden states of all layers. See `hidden_states` under returned tensors for
  more detail.
- **return_dict** (`bool`, _optional_) --
  Whether or not to return a [ModelOutput](/docs/transformers/master/en/main_classes/output.html#transformers.file_utils.ModelOutput) instead of a plain tuple.

- **labels** (`torch.LongTensor` of shape `(batch_size, sequence_length)`, _optional_) --
  Labels for computing the masked language modeling loss. Indices should be in `[-100, 0, ..., config.vocab_size]` (see `input_ids` docstring) Tokens with indices set to `-100` are ignored
  (masked), the loss is only computed for the tokens with labels in `[0, ..., config.vocab_size]`

> Returns

A [MaskedLMOutput](/docs/transformers/master/en/main_classes/output.html#transformers.modeling_outputs.MaskedLMOutput) or a tuple of
`torch.FloatTensor` (if `return_dict=False` is passed or when `config.return_dict=False`) comprising
various elements depending on the configuration ([FunnelConfig](/docs/transformers/master/en/model_doc/funnel.html#transformers.FunnelConfig)) and inputs.

- **loss** (`torch.FloatTensor` of shape `(1,)`, _optional_, returned when `labels` is provided) -- Masked language modeling (MLM) loss.
- **logits** (`torch.FloatTensor` of shape `(batch_size, sequence_length, config.vocab_size)`) -- Prediction scores of the language modeling head (scores for each vocabulary token before SoftMax).
- **hidden_states** (`tuple(torch.FloatTensor)`, _optional_, returned when `output_hidden_states=True` is passed or when `config.output_hidden_states=True`) -- Tuple of `torch.FloatTensor` (one for the output of the embeddings + one for the output of each layer)
  of shape `(batch_size, sequence_length, hidden_size)`.

  Hidden-states of the model at the output of each layer plus the initial embedding outputs.
- **attentions** (`tuple(torch.FloatTensor)`, _optional_, returned when `output_attentions=True` is passed or when `config.output_attentions=True`) -- Tuple of `torch.FloatTensor` (one for each layer) of shape `(batch_size, num_heads, sequence_length, sequence_length)`.

  Attentions weights after the attention softmax, used to compute the weighted average in the self-attention
  heads.

> Return type

[MaskedLMOutput](/docs/transformers/master/en/main_classes/output.html#transformers.modeling_outputs.MaskedLMOutput) or `tuple(torch.FloatTensor)`

> Example:

```python
>>> from transformers import FunnelTokenizer, FunnelForMaskedLM
>>> import torch

>>> tokenizer = FunnelTokenizer.from_pretrained('funnel-transformer/small')
>>> model = FunnelForMaskedLM.from_pretrained('funnel-transformer/small')

<<<<<<< HEAD
>>> inputs = tokenizer("The capital of France is &lcubmask>.", return_tensors="pt")
=======
>>> inputs = tokenizer("The capital of France is &amp;lt;mask>.", return_tensors="pt")
>>>>>>> afdf509c
>>> labels = tokenizer("The capital of France is Paris.", return_tensors="pt")["input_ids"]

>>> outputs = model(**inputs, labels=labels)
>>> loss = outputs.loss
>>> logits = outputs.logits
```


## [FunnelForSequenceClassification](#funnelforsequenceclassification)

<a id='transformers.FunnelForSequenceClassification'></a>
> **class transformers.FunnelForSequenceClassification**(config)


Funnel Transformer Model with a sequence classification/regression head on top (two linear layer on top of the
first timestep of the last hidden state) e.g. for GLUE tasks.


The Funnel Transformer model was proposed in [Funnel-Transformer: Filtering out Sequential Redundancy for Efficient
Language Processing](https://arxiv.org/abs/2006.03236) by Zihang Dai, Guokun Lai, Yiming Yang, Quoc V. Le.

This model inherits from [PreTrainedModel](/docs/transformers/master/en/main_classes/model.html#transformers.PreTrainedModel). Check the superclass documentation for the generic
methods the library implements for all its model (such as downloading or saving, resizing the input embeddings,
pruning heads etc.)

This model is also a PyTorch [torch.nn.Module](https://pytorch.org/docs/stable/nn.html#torch.nn.Module)
subclass. Use it as a regular PyTorch Module and refer to the PyTorch documentation for all matter related to
general usage and behavior.

> Parameters

- **config** ([FunnelConfig](/docs/transformers/master/en/model_doc/funnel.html#transformers.FunnelConfig)) -- Model configuration class with all the parameters of the model.
  Initializing with a config file does not load the weights associated with the model, only the
  configuration. Check out the [from_pretrained()](/docs/transformers/master/en/main_classes/model.html#transformers.PreTrainedModel.from_pretrained) method to load the model
  weights.


<a id='transformers.FunnelForSequenceClassification.forward'></a>
> **forward**(self, input_ids = None, attention_mask = None, token_type_ids = None, inputs_embeds = None, labels = None, output_attentions = None, output_hidden_states = None, return_dict = None)

The [FunnelForSequenceClassification](/docs/transformers/master/en/model_doc/funnel.html#transformers.FunnelForSequenceClassification) forward method, overrides the `__call__` special method.

<Tip>

Although the recipe for forward pass needs to be defined within this function, one should call the
`Module` instance afterwards instead of this since the former takes care of running the pre and post
processing steps while the latter silently ignores them.

</Tip>

> Parameters

- **input_ids** (`torch.LongTensor` of shape `(batch_size, sequence_length)`) --
  Indices of input sequence tokens in the vocabulary.

  Indices can be obtained using [BertTokenizer](/docs/transformers/master/en/model_doc/bert.html#transformers.BertTokenizer). See
  [transformers.PreTrainedTokenizer.encode()](/docs/transformers/master/en/internal/tokenization_utils.html#transformers.PreTrainedTokenizerBase.encode) and [transformers.PreTrainedTokenizer.__call__()](/docs/transformers/master/en/internal/tokenization_utils.html#transformers.PreTrainedTokenizerBase.__call__) for
  details.

  [What are input IDs?](../glossary.html#input-ids)
- **attention_mask** (`torch.FloatTensor` of shape `(batch_size, sequence_length)`, _optional_) --
  Mask to avoid performing attention on padding token indices. Mask values selected in `[0, 1]`:

  - 1 for tokens that are **not masked**,
  - 0 for tokens that are **masked**.

  [What are attention masks?](../glossary.html#attention-mask)
- **token_type_ids** (`torch.LongTensor` of shape `(batch_size, sequence_length)`, _optional_) --
  Segment token indices to indicate first and second portions of the inputs. Indices are selected in `[0, 1]`:

  - 0 corresponds to a _sentence A_ token,
  - 1 corresponds to a _sentence B_ token.

  [What are token type IDs?](../glossary.html#token-type-ids)
- **inputs_embeds** (`torch.FloatTensor` of shape `(batch_size, sequence_length, hidden_size)`, _optional_) --
  Optionally, instead of passing `input_ids` you can choose to directly pass an embedded representation.
  This is useful if you want more control over how to convert `input_ids` indices into associated
  vectors than the model's internal embedding lookup matrix.
- **output_attentions** (`bool`, _optional_) --
  Whether or not to return the attentions tensors of all attention layers. See `attentions` under returned
  tensors for more detail.
- **output_hidden_states** (`bool`, _optional_) --
  Whether or not to return the hidden states of all layers. See `hidden_states` under returned tensors for
  more detail.
- **return_dict** (`bool`, _optional_) --
  Whether or not to return a [ModelOutput](/docs/transformers/master/en/main_classes/output.html#transformers.file_utils.ModelOutput) instead of a plain tuple.

- **labels** (`torch.LongTensor` of shape `(batch_size,)`, _optional_) --
  Labels for computing the sequence classification/regression loss. Indices should be in `[0, ..., config.num_labels - 1]`. If `config.num_labels == 1` a regression loss is computed (Mean-Square loss),
  If `config.num_labels > 1` a classification loss is computed (Cross-Entropy).

> Returns

A [SequenceClassifierOutput](/docs/transformers/master/en/main_classes/output.html#transformers.modeling_outputs.SequenceClassifierOutput) or a tuple of
`torch.FloatTensor` (if `return_dict=False` is passed or when `config.return_dict=False`) comprising
various elements depending on the configuration ([FunnelConfig](/docs/transformers/master/en/model_doc/funnel.html#transformers.FunnelConfig)) and inputs.

- **loss** (`torch.FloatTensor` of shape `(1,)`, _optional_, returned when `labels` is provided) -- Classification (or regression if config.num_labels==1) loss.
- **logits** (`torch.FloatTensor` of shape `(batch_size, config.num_labels)`) -- Classification (or regression if config.num_labels==1) scores (before SoftMax).
- **hidden_states** (`tuple(torch.FloatTensor)`, _optional_, returned when `output_hidden_states=True` is passed or when `config.output_hidden_states=True`) -- Tuple of `torch.FloatTensor` (one for the output of the embeddings + one for the output of each layer)
  of shape `(batch_size, sequence_length, hidden_size)`.

  Hidden-states of the model at the output of each layer plus the initial embedding outputs.
- **attentions** (`tuple(torch.FloatTensor)`, _optional_, returned when `output_attentions=True` is passed or when `config.output_attentions=True`) -- Tuple of `torch.FloatTensor` (one for each layer) of shape `(batch_size, num_heads, sequence_length, sequence_length)`.

  Attentions weights after the attention softmax, used to compute the weighted average in the self-attention
  heads.

> Return type

[SequenceClassifierOutput](/docs/transformers/master/en/main_classes/output.html#transformers.modeling_outputs.SequenceClassifierOutput) or `tuple(torch.FloatTensor)`

> Example:

```python
>>> from transformers import FunnelTokenizer, FunnelForSequenceClassification
>>> import torch

>>> tokenizer = FunnelTokenizer.from_pretrained('funnel-transformer/small-base')
>>> model = FunnelForSequenceClassification.from_pretrained('funnel-transformer/small-base')

>>> inputs = tokenizer("Hello, my dog is cute", return_tensors="pt")
>>> labels = torch.tensor([1]).unsqueeze(0)  # Batch size 1
>>> outputs = model(**inputs, labels=labels)
>>> loss = outputs.loss
>>> logits = outputs.logits
```


## [FunnelForMultipleChoice](#funnelformultiplechoice)

<a id='transformers.FunnelForMultipleChoice'></a>
> **class transformers.FunnelForMultipleChoice**(config)


Funnel Transformer Model with a multiple choice classification head on top (two linear layer on top of the first
timestep of the last hidden state, and a softmax) e.g. for RocStories/SWAG tasks.


The Funnel Transformer model was proposed in [Funnel-Transformer: Filtering out Sequential Redundancy for Efficient
Language Processing](https://arxiv.org/abs/2006.03236) by Zihang Dai, Guokun Lai, Yiming Yang, Quoc V. Le.

This model inherits from [PreTrainedModel](/docs/transformers/master/en/main_classes/model.html#transformers.PreTrainedModel). Check the superclass documentation for the generic
methods the library implements for all its model (such as downloading or saving, resizing the input embeddings,
pruning heads etc.)

This model is also a PyTorch [torch.nn.Module](https://pytorch.org/docs/stable/nn.html#torch.nn.Module)
subclass. Use it as a regular PyTorch Module and refer to the PyTorch documentation for all matter related to
general usage and behavior.

> Parameters

- **config** ([FunnelConfig](/docs/transformers/master/en/model_doc/funnel.html#transformers.FunnelConfig)) -- Model configuration class with all the parameters of the model.
  Initializing with a config file does not load the weights associated with the model, only the
  configuration. Check out the [from_pretrained()](/docs/transformers/master/en/main_classes/model.html#transformers.PreTrainedModel.from_pretrained) method to load the model
  weights.


<a id='transformers.FunnelForMultipleChoice.forward'></a>
> **forward**(self, input_ids = None, attention_mask = None, token_type_ids = None, inputs_embeds = None, labels = None, output_attentions = None, output_hidden_states = None, return_dict = None)

The [FunnelForMultipleChoice](/docs/transformers/master/en/model_doc/funnel.html#transformers.FunnelForMultipleChoice) forward method, overrides the `__call__` special method.

<Tip>

Although the recipe for forward pass needs to be defined within this function, one should call the
`Module` instance afterwards instead of this since the former takes care of running the pre and post
processing steps while the latter silently ignores them.

</Tip>

> Parameters

- **input_ids** (`torch.LongTensor` of shape `(batch_size, num_choices, sequence_length)`) --
  Indices of input sequence tokens in the vocabulary.

  Indices can be obtained using [BertTokenizer](/docs/transformers/master/en/model_doc/bert.html#transformers.BertTokenizer). See
  [transformers.PreTrainedTokenizer.encode()](/docs/transformers/master/en/internal/tokenization_utils.html#transformers.PreTrainedTokenizerBase.encode) and [transformers.PreTrainedTokenizer.__call__()](/docs/transformers/master/en/internal/tokenization_utils.html#transformers.PreTrainedTokenizerBase.__call__) for
  details.

  [What are input IDs?](../glossary.html#input-ids)
- **attention_mask** (`torch.FloatTensor` of shape `(batch_size, num_choices, sequence_length)`, _optional_) --
  Mask to avoid performing attention on padding token indices. Mask values selected in `[0, 1]`:

  - 1 for tokens that are **not masked**,
  - 0 for tokens that are **masked**.

  [What are attention masks?](../glossary.html#attention-mask)
- **token_type_ids** (`torch.LongTensor` of shape `(batch_size, num_choices, sequence_length)`, _optional_) --
  Segment token indices to indicate first and second portions of the inputs. Indices are selected in `[0, 1]`:

  - 0 corresponds to a _sentence A_ token,
  - 1 corresponds to a _sentence B_ token.

  [What are token type IDs?](../glossary.html#token-type-ids)
- **inputs_embeds** (`torch.FloatTensor` of shape `(batch_size, num_choices, sequence_length, hidden_size)`, _optional_) --
  Optionally, instead of passing `input_ids` you can choose to directly pass an embedded representation.
  This is useful if you want more control over how to convert `input_ids` indices into associated
  vectors than the model's internal embedding lookup matrix.
- **output_attentions** (`bool`, _optional_) --
  Whether or not to return the attentions tensors of all attention layers. See `attentions` under returned
  tensors for more detail.
- **output_hidden_states** (`bool`, _optional_) --
  Whether or not to return the hidden states of all layers. See `hidden_states` under returned tensors for
  more detail.
- **return_dict** (`bool`, _optional_) --
  Whether or not to return a [ModelOutput](/docs/transformers/master/en/main_classes/output.html#transformers.file_utils.ModelOutput) instead of a plain tuple.

- **labels** (`torch.LongTensor` of shape `(batch_size,)`, _optional_) --
  Labels for computing the multiple choice classification loss. Indices should be in `[0, ..., num_choices-1]` where `num_choices` is the size of the second dimension of the input tensors. (See
  `input_ids` above)

> Returns

A [MultipleChoiceModelOutput](/docs/transformers/master/en/main_classes/output.html#transformers.modeling_outputs.MultipleChoiceModelOutput) or a tuple of
`torch.FloatTensor` (if `return_dict=False` is passed or when `config.return_dict=False`) comprising
various elements depending on the configuration ([FunnelConfig](/docs/transformers/master/en/model_doc/funnel.html#transformers.FunnelConfig)) and inputs.

- **loss** (`torch.FloatTensor` of shape _(1,)_, _optional_, returned when `labels` is provided) -- Classification loss.
- **logits** (`torch.FloatTensor` of shape `(batch_size, num_choices)`) -- _num_choices_ is the second dimension of the input tensors. (see _input_ids_ above).

  Classification scores (before SoftMax).
- **hidden_states** (`tuple(torch.FloatTensor)`, _optional_, returned when `output_hidden_states=True` is passed or when `config.output_hidden_states=True`) -- Tuple of `torch.FloatTensor` (one for the output of the embeddings + one for the output of each layer)
  of shape `(batch_size, sequence_length, hidden_size)`.

  Hidden-states of the model at the output of each layer plus the initial embedding outputs.
- **attentions** (`tuple(torch.FloatTensor)`, _optional_, returned when `output_attentions=True` is passed or when `config.output_attentions=True`) -- Tuple of `torch.FloatTensor` (one for each layer) of shape `(batch_size, num_heads, sequence_length, sequence_length)`.

  Attentions weights after the attention softmax, used to compute the weighted average in the self-attention
  heads.

> Return type

[MultipleChoiceModelOutput](/docs/transformers/master/en/main_classes/output.html#transformers.modeling_outputs.MultipleChoiceModelOutput) or `tuple(torch.FloatTensor)`

> Example:

```python
>>> from transformers import FunnelTokenizer, FunnelForMultipleChoice
>>> import torch

>>> tokenizer = FunnelTokenizer.from_pretrained('funnel-transformer/small-base')
>>> model = FunnelForMultipleChoice.from_pretrained('funnel-transformer/small-base')

>>> prompt = "In Italy, pizza served in formal settings, such as at a restaurant, is presented unsliced."
>>> choice0 = "It is eaten with a fork and a knife."
>>> choice1 = "It is eaten while held in the hand."
>>> labels = torch.tensor(0).unsqueeze(0)  # choice0 is correct (according to Wikipedia ;)), batch size 1

>>> encoding = tokenizer([prompt, prompt], [choice0, choice1], return_tensors='pt', padding=True)
>>> outputs = model(**&amp;lcub;k: v.unsqueeze(0) for k,v in encoding.items()}, labels=labels)  # batch size is 1

>>> # the linear classifier still needs to be trained
>>> loss = outputs.loss
>>> logits = outputs.logits
```


## [FunnelForTokenClassification](#funnelfortokenclassification)

<a id='transformers.FunnelForTokenClassification'></a>
> **class transformers.FunnelForTokenClassification**(config)


Funnel Transformer Model with a token classification head on top (a linear layer on top of the hidden-states
output) e.g. for Named-Entity-Recognition (NER) tasks.


The Funnel Transformer model was proposed in [Funnel-Transformer: Filtering out Sequential Redundancy for Efficient
Language Processing](https://arxiv.org/abs/2006.03236) by Zihang Dai, Guokun Lai, Yiming Yang, Quoc V. Le.

This model inherits from [PreTrainedModel](/docs/transformers/master/en/main_classes/model.html#transformers.PreTrainedModel). Check the superclass documentation for the generic
methods the library implements for all its model (such as downloading or saving, resizing the input embeddings,
pruning heads etc.)

This model is also a PyTorch [torch.nn.Module](https://pytorch.org/docs/stable/nn.html#torch.nn.Module)
subclass. Use it as a regular PyTorch Module and refer to the PyTorch documentation for all matter related to
general usage and behavior.

> Parameters

- **config** ([FunnelConfig](/docs/transformers/master/en/model_doc/funnel.html#transformers.FunnelConfig)) -- Model configuration class with all the parameters of the model.
  Initializing with a config file does not load the weights associated with the model, only the
  configuration. Check out the [from_pretrained()](/docs/transformers/master/en/main_classes/model.html#transformers.PreTrainedModel.from_pretrained) method to load the model
  weights.


<a id='transformers.FunnelForTokenClassification.forward'></a>
> **forward**(self, input_ids = None, attention_mask = None, token_type_ids = None, inputs_embeds = None, labels = None, output_attentions = None, output_hidden_states = None, return_dict = None)

The [FunnelForTokenClassification](/docs/transformers/master/en/model_doc/funnel.html#transformers.FunnelForTokenClassification) forward method, overrides the `__call__` special method.

<Tip>

Although the recipe for forward pass needs to be defined within this function, one should call the
`Module` instance afterwards instead of this since the former takes care of running the pre and post
processing steps while the latter silently ignores them.

</Tip>

> Parameters

- **input_ids** (`torch.LongTensor` of shape `(batch_size, sequence_length)`) --
  Indices of input sequence tokens in the vocabulary.

  Indices can be obtained using [BertTokenizer](/docs/transformers/master/en/model_doc/bert.html#transformers.BertTokenizer). See
  [transformers.PreTrainedTokenizer.encode()](/docs/transformers/master/en/internal/tokenization_utils.html#transformers.PreTrainedTokenizerBase.encode) and [transformers.PreTrainedTokenizer.__call__()](/docs/transformers/master/en/internal/tokenization_utils.html#transformers.PreTrainedTokenizerBase.__call__) for
  details.

  [What are input IDs?](../glossary.html#input-ids)
- **attention_mask** (`torch.FloatTensor` of shape `(batch_size, sequence_length)`, _optional_) --
  Mask to avoid performing attention on padding token indices. Mask values selected in `[0, 1]`:

  - 1 for tokens that are **not masked**,
  - 0 for tokens that are **masked**.

  [What are attention masks?](../glossary.html#attention-mask)
- **token_type_ids** (`torch.LongTensor` of shape `(batch_size, sequence_length)`, _optional_) --
  Segment token indices to indicate first and second portions of the inputs. Indices are selected in `[0, 1]`:

  - 0 corresponds to a _sentence A_ token,
  - 1 corresponds to a _sentence B_ token.

  [What are token type IDs?](../glossary.html#token-type-ids)
- **inputs_embeds** (`torch.FloatTensor` of shape `(batch_size, sequence_length, hidden_size)`, _optional_) --
  Optionally, instead of passing `input_ids` you can choose to directly pass an embedded representation.
  This is useful if you want more control over how to convert `input_ids` indices into associated
  vectors than the model's internal embedding lookup matrix.
- **output_attentions** (`bool`, _optional_) --
  Whether or not to return the attentions tensors of all attention layers. See `attentions` under returned
  tensors for more detail.
- **output_hidden_states** (`bool`, _optional_) --
  Whether or not to return the hidden states of all layers. See `hidden_states` under returned tensors for
  more detail.
- **return_dict** (`bool`, _optional_) --
  Whether or not to return a [ModelOutput](/docs/transformers/master/en/main_classes/output.html#transformers.file_utils.ModelOutput) instead of a plain tuple.

- **labels** (`torch.LongTensor` of shape `(batch_size, sequence_length)`, _optional_) --
  Labels for computing the token classification loss. Indices should be in `[0, ..., config.num_labels - 1]`.

> Returns

A [TokenClassifierOutput](/docs/transformers/master/en/main_classes/output.html#transformers.modeling_outputs.TokenClassifierOutput) or a tuple of
`torch.FloatTensor` (if `return_dict=False` is passed or when `config.return_dict=False`) comprising
various elements depending on the configuration ([FunnelConfig](/docs/transformers/master/en/model_doc/funnel.html#transformers.FunnelConfig)) and inputs.

- **loss** (`torch.FloatTensor` of shape `(1,)`, _optional_, returned when `labels` is provided)  -- Classification loss.
- **logits** (`torch.FloatTensor` of shape `(batch_size, sequence_length, config.num_labels)`) -- Classification scores (before SoftMax).
- **hidden_states** (`tuple(torch.FloatTensor)`, _optional_, returned when `output_hidden_states=True` is passed or when `config.output_hidden_states=True`) -- Tuple of `torch.FloatTensor` (one for the output of the embeddings + one for the output of each layer)
  of shape `(batch_size, sequence_length, hidden_size)`.

  Hidden-states of the model at the output of each layer plus the initial embedding outputs.
- **attentions** (`tuple(torch.FloatTensor)`, _optional_, returned when `output_attentions=True` is passed or when `config.output_attentions=True`) -- Tuple of `torch.FloatTensor` (one for each layer) of shape `(batch_size, num_heads, sequence_length, sequence_length)`.

  Attentions weights after the attention softmax, used to compute the weighted average in the self-attention
  heads.

> Return type

[TokenClassifierOutput](/docs/transformers/master/en/main_classes/output.html#transformers.modeling_outputs.TokenClassifierOutput) or `tuple(torch.FloatTensor)`

> Example:

```python
>>> from transformers import FunnelTokenizer, FunnelForTokenClassification
>>> import torch

>>> tokenizer = FunnelTokenizer.from_pretrained('funnel-transformer/small')
>>> model = FunnelForTokenClassification.from_pretrained('funnel-transformer/small')

>>> inputs = tokenizer("Hello, my dog is cute", return_tensors="pt")
>>> labels = torch.tensor([1] * inputs["input_ids"].size(1)).unsqueeze(0)  # Batch size 1

>>> outputs = model(**inputs, labels=labels)
>>> loss = outputs.loss
>>> logits = outputs.logits
```


## [FunnelForQuestionAnswering](#funnelforquestionanswering)

<a id='transformers.FunnelForQuestionAnswering'></a>
> **class transformers.FunnelForQuestionAnswering**(config)


Funnel Transformer Model with a span classification head on top for extractive question-answering tasks like SQuAD
(a linear layer on top of the hidden-states output to compute _span start logits_ and _span end logits_).


The Funnel Transformer model was proposed in [Funnel-Transformer: Filtering out Sequential Redundancy for Efficient
Language Processing](https://arxiv.org/abs/2006.03236) by Zihang Dai, Guokun Lai, Yiming Yang, Quoc V. Le.

This model inherits from [PreTrainedModel](/docs/transformers/master/en/main_classes/model.html#transformers.PreTrainedModel). Check the superclass documentation for the generic
methods the library implements for all its model (such as downloading or saving, resizing the input embeddings,
pruning heads etc.)

This model is also a PyTorch [torch.nn.Module](https://pytorch.org/docs/stable/nn.html#torch.nn.Module)
subclass. Use it as a regular PyTorch Module and refer to the PyTorch documentation for all matter related to
general usage and behavior.

> Parameters

- **config** ([FunnelConfig](/docs/transformers/master/en/model_doc/funnel.html#transformers.FunnelConfig)) -- Model configuration class with all the parameters of the model.
  Initializing with a config file does not load the weights associated with the model, only the
  configuration. Check out the [from_pretrained()](/docs/transformers/master/en/main_classes/model.html#transformers.PreTrainedModel.from_pretrained) method to load the model
  weights.


<a id='transformers.FunnelForQuestionAnswering.forward'></a>
> **forward**(self, input_ids = None, attention_mask = None, token_type_ids = None, inputs_embeds = None, start_positions = None, end_positions = None, output_attentions = None, output_hidden_states = None, return_dict = None)

The [FunnelForQuestionAnswering](/docs/transformers/master/en/model_doc/funnel.html#transformers.FunnelForQuestionAnswering) forward method, overrides the `__call__` special method.

<Tip>

Although the recipe for forward pass needs to be defined within this function, one should call the
`Module` instance afterwards instead of this since the former takes care of running the pre and post
processing steps while the latter silently ignores them.

</Tip>

> Parameters

- **input_ids** (`torch.LongTensor` of shape `(batch_size, sequence_length)`) --
  Indices of input sequence tokens in the vocabulary.

  Indices can be obtained using [BertTokenizer](/docs/transformers/master/en/model_doc/bert.html#transformers.BertTokenizer). See
  [transformers.PreTrainedTokenizer.encode()](/docs/transformers/master/en/internal/tokenization_utils.html#transformers.PreTrainedTokenizerBase.encode) and [transformers.PreTrainedTokenizer.__call__()](/docs/transformers/master/en/internal/tokenization_utils.html#transformers.PreTrainedTokenizerBase.__call__) for
  details.

  [What are input IDs?](../glossary.html#input-ids)
- **attention_mask** (`torch.FloatTensor` of shape `(batch_size, sequence_length)`, _optional_) --
  Mask to avoid performing attention on padding token indices. Mask values selected in `[0, 1]`:

  - 1 for tokens that are **not masked**,
  - 0 for tokens that are **masked**.

  [What are attention masks?](../glossary.html#attention-mask)
- **token_type_ids** (`torch.LongTensor` of shape `(batch_size, sequence_length)`, _optional_) --
  Segment token indices to indicate first and second portions of the inputs. Indices are selected in `[0, 1]`:

  - 0 corresponds to a _sentence A_ token,
  - 1 corresponds to a _sentence B_ token.

  [What are token type IDs?](../glossary.html#token-type-ids)
- **inputs_embeds** (`torch.FloatTensor` of shape `(batch_size, sequence_length, hidden_size)`, _optional_) --
  Optionally, instead of passing `input_ids` you can choose to directly pass an embedded representation.
  This is useful if you want more control over how to convert `input_ids` indices into associated
  vectors than the model's internal embedding lookup matrix.
- **output_attentions** (`bool`, _optional_) --
  Whether or not to return the attentions tensors of all attention layers. See `attentions` under returned
  tensors for more detail.
- **output_hidden_states** (`bool`, _optional_) --
  Whether or not to return the hidden states of all layers. See `hidden_states` under returned tensors for
  more detail.
- **return_dict** (`bool`, _optional_) --
  Whether or not to return a [ModelOutput](/docs/transformers/master/en/main_classes/output.html#transformers.file_utils.ModelOutput) instead of a plain tuple.

- **start_positions** (`torch.LongTensor` of shape `(batch_size,)`, _optional_) --
  Labels for position (index) of the start of the labelled span for computing the token classification loss.
  Positions are clamped to the length of the sequence (`sequence_length`). Position outside of the
  sequence are not taken into account for computing the loss.
- **end_positions** (`torch.LongTensor` of shape `(batch_size,)`, _optional_) --
  Labels for position (index) of the end of the labelled span for computing the token classification loss.
  Positions are clamped to the length of the sequence (`sequence_length`). Position outside of the
  sequence are not taken into account for computing the loss.

> Returns

A [QuestionAnsweringModelOutput](/docs/transformers/master/en/main_classes/output.html#transformers.modeling_outputs.QuestionAnsweringModelOutput) or a tuple of
`torch.FloatTensor` (if `return_dict=False` is passed or when `config.return_dict=False`) comprising
various elements depending on the configuration ([FunnelConfig](/docs/transformers/master/en/model_doc/funnel.html#transformers.FunnelConfig)) and inputs.

- **loss** (`torch.FloatTensor` of shape `(1,)`, _optional_, returned when `labels` is provided) -- Total span extraction loss is the sum of a Cross-Entropy for the start and end positions.
- **start_logits** (`torch.FloatTensor` of shape `(batch_size, sequence_length)`) -- Span-start scores (before SoftMax).
- **end_logits** (`torch.FloatTensor` of shape `(batch_size, sequence_length)`) -- Span-end scores (before SoftMax).
- **hidden_states** (`tuple(torch.FloatTensor)`, _optional_, returned when `output_hidden_states=True` is passed or when `config.output_hidden_states=True`) -- Tuple of `torch.FloatTensor` (one for the output of the embeddings + one for the output of each layer)
  of shape `(batch_size, sequence_length, hidden_size)`.

  Hidden-states of the model at the output of each layer plus the initial embedding outputs.
- **attentions** (`tuple(torch.FloatTensor)`, _optional_, returned when `output_attentions=True` is passed or when `config.output_attentions=True`) -- Tuple of `torch.FloatTensor` (one for each layer) of shape `(batch_size, num_heads, sequence_length, sequence_length)`.

  Attentions weights after the attention softmax, used to compute the weighted average in the self-attention
  heads.

> Return type

[QuestionAnsweringModelOutput](/docs/transformers/master/en/main_classes/output.html#transformers.modeling_outputs.QuestionAnsweringModelOutput) or `tuple(torch.FloatTensor)`

> Example:

```python
>>> from transformers import FunnelTokenizer, FunnelForQuestionAnswering
>>> import torch

>>> tokenizer = FunnelTokenizer.from_pretrained('funnel-transformer/small')
>>> model = FunnelForQuestionAnswering.from_pretrained('funnel-transformer/small')

>>> question, text = "Who was Jim Henson?", "Jim Henson was a nice puppet"
>>> inputs = tokenizer(question, text, return_tensors='pt')
>>> start_positions = torch.tensor([1])
>>> end_positions = torch.tensor([3])

>>> outputs = model(**inputs, start_positions=start_positions, end_positions=end_positions)
>>> loss = outputs.loss
>>> start_scores = outputs.start_logits
>>> end_scores = outputs.end_logits
```


## [TFFunnelBaseModel](#tffunnelbasemodel)

<a id='transformers.TFFunnelBaseModel'></a>
> **class transformers.TFFunnelBaseModel**(*args, **kwargs)


The base Funnel Transformer Model transformer outputting raw hidden-states without upsampling head (also called
decoder) or any task-specific head on top.


The Funnel Transformer model was proposed in [Funnel-Transformer: Filtering out Sequential Redundancy for Efficient
Language Processing](https://arxiv.org/abs/2006.03236) by Zihang Dai, Guokun Lai, Yiming Yang, Quoc V. Le.

This model inherits from [TFPreTrainedModel](/docs/transformers/master/en/main_classes/model.html#transformers.TFPreTrainedModel). Check the superclass documentation for the
generic methods the library implements for all its model (such as downloading or saving, resizing the input
embeddings, pruning heads etc.)

This model is also a [tf.keras.Model](https://www.tensorflow.org/api_docs/python/tf/keras/Model) subclass. Use
it as a regular TF 2.0 Keras Model and refer to the TF 2.0 documentation for all matter related to general usage
and behavior.

<Tip>

TF 2.0 models accepts two formats as inputs:

- having all inputs as keyword arguments (like PyTorch models), or
- having all inputs as a list, tuple or dict in the first positional arguments.

This second option is useful when using `tf.keras.Model.fit` method which currently requires having all
the tensors in the first argument of the model call function: `model(inputs)`.

If you choose this second option, there are three possibilities you can use to gather all the input Tensors in
the first positional argument :

- a single Tensor with `input_ids` only and nothing else: `model(inputs_ids)`
- a list of varying length with one or several input Tensors IN THE ORDER given in the docstring:
  `model([input_ids, attention_mask])` or `model([input_ids, attention_mask, token_type_ids])`
- a dictionary with one or several input Tensors associated to the input names given in the docstring:
  `model(&amp;lcub;"input_ids": input_ids, "token_type_ids": token_type_ids})`

</Tip>

> Parameters

- **config** (`XxxConfig`) -- Model configuration class with all the parameters of the model.
  Initializing with a config file does not load the weights associated with the model, only the
  configuration. Check out the [from_pretrained()](/docs/transformers/master/en/main_classes/model.html#transformers.PreTrainedModel.from_pretrained) method to load the model
  weights.


<a id='transformers.TFFunnelBaseModel.call'></a>
> **call**(self, input_ids = None, attention_mask = None, token_type_ids = None, inputs_embeds = None, output_attentions = None, output_hidden_states = None, return_dict = None, training = False, **kwargs)

The [TFFunnelBaseModel](/docs/transformers/master/en/model_doc/funnel.html#transformers.TFFunnelBaseModel) forward method, overrides the `__call__` special method.

<Tip>

Although the recipe for forward pass needs to be defined within this function, one should call the
`Module` instance afterwards instead of this since the former takes care of running the pre and post
processing steps while the latter silently ignores them.

</Tip>

> Parameters

- **input_ids** (`Numpy array` or `tf.Tensor` of shape `(batch_size, sequence_length)`) --
  Indices of input sequence tokens in the vocabulary.

  Indices can be obtained using [FunnelTokenizer](/docs/transformers/master/en/model_doc/funnel.html#transformers.FunnelTokenizer). See
  [transformers.PreTrainedTokenizer.__call__()](/docs/transformers/master/en/internal/tokenization_utils.html#transformers.PreTrainedTokenizerBase.__call__) and [transformers.PreTrainedTokenizer.encode()](/docs/transformers/master/en/internal/tokenization_utils.html#transformers.PreTrainedTokenizerBase.encode) for
  details.

  [What are input IDs?](../glossary.html#input-ids)
- **attention_mask** (`Numpy array` or `tf.Tensor` of shape `(batch_size, sequence_length)`, _optional_) --
  Mask to avoid performing attention on padding token indices. Mask values selected in `[0, 1]`:

  - 1 for tokens that are **not masked**,
  - 0 for tokens that are **masked**.

  [What are attention masks?](../glossary.html#attention-mask)
- **token_type_ids** (`Numpy array` or `tf.Tensor` of shape `(batch_size, sequence_length)`, _optional_) --
  Segment token indices to indicate first and second portions of the inputs. Indices are selected in `[0, 1]`:

  - 0 corresponds to a _sentence A_ token,
  - 1 corresponds to a _sentence B_ token.

  [What are token type IDs?](../glossary.html#token-type-ids)
- **inputs_embeds** (`tf.Tensor` of shape `(batch_size, sequence_length, hidden_size)`, _optional_) --
  Optionally, instead of passing `input_ids` you can choose to directly pass an embedded representation.
  This is useful if you want more control over how to convert `input_ids` indices into associated
  vectors than the model's internal embedding lookup matrix.
- **output_attentions** (`bool`, _optional_) --
  Whether or not to return the attentions tensors of all attention layers. See `attentions` under returned
  tensors for more detail. This argument can be used only in eager mode, in graph mode the value in the
  config will be used instead.
- **output_hidden_states** (`bool`, _optional_) --
  Whether or not to return the hidden states of all layers. See `hidden_states` under returned tensors for
  more detail. This argument can be used only in eager mode, in graph mode the value in the config will be
  used instead.
- **return_dict** (`bool`, _optional_) --
  Whether or not to return a [ModelOutput](/docs/transformers/master/en/main_classes/output.html#transformers.file_utils.ModelOutput) instead of a plain tuple. This
  argument can be used in eager mode, in graph mode the value will always be set to True.
- **training** (`bool`, _optional_, defaults to `False`) --
  Whether or not to use the model in training mode (some modules like dropout modules have different
  behaviors between training and evaluation).

> Returns

A [TFBaseModelOutput](/docs/transformers/master/en/main_classes/output.html#transformers.modeling_tf_outputs.TFBaseModelOutput) or a tuple of
`tf.Tensor` (if `return_dict=False` is passed or when `config.return_dict=False`) comprising various
elements depending on the configuration ([FunnelConfig](/docs/transformers/master/en/model_doc/funnel.html#transformers.FunnelConfig)) and inputs.

- **last_hidden_state** (`tf.Tensor` of shape `(batch_size, sequence_length, hidden_size)`) -- Sequence of hidden-states at the output of the last layer of the model.
- **hidden_states** (`tuple(tf.FloatTensor)`, _optional_, returned when `output_hidden_states=True` is passed or when `config.output_hidden_states=True`) -- Tuple of `tf.Tensor` (one for the output of the embeddings + one for the output of each layer) of
  shape `(batch_size, sequence_length, hidden_size)`.

  Hidden-states of the model at the output of each layer plus the initial embedding outputs.
- **attentions** (`tuple(tf.Tensor)`, _optional_, returned when `output_attentions=True` is passed or when `config.output_attentions=True`) -- Tuple of `tf.Tensor` (one for each layer) of shape `(batch_size, num_heads, sequence_length, sequence_length)`.

  Attentions weights after the attention softmax, used to compute the weighted average in the self-attention
  heads.

> Return type

[TFBaseModelOutput](/docs/transformers/master/en/main_classes/output.html#transformers.modeling_tf_outputs.TFBaseModelOutput) or `tuple(tf.Tensor)`

> Example:

```python
>>> from transformers import FunnelTokenizer, TFFunnelBaseModel
>>> import tensorflow as tf

>>> tokenizer = FunnelTokenizer.from_pretrained('funnel-transformer/small-base')
>>> model = TFFunnelBaseModel.from_pretrained('funnel-transformer/small-base')

>>> inputs = tokenizer("Hello, my dog is cute", return_tensors="tf")
>>> outputs = model(inputs)

>>> last_hidden_states = outputs.last_hidden_state
```


## [TFFunnelModel](#tffunnelmodel)

<a id='transformers.TFFunnelModel'></a>
> **class transformers.TFFunnelModel**(*args, **kwargs)

The bare Funnel Transformer Model transformer outputting raw hidden-states without any specific head on top.

The Funnel Transformer model was proposed in [Funnel-Transformer: Filtering out Sequential Redundancy for Efficient
Language Processing](https://arxiv.org/abs/2006.03236) by Zihang Dai, Guokun Lai, Yiming Yang, Quoc V. Le.

This model inherits from [TFPreTrainedModel](/docs/transformers/master/en/main_classes/model.html#transformers.TFPreTrainedModel). Check the superclass documentation for the
generic methods the library implements for all its model (such as downloading or saving, resizing the input
embeddings, pruning heads etc.)

This model is also a [tf.keras.Model](https://www.tensorflow.org/api_docs/python/tf/keras/Model) subclass. Use
it as a regular TF 2.0 Keras Model and refer to the TF 2.0 documentation for all matter related to general usage
and behavior.

<Tip>

TF 2.0 models accepts two formats as inputs:

- having all inputs as keyword arguments (like PyTorch models), or
- having all inputs as a list, tuple or dict in the first positional arguments.

This second option is useful when using `tf.keras.Model.fit` method which currently requires having all
the tensors in the first argument of the model call function: `model(inputs)`.

If you choose this second option, there are three possibilities you can use to gather all the input Tensors in
the first positional argument :

- a single Tensor with `input_ids` only and nothing else: `model(inputs_ids)`
- a list of varying length with one or several input Tensors IN THE ORDER given in the docstring:
  `model([input_ids, attention_mask])` or `model([input_ids, attention_mask, token_type_ids])`
- a dictionary with one or several input Tensors associated to the input names given in the docstring:
  `model(&amp;lcub;"input_ids": input_ids, "token_type_ids": token_type_ids})`

</Tip>

> Parameters

- **config** (`XxxConfig`) -- Model configuration class with all the parameters of the model.
  Initializing with a config file does not load the weights associated with the model, only the
  configuration. Check out the [from_pretrained()](/docs/transformers/master/en/main_classes/model.html#transformers.PreTrainedModel.from_pretrained) method to load the model
  weights.


<a id='transformers.TFFunnelModel.call'></a>
> **call**(self, input_ids = None, attention_mask = None, token_type_ids = None, inputs_embeds = None, output_attentions = None, output_hidden_states = None, return_dict = None, training = False, **kwargs)

The [TFFunnelModel](/docs/transformers/master/en/model_doc/funnel.html#transformers.TFFunnelModel) forward method, overrides the `__call__` special method.

<Tip>

Although the recipe for forward pass needs to be defined within this function, one should call the
`Module` instance afterwards instead of this since the former takes care of running the pre and post
processing steps while the latter silently ignores them.

</Tip>

> Parameters

- **input_ids** (`Numpy array` or `tf.Tensor` of shape `(batch_size, sequence_length)`) --
  Indices of input sequence tokens in the vocabulary.

  Indices can be obtained using [FunnelTokenizer](/docs/transformers/master/en/model_doc/funnel.html#transformers.FunnelTokenizer). See
  [transformers.PreTrainedTokenizer.__call__()](/docs/transformers/master/en/internal/tokenization_utils.html#transformers.PreTrainedTokenizerBase.__call__) and [transformers.PreTrainedTokenizer.encode()](/docs/transformers/master/en/internal/tokenization_utils.html#transformers.PreTrainedTokenizerBase.encode) for
  details.

  [What are input IDs?](../glossary.html#input-ids)
- **attention_mask** (`Numpy array` or `tf.Tensor` of shape `(batch_size, sequence_length)`, _optional_) --
  Mask to avoid performing attention on padding token indices. Mask values selected in `[0, 1]`:

  - 1 for tokens that are **not masked**,
  - 0 for tokens that are **masked**.

  [What are attention masks?](../glossary.html#attention-mask)
- **token_type_ids** (`Numpy array` or `tf.Tensor` of shape `(batch_size, sequence_length)`, _optional_) --
  Segment token indices to indicate first and second portions of the inputs. Indices are selected in `[0, 1]`:

  - 0 corresponds to a _sentence A_ token,
  - 1 corresponds to a _sentence B_ token.

  [What are token type IDs?](../glossary.html#token-type-ids)
- **inputs_embeds** (`tf.Tensor` of shape `(batch_size, sequence_length, hidden_size)`, _optional_) --
  Optionally, instead of passing `input_ids` you can choose to directly pass an embedded representation.
  This is useful if you want more control over how to convert `input_ids` indices into associated
  vectors than the model's internal embedding lookup matrix.
- **output_attentions** (`bool`, _optional_) --
  Whether or not to return the attentions tensors of all attention layers. See `attentions` under returned
  tensors for more detail. This argument can be used only in eager mode, in graph mode the value in the
  config will be used instead.
- **output_hidden_states** (`bool`, _optional_) --
  Whether or not to return the hidden states of all layers. See `hidden_states` under returned tensors for
  more detail. This argument can be used only in eager mode, in graph mode the value in the config will be
  used instead.
- **return_dict** (`bool`, _optional_) --
  Whether or not to return a [ModelOutput](/docs/transformers/master/en/main_classes/output.html#transformers.file_utils.ModelOutput) instead of a plain tuple. This
  argument can be used in eager mode, in graph mode the value will always be set to True.
- **training** (`bool`, _optional_, defaults to `False`) --
  Whether or not to use the model in training mode (some modules like dropout modules have different
  behaviors between training and evaluation).

> Returns

A [TFBaseModelOutput](/docs/transformers/master/en/main_classes/output.html#transformers.modeling_tf_outputs.TFBaseModelOutput) or a tuple of
`tf.Tensor` (if `return_dict=False` is passed or when `config.return_dict=False`) comprising various
elements depending on the configuration ([FunnelConfig](/docs/transformers/master/en/model_doc/funnel.html#transformers.FunnelConfig)) and inputs.

- **last_hidden_state** (`tf.Tensor` of shape `(batch_size, sequence_length, hidden_size)`) -- Sequence of hidden-states at the output of the last layer of the model.
- **hidden_states** (`tuple(tf.FloatTensor)`, _optional_, returned when `output_hidden_states=True` is passed or when `config.output_hidden_states=True`) -- Tuple of `tf.Tensor` (one for the output of the embeddings + one for the output of each layer) of
  shape `(batch_size, sequence_length, hidden_size)`.

  Hidden-states of the model at the output of each layer plus the initial embedding outputs.
- **attentions** (`tuple(tf.Tensor)`, _optional_, returned when `output_attentions=True` is passed or when `config.output_attentions=True`) -- Tuple of `tf.Tensor` (one for each layer) of shape `(batch_size, num_heads, sequence_length, sequence_length)`.

  Attentions weights after the attention softmax, used to compute the weighted average in the self-attention
  heads.

> Return type

[TFBaseModelOutput](/docs/transformers/master/en/main_classes/output.html#transformers.modeling_tf_outputs.TFBaseModelOutput) or `tuple(tf.Tensor)`

> Example:

```python
>>> from transformers import FunnelTokenizer, TFFunnelModel
>>> import tensorflow as tf

>>> tokenizer = FunnelTokenizer.from_pretrained('funnel-transformer/small')
>>> model = TFFunnelModel.from_pretrained('funnel-transformer/small')

>>> inputs = tokenizer("Hello, my dog is cute", return_tensors="tf")
>>> outputs = model(inputs)

>>> last_hidden_states = outputs.last_hidden_state
```


## [TFFunnelModelForPreTraining](#tffunnelmodelforpretraining)

<a id='transformers.TFFunnelForPreTraining'></a>
> **class transformers.TFFunnelForPreTraining**(*args, **kwargs)


Funnel model with a binary classification head on top as used during pretraining for identifying generated tokens.


The Funnel Transformer model was proposed in [Funnel-Transformer: Filtering out Sequential Redundancy for Efficient
Language Processing](https://arxiv.org/abs/2006.03236) by Zihang Dai, Guokun Lai, Yiming Yang, Quoc V. Le.

This model inherits from [TFPreTrainedModel](/docs/transformers/master/en/main_classes/model.html#transformers.TFPreTrainedModel). Check the superclass documentation for the
generic methods the library implements for all its model (such as downloading or saving, resizing the input
embeddings, pruning heads etc.)

This model is also a [tf.keras.Model](https://www.tensorflow.org/api_docs/python/tf/keras/Model) subclass. Use
it as a regular TF 2.0 Keras Model and refer to the TF 2.0 documentation for all matter related to general usage
and behavior.

<Tip>

TF 2.0 models accepts two formats as inputs:

- having all inputs as keyword arguments (like PyTorch models), or
- having all inputs as a list, tuple or dict in the first positional arguments.

This second option is useful when using `tf.keras.Model.fit` method which currently requires having all
the tensors in the first argument of the model call function: `model(inputs)`.

If you choose this second option, there are three possibilities you can use to gather all the input Tensors in
the first positional argument :

- a single Tensor with `input_ids` only and nothing else: `model(inputs_ids)`
- a list of varying length with one or several input Tensors IN THE ORDER given in the docstring:
  `model([input_ids, attention_mask])` or `model([input_ids, attention_mask, token_type_ids])`
- a dictionary with one or several input Tensors associated to the input names given in the docstring:
  `model(&amp;lcub;"input_ids": input_ids, "token_type_ids": token_type_ids})`

</Tip>

> Parameters

- **config** (`XxxConfig`) -- Model configuration class with all the parameters of the model.
  Initializing with a config file does not load the weights associated with the model, only the
  configuration. Check out the [from_pretrained()](/docs/transformers/master/en/main_classes/model.html#transformers.PreTrainedModel.from_pretrained) method to load the model
  weights.


<a id='transformers.TFFunnelForPreTraining.call'></a>
> **call**(self, input_ids = None, attention_mask = None, token_type_ids = None, inputs_embeds = None, output_attentions = None, output_hidden_states = None, return_dict = None, training = False, **kwargs)

The [TFFunnelForPreTraining](/docs/transformers/master/en/model_doc/funnel.html#transformers.TFFunnelForPreTraining) forward method, overrides the `__call__` special method.

<Tip>

Although the recipe for forward pass needs to be defined within this function, one should call the
`Module` instance afterwards instead of this since the former takes care of running the pre and post
processing steps while the latter silently ignores them.

</Tip>

> Parameters

- **input_ids** (`Numpy array` or `tf.Tensor` of shape `(batch_size, sequence_length)`) --
  Indices of input sequence tokens in the vocabulary.

  Indices can be obtained using [FunnelTokenizer](/docs/transformers/master/en/model_doc/funnel.html#transformers.FunnelTokenizer). See
  [transformers.PreTrainedTokenizer.__call__()](/docs/transformers/master/en/internal/tokenization_utils.html#transformers.PreTrainedTokenizerBase.__call__) and [transformers.PreTrainedTokenizer.encode()](/docs/transformers/master/en/internal/tokenization_utils.html#transformers.PreTrainedTokenizerBase.encode) for
  details.

  [What are input IDs?](../glossary.html#input-ids)
- **attention_mask** (`Numpy array` or `tf.Tensor` of shape `(batch_size, sequence_length)`, _optional_) --
  Mask to avoid performing attention on padding token indices. Mask values selected in `[0, 1]`:

  - 1 for tokens that are **not masked**,
  - 0 for tokens that are **masked**.

  [What are attention masks?](../glossary.html#attention-mask)
- **token_type_ids** (`Numpy array` or `tf.Tensor` of shape `(batch_size, sequence_length)`, _optional_) --
  Segment token indices to indicate first and second portions of the inputs. Indices are selected in `[0, 1]`:

  - 0 corresponds to a _sentence A_ token,
  - 1 corresponds to a _sentence B_ token.

  [What are token type IDs?](../glossary.html#token-type-ids)
- **inputs_embeds** (`tf.Tensor` of shape `(batch_size, sequence_length, hidden_size)`, _optional_) --
  Optionally, instead of passing `input_ids` you can choose to directly pass an embedded representation.
  This is useful if you want more control over how to convert `input_ids` indices into associated
  vectors than the model's internal embedding lookup matrix.
- **output_attentions** (`bool`, _optional_) --
  Whether or not to return the attentions tensors of all attention layers. See `attentions` under returned
  tensors for more detail. This argument can be used only in eager mode, in graph mode the value in the
  config will be used instead.
- **output_hidden_states** (`bool`, _optional_) --
  Whether or not to return the hidden states of all layers. See `hidden_states` under returned tensors for
  more detail. This argument can be used only in eager mode, in graph mode the value in the config will be
  used instead.
- **return_dict** (`bool`, _optional_) --
  Whether or not to return a [ModelOutput](/docs/transformers/master/en/main_classes/output.html#transformers.file_utils.ModelOutput) instead of a plain tuple. This
  argument can be used in eager mode, in graph mode the value will always be set to True.
- **training** (`bool`, _optional_, defaults to `False`) --
  Whether or not to use the model in training mode (some modules like dropout modules have different
  behaviors between training and evaluation).


> Returns

A [TFFunnelForPreTrainingOutput](/docs/transformers/master/en/model_doc/funnel.html#transformers.models.funnel.modeling_tf_funnel.TFFunnelForPreTrainingOutput) or a tuple of
`tf.Tensor` (if `return_dict=False` is passed or when `config.return_dict=False`) comprising various
elements depending on the configuration ([FunnelConfig](/docs/transformers/master/en/model_doc/funnel.html#transformers.FunnelConfig)) and inputs.

- **logits** (`tf.Tensor` of shape `(batch_size, sequence_length)`) -- Prediction scores of the head (scores for each token before SoftMax).
- **hidden_states** (`tuple(tf.Tensor)`, _optional_, returned when `output_hidden_states=True` is passed or when `config.output_hidden_states=True`) -- Tuple of `tf.Tensor` (one for the output of the embeddings + one for the output of each layer) of
  shape `(batch_size, sequence_length, hidden_size)`.

  Hidden-states of the model at the output of each layer plus the initial embedding outputs.
- **attentions** (`tuple(tf.Tensor)`, _optional_, returned when `output_attentions=True` is passed or when `config.output_attentions=True`) -- Tuple of `tf.Tensor` (one for each layer) of shape `(batch_size, num_heads, sequence_length, sequence_length)`.

  Attentions weights after the attention softmax, used to compute the weighted average in the self-attention
  heads.


> Examples:

```python
>>> from transformers import FunnelTokenizer, TFFunnelForPreTraining
>>> import torch

>>> tokenizer = TFFunnelTokenizer.from_pretrained('funnel-transformer/small')
>>> model = TFFunnelForPreTraining.from_pretrained('funnel-transformer/small')

>>> inputs = tokenizer("Hello, my dog is cute", return_tensors= "tf")
>>> logits = model(inputs).logits
```

> Return type

[TFFunnelForPreTrainingOutput](/docs/transformers/master/en/model_doc/funnel.html#transformers.models.funnel.modeling_tf_funnel.TFFunnelForPreTrainingOutput) or `tuple(tf.Tensor)`


## [TFFunnelForMaskedLM](#tffunnelformaskedlm)

<a id='transformers.TFFunnelForMaskedLM'></a>
> **class transformers.TFFunnelForMaskedLM**(*args, **kwargs)

Funnel Model with a _language modeling_ head on top. 

The Funnel Transformer model was proposed in [Funnel-Transformer: Filtering out Sequential Redundancy for Efficient
Language Processing](https://arxiv.org/abs/2006.03236) by Zihang Dai, Guokun Lai, Yiming Yang, Quoc V. Le.

This model inherits from [TFPreTrainedModel](/docs/transformers/master/en/main_classes/model.html#transformers.TFPreTrainedModel). Check the superclass documentation for the
generic methods the library implements for all its model (such as downloading or saving, resizing the input
embeddings, pruning heads etc.)

This model is also a [tf.keras.Model](https://www.tensorflow.org/api_docs/python/tf/keras/Model) subclass. Use
it as a regular TF 2.0 Keras Model and refer to the TF 2.0 documentation for all matter related to general usage
and behavior.

<Tip>

TF 2.0 models accepts two formats as inputs:

- having all inputs as keyword arguments (like PyTorch models), or
- having all inputs as a list, tuple or dict in the first positional arguments.

This second option is useful when using `tf.keras.Model.fit` method which currently requires having all
the tensors in the first argument of the model call function: `model(inputs)`.

If you choose this second option, there are three possibilities you can use to gather all the input Tensors in
the first positional argument :

- a single Tensor with `input_ids` only and nothing else: `model(inputs_ids)`
- a list of varying length with one or several input Tensors IN THE ORDER given in the docstring:
  `model([input_ids, attention_mask])` or `model([input_ids, attention_mask, token_type_ids])`
- a dictionary with one or several input Tensors associated to the input names given in the docstring:
  `model(&amp;lcub;"input_ids": input_ids, "token_type_ids": token_type_ids})`

</Tip>

> Parameters

- **config** (`XxxConfig`) -- Model configuration class with all the parameters of the model.
  Initializing with a config file does not load the weights associated with the model, only the
  configuration. Check out the [from_pretrained()](/docs/transformers/master/en/main_classes/model.html#transformers.PreTrainedModel.from_pretrained) method to load the model
  weights.


<a id='transformers.TFFunnelForMaskedLM.call'></a>
> **call**(self, input_ids = None, attention_mask = None, token_type_ids = None, inputs_embeds = None, output_attentions = None, output_hidden_states = None, return_dict = None, labels = None, training = False, **kwargs)

The [TFFunnelForMaskedLM](/docs/transformers/master/en/model_doc/funnel.html#transformers.TFFunnelForMaskedLM) forward method, overrides the `__call__` special method.

<Tip>

Although the recipe for forward pass needs to be defined within this function, one should call the
`Module` instance afterwards instead of this since the former takes care of running the pre and post
processing steps while the latter silently ignores them.

</Tip>

> Parameters

- **input_ids** (`Numpy array` or `tf.Tensor` of shape `(batch_size, sequence_length)`) --
  Indices of input sequence tokens in the vocabulary.

  Indices can be obtained using [FunnelTokenizer](/docs/transformers/master/en/model_doc/funnel.html#transformers.FunnelTokenizer). See
  [transformers.PreTrainedTokenizer.__call__()](/docs/transformers/master/en/internal/tokenization_utils.html#transformers.PreTrainedTokenizerBase.__call__) and [transformers.PreTrainedTokenizer.encode()](/docs/transformers/master/en/internal/tokenization_utils.html#transformers.PreTrainedTokenizerBase.encode) for
  details.

  [What are input IDs?](../glossary.html#input-ids)
- **attention_mask** (`Numpy array` or `tf.Tensor` of shape `(batch_size, sequence_length)`, _optional_) --
  Mask to avoid performing attention on padding token indices. Mask values selected in `[0, 1]`:

  - 1 for tokens that are **not masked**,
  - 0 for tokens that are **masked**.

  [What are attention masks?](../glossary.html#attention-mask)
- **token_type_ids** (`Numpy array` or `tf.Tensor` of shape `(batch_size, sequence_length)`, _optional_) --
  Segment token indices to indicate first and second portions of the inputs. Indices are selected in `[0, 1]`:

  - 0 corresponds to a _sentence A_ token,
  - 1 corresponds to a _sentence B_ token.

  [What are token type IDs?](../glossary.html#token-type-ids)
- **inputs_embeds** (`tf.Tensor` of shape `(batch_size, sequence_length, hidden_size)`, _optional_) --
  Optionally, instead of passing `input_ids` you can choose to directly pass an embedded representation.
  This is useful if you want more control over how to convert `input_ids` indices into associated
  vectors than the model's internal embedding lookup matrix.
- **output_attentions** (`bool`, _optional_) --
  Whether or not to return the attentions tensors of all attention layers. See `attentions` under returned
  tensors for more detail. This argument can be used only in eager mode, in graph mode the value in the
  config will be used instead.
- **output_hidden_states** (`bool`, _optional_) --
  Whether or not to return the hidden states of all layers. See `hidden_states` under returned tensors for
  more detail. This argument can be used only in eager mode, in graph mode the value in the config will be
  used instead.
- **return_dict** (`bool`, _optional_) --
  Whether or not to return a [ModelOutput](/docs/transformers/master/en/main_classes/output.html#transformers.file_utils.ModelOutput) instead of a plain tuple. This
  argument can be used in eager mode, in graph mode the value will always be set to True.
- **training** (`bool`, _optional_, defaults to `False`) --
  Whether or not to use the model in training mode (some modules like dropout modules have different
  behaviors between training and evaluation).

- **labels** (`tf.Tensor` of shape `(batch_size, sequence_length)`, _optional_) --
  Labels for computing the masked language modeling loss. Indices should be in `[-100, 0, ..., config.vocab_size]` (see `input_ids` docstring) Tokens with indices set to `-100` are ignored
  (masked), the loss is only computed for the tokens with labels in `[0, ..., config.vocab_size]`

> Returns

A [TFMaskedLMOutput](/docs/transformers/master/en/main_classes/output.html#transformers.modeling_tf_outputs.TFMaskedLMOutput) or a tuple of
`tf.Tensor` (if `return_dict=False` is passed or when `config.return_dict=False`) comprising various
elements depending on the configuration ([FunnelConfig](/docs/transformers/master/en/model_doc/funnel.html#transformers.FunnelConfig)) and inputs.

- **loss** (`tf.Tensor` of shape `(n,)`, _optional_, where n is the number of non-masked labels, returned when `labels` is provided) -- Masked language modeling (MLM) loss.
- **logits** (`tf.Tensor` of shape `(batch_size, sequence_length, config.vocab_size)`) -- Prediction scores of the language modeling head (scores for each vocabulary token before SoftMax).
- **hidden_states** (`tuple(tf.Tensor)`, _optional_, returned when `output_hidden_states=True` is passed or when `config.output_hidden_states=True`) -- Tuple of `tf.Tensor` (one for the output of the embeddings + one for the output of each layer) of
  shape `(batch_size, sequence_length, hidden_size)`.

  Hidden-states of the model at the output of each layer plus the initial embedding outputs.
- **attentions** (`tuple(tf.Tensor)`, _optional_, returned when `output_attentions=True` is passed or when `config.output_attentions=True`) -- Tuple of `tf.Tensor` (one for each layer) of shape `(batch_size, num_heads, sequence_length, sequence_length)`.

  Attentions weights after the attention softmax, used to compute the weighted average in the self-attention
  heads.

> Return type

[TFMaskedLMOutput](/docs/transformers/master/en/main_classes/output.html#transformers.modeling_tf_outputs.TFMaskedLMOutput) or `tuple(tf.Tensor)`

> Example:

```python
>>> from transformers import FunnelTokenizer, TFFunnelForMaskedLM
>>> import tensorflow as tf

>>> tokenizer = FunnelTokenizer.from_pretrained('funnel-transformer/small')
>>> model = TFFunnelForMaskedLM.from_pretrained('funnel-transformer/small')

>>> inputs = tokenizer("The capital of France is [MASK].", return_tensors="tf")
>>> inputs["labels"] = tokenizer("The capital of France is Paris.", return_tensors="tf")["input_ids"]

>>> outputs = model(inputs)
>>> loss = outputs.loss
>>> logits = outputs.logits
```


## [TFFunnelForSequenceClassification](#tffunnelforsequenceclassification)

<a id='transformers.TFFunnelForSequenceClassification'></a>
> **class transformers.TFFunnelForSequenceClassification**(*args, **kwargs)


Funnel Model transformer with a sequence classification/regression head on top (a linear layer on top of the pooled
output) e.g. for GLUE tasks.


The Funnel Transformer model was proposed in [Funnel-Transformer: Filtering out Sequential Redundancy for Efficient
Language Processing](https://arxiv.org/abs/2006.03236) by Zihang Dai, Guokun Lai, Yiming Yang, Quoc V. Le.

This model inherits from [TFPreTrainedModel](/docs/transformers/master/en/main_classes/model.html#transformers.TFPreTrainedModel). Check the superclass documentation for the
generic methods the library implements for all its model (such as downloading or saving, resizing the input
embeddings, pruning heads etc.)

This model is also a [tf.keras.Model](https://www.tensorflow.org/api_docs/python/tf/keras/Model) subclass. Use
it as a regular TF 2.0 Keras Model and refer to the TF 2.0 documentation for all matter related to general usage
and behavior.

<Tip>

TF 2.0 models accepts two formats as inputs:

- having all inputs as keyword arguments (like PyTorch models), or
- having all inputs as a list, tuple or dict in the first positional arguments.

This second option is useful when using `tf.keras.Model.fit` method which currently requires having all
the tensors in the first argument of the model call function: `model(inputs)`.

If you choose this second option, there are three possibilities you can use to gather all the input Tensors in
the first positional argument :

- a single Tensor with `input_ids` only and nothing else: `model(inputs_ids)`
- a list of varying length with one or several input Tensors IN THE ORDER given in the docstring:
  `model([input_ids, attention_mask])` or `model([input_ids, attention_mask, token_type_ids])`
- a dictionary with one or several input Tensors associated to the input names given in the docstring:
  `model(&amp;lcub;"input_ids": input_ids, "token_type_ids": token_type_ids})`

</Tip>

> Parameters

- **config** (`XxxConfig`) -- Model configuration class with all the parameters of the model.
  Initializing with a config file does not load the weights associated with the model, only the
  configuration. Check out the [from_pretrained()](/docs/transformers/master/en/main_classes/model.html#transformers.PreTrainedModel.from_pretrained) method to load the model
  weights.


<a id='transformers.TFFunnelForSequenceClassification.call'></a>
> **call**(self, input_ids = None, attention_mask = None, token_type_ids = None, inputs_embeds = None, output_attentions = None, output_hidden_states = None, return_dict = None, labels = None, training = False, **kwargs)

The [TFFunnelForSequenceClassification](/docs/transformers/master/en/model_doc/funnel.html#transformers.TFFunnelForSequenceClassification) forward method, overrides the `__call__` special method.

<Tip>

Although the recipe for forward pass needs to be defined within this function, one should call the
`Module` instance afterwards instead of this since the former takes care of running the pre and post
processing steps while the latter silently ignores them.

</Tip>

> Parameters

- **input_ids** (`Numpy array` or `tf.Tensor` of shape `(batch_size, sequence_length)`) --
  Indices of input sequence tokens in the vocabulary.

  Indices can be obtained using [FunnelTokenizer](/docs/transformers/master/en/model_doc/funnel.html#transformers.FunnelTokenizer). See
  [transformers.PreTrainedTokenizer.__call__()](/docs/transformers/master/en/internal/tokenization_utils.html#transformers.PreTrainedTokenizerBase.__call__) and [transformers.PreTrainedTokenizer.encode()](/docs/transformers/master/en/internal/tokenization_utils.html#transformers.PreTrainedTokenizerBase.encode) for
  details.

  [What are input IDs?](../glossary.html#input-ids)
- **attention_mask** (`Numpy array` or `tf.Tensor` of shape `(batch_size, sequence_length)`, _optional_) --
  Mask to avoid performing attention on padding token indices. Mask values selected in `[0, 1]`:

  - 1 for tokens that are **not masked**,
  - 0 for tokens that are **masked**.

  [What are attention masks?](../glossary.html#attention-mask)
- **token_type_ids** (`Numpy array` or `tf.Tensor` of shape `(batch_size, sequence_length)`, _optional_) --
  Segment token indices to indicate first and second portions of the inputs. Indices are selected in `[0, 1]`:

  - 0 corresponds to a _sentence A_ token,
  - 1 corresponds to a _sentence B_ token.

  [What are token type IDs?](../glossary.html#token-type-ids)
- **inputs_embeds** (`tf.Tensor` of shape `(batch_size, sequence_length, hidden_size)`, _optional_) --
  Optionally, instead of passing `input_ids` you can choose to directly pass an embedded representation.
  This is useful if you want more control over how to convert `input_ids` indices into associated
  vectors than the model's internal embedding lookup matrix.
- **output_attentions** (`bool`, _optional_) --
  Whether or not to return the attentions tensors of all attention layers. See `attentions` under returned
  tensors for more detail. This argument can be used only in eager mode, in graph mode the value in the
  config will be used instead.
- **output_hidden_states** (`bool`, _optional_) --
  Whether or not to return the hidden states of all layers. See `hidden_states` under returned tensors for
  more detail. This argument can be used only in eager mode, in graph mode the value in the config will be
  used instead.
- **return_dict** (`bool`, _optional_) --
  Whether or not to return a [ModelOutput](/docs/transformers/master/en/main_classes/output.html#transformers.file_utils.ModelOutput) instead of a plain tuple. This
  argument can be used in eager mode, in graph mode the value will always be set to True.
- **training** (`bool`, _optional_, defaults to `False`) --
  Whether or not to use the model in training mode (some modules like dropout modules have different
  behaviors between training and evaluation).

- **labels** (`tf.Tensor` of shape `(batch_size,)`, _optional_) --
  Labels for computing the sequence classification/regression loss. Indices should be in `[0, ..., config.num_labels - 1]`. If `config.num_labels == 1` a regression loss is computed (Mean-Square loss),
  If `config.num_labels > 1` a classification loss is computed (Cross-Entropy).

> Returns

A [TFSequenceClassifierOutput](/docs/transformers/master/en/main_classes/output.html#transformers.modeling_tf_outputs.TFSequenceClassifierOutput) or a tuple of
`tf.Tensor` (if `return_dict=False` is passed or when `config.return_dict=False`) comprising various
elements depending on the configuration ([FunnelConfig](/docs/transformers/master/en/model_doc/funnel.html#transformers.FunnelConfig)) and inputs.

- **loss** (`tf.Tensor` of shape `(batch_size, )`, _optional_, returned when `labels` is provided) -- Classification (or regression if config.num_labels==1) loss.
- **logits** (`tf.Tensor` of shape `(batch_size, config.num_labels)`) -- Classification (or regression if config.num_labels==1) scores (before SoftMax).
- **hidden_states** (`tuple(tf.Tensor)`, _optional_, returned when `output_hidden_states=True` is passed or when `config.output_hidden_states=True`) -- Tuple of `tf.Tensor` (one for the output of the embeddings + one for the output of each layer) of
  shape `(batch_size, sequence_length, hidden_size)`.

  Hidden-states of the model at the output of each layer plus the initial embedding outputs.
- **attentions** (`tuple(tf.Tensor)`, _optional_, returned when `output_attentions=True` is passed or when `config.output_attentions=True`) -- Tuple of `tf.Tensor` (one for each layer) of shape `(batch_size, num_heads, sequence_length, sequence_length)`.

  Attentions weights after the attention softmax, used to compute the weighted average in the self-attention
  heads.

> Return type

[TFSequenceClassifierOutput](/docs/transformers/master/en/main_classes/output.html#transformers.modeling_tf_outputs.TFSequenceClassifierOutput) or `tuple(tf.Tensor)`

> Example:

```python
>>> from transformers import FunnelTokenizer, TFFunnelForSequenceClassification
>>> import tensorflow as tf

>>> tokenizer = FunnelTokenizer.from_pretrained('funnel-transformer/small-base')
>>> model = TFFunnelForSequenceClassification.from_pretrained('funnel-transformer/small-base')

>>> inputs = tokenizer("Hello, my dog is cute", return_tensors="tf")
>>> inputs["labels"] = tf.reshape(tf.constant(1), (-1, 1)) # Batch size 1

>>> outputs = model(inputs)
>>> loss = outputs.loss
>>> logits = outputs.logits
```


## [TFFunnelForMultipleChoice](#tffunnelformultiplechoice)

<a id='transformers.TFFunnelForMultipleChoice'></a>
> **class transformers.TFFunnelForMultipleChoice**(*args, **kwargs)


Funnel Model with a multiple choice classification head on top (a linear layer on top of the pooled output and a
softmax) e.g. for RocStories/SWAG tasks.


The Funnel Transformer model was proposed in [Funnel-Transformer: Filtering out Sequential Redundancy for Efficient
Language Processing](https://arxiv.org/abs/2006.03236) by Zihang Dai, Guokun Lai, Yiming Yang, Quoc V. Le.

This model inherits from [TFPreTrainedModel](/docs/transformers/master/en/main_classes/model.html#transformers.TFPreTrainedModel). Check the superclass documentation for the
generic methods the library implements for all its model (such as downloading or saving, resizing the input
embeddings, pruning heads etc.)

This model is also a [tf.keras.Model](https://www.tensorflow.org/api_docs/python/tf/keras/Model) subclass. Use
it as a regular TF 2.0 Keras Model and refer to the TF 2.0 documentation for all matter related to general usage
and behavior.

<Tip>

TF 2.0 models accepts two formats as inputs:

- having all inputs as keyword arguments (like PyTorch models), or
- having all inputs as a list, tuple or dict in the first positional arguments.

This second option is useful when using `tf.keras.Model.fit` method which currently requires having all
the tensors in the first argument of the model call function: `model(inputs)`.

If you choose this second option, there are three possibilities you can use to gather all the input Tensors in
the first positional argument :

- a single Tensor with `input_ids` only and nothing else: `model(inputs_ids)`
- a list of varying length with one or several input Tensors IN THE ORDER given in the docstring:
  `model([input_ids, attention_mask])` or `model([input_ids, attention_mask, token_type_ids])`
- a dictionary with one or several input Tensors associated to the input names given in the docstring:
  `model(&amp;lcub;"input_ids": input_ids, "token_type_ids": token_type_ids})`

</Tip>

> Parameters

- **config** (`XxxConfig`) -- Model configuration class with all the parameters of the model.
  Initializing with a config file does not load the weights associated with the model, only the
  configuration. Check out the [from_pretrained()](/docs/transformers/master/en/main_classes/model.html#transformers.PreTrainedModel.from_pretrained) method to load the model
  weights.


<a id='transformers.TFFunnelForMultipleChoice.call'></a>
> **call**(self, input_ids = None, attention_mask = None, token_type_ids = None, inputs_embeds = None, output_attentions = None, output_hidden_states = None, return_dict = None, labels = None, training = False, **kwargs)

The [TFFunnelForMultipleChoice](/docs/transformers/master/en/model_doc/funnel.html#transformers.TFFunnelForMultipleChoice) forward method, overrides the `__call__` special method.

<Tip>

Although the recipe for forward pass needs to be defined within this function, one should call the
`Module` instance afterwards instead of this since the former takes care of running the pre and post
processing steps while the latter silently ignores them.

</Tip>

> Parameters

- **input_ids** (`Numpy array` or `tf.Tensor` of shape `(batch_size, num_choices, sequence_length)`) --
  Indices of input sequence tokens in the vocabulary.

  Indices can be obtained using [FunnelTokenizer](/docs/transformers/master/en/model_doc/funnel.html#transformers.FunnelTokenizer). See
  [transformers.PreTrainedTokenizer.__call__()](/docs/transformers/master/en/internal/tokenization_utils.html#transformers.PreTrainedTokenizerBase.__call__) and [transformers.PreTrainedTokenizer.encode()](/docs/transformers/master/en/internal/tokenization_utils.html#transformers.PreTrainedTokenizerBase.encode) for
  details.

  [What are input IDs?](../glossary.html#input-ids)
- **attention_mask** (`Numpy array` or `tf.Tensor` of shape `(batch_size, num_choices, sequence_length)`, _optional_) --
  Mask to avoid performing attention on padding token indices. Mask values selected in `[0, 1]`:

  - 1 for tokens that are **not masked**,
  - 0 for tokens that are **masked**.

  [What are attention masks?](../glossary.html#attention-mask)
- **token_type_ids** (`Numpy array` or `tf.Tensor` of shape `(batch_size, num_choices, sequence_length)`, _optional_) --
  Segment token indices to indicate first and second portions of the inputs. Indices are selected in `[0, 1]`:

  - 0 corresponds to a _sentence A_ token,
  - 1 corresponds to a _sentence B_ token.

  [What are token type IDs?](../glossary.html#token-type-ids)
- **inputs_embeds** (`tf.Tensor` of shape `(batch_size, num_choices, sequence_length, hidden_size)`, _optional_) --
  Optionally, instead of passing `input_ids` you can choose to directly pass an embedded representation.
  This is useful if you want more control over how to convert `input_ids` indices into associated
  vectors than the model's internal embedding lookup matrix.
- **output_attentions** (`bool`, _optional_) --
  Whether or not to return the attentions tensors of all attention layers. See `attentions` under returned
  tensors for more detail. This argument can be used only in eager mode, in graph mode the value in the
  config will be used instead.
- **output_hidden_states** (`bool`, _optional_) --
  Whether or not to return the hidden states of all layers. See `hidden_states` under returned tensors for
  more detail. This argument can be used only in eager mode, in graph mode the value in the config will be
  used instead.
- **return_dict** (`bool`, _optional_) --
  Whether or not to return a [ModelOutput](/docs/transformers/master/en/main_classes/output.html#transformers.file_utils.ModelOutput) instead of a plain tuple. This
  argument can be used in eager mode, in graph mode the value will always be set to True.
- **training** (`bool`, _optional_, defaults to `False`) --
  Whether or not to use the model in training mode (some modules like dropout modules have different
  behaviors between training and evaluation).

- **labels** (`tf.Tensor` of shape `(batch_size,)`, _optional_) --
  Labels for computing the multiple choice classification loss. Indices should be in `[0, ..., num_choices]` where `num_choices` is the size of the second dimension of the input tensors. (See
  `input_ids` above)

> Returns

A [TFMultipleChoiceModelOutput](/docs/transformers/master/en/main_classes/output.html#transformers.modeling_tf_outputs.TFMultipleChoiceModelOutput) or a tuple of
`tf.Tensor` (if `return_dict=False` is passed or when `config.return_dict=False`) comprising various
elements depending on the configuration ([FunnelConfig](/docs/transformers/master/en/model_doc/funnel.html#transformers.FunnelConfig)) and inputs.

- **loss** (`tf.Tensor` of shape _(batch_size, )_, _optional_, returned when `labels` is provided) -- Classification loss.
- **logits** (`tf.Tensor` of shape `(batch_size, num_choices)`) -- _num_choices_ is the second dimension of the input tensors. (see _input_ids_ above).

  Classification scores (before SoftMax).
- **hidden_states** (`tuple(tf.Tensor)`, _optional_, returned when `output_hidden_states=True` is passed or when `config.output_hidden_states=True`) -- Tuple of `tf.Tensor` (one for the output of the embeddings + one for the output of each layer) of
  shape `(batch_size, sequence_length, hidden_size)`.

  Hidden-states of the model at the output of each layer plus the initial embedding outputs.
- **attentions** (`tuple(tf.Tensor)`, _optional_, returned when `output_attentions=True` is passed or when `config.output_attentions=True`) -- Tuple of `tf.Tensor` (one for each layer) of shape `(batch_size, num_heads, sequence_length, sequence_length)`.

  Attentions weights after the attention softmax, used to compute the weighted average in the self-attention
  heads.

> Return type

[TFMultipleChoiceModelOutput](/docs/transformers/master/en/main_classes/output.html#transformers.modeling_tf_outputs.TFMultipleChoiceModelOutput) or `tuple(tf.Tensor)`

> Example:

```python
>>> from transformers import FunnelTokenizer, TFFunnelForMultipleChoice
>>> import tensorflow as tf

>>> tokenizer = FunnelTokenizer.from_pretrained('funnel-transformer/small-base')
>>> model = TFFunnelForMultipleChoice.from_pretrained('funnel-transformer/small-base')

>>> prompt = "In Italy, pizza served in formal settings, such as at a restaurant, is presented unsliced."
>>> choice0 = "It is eaten with a fork and a knife."
>>> choice1 = "It is eaten while held in the hand."

>>> encoding = tokenizer([prompt, prompt], [choice0, choice1], return_tensors='tf', padding=True)
>>> inputs = &amp;lcub;k: tf.expand_dims(v, 0) for k, v in encoding.items()}
>>> outputs = model(inputs)  # batch size is 1

>>> # the linear classifier still needs to be trained
>>> logits = outputs.logits
```


## [TFFunnelForTokenClassification](#tffunnelfortokenclassification)

<a id='transformers.TFFunnelForTokenClassification'></a>
> **class transformers.TFFunnelForTokenClassification**(*args, **kwargs)


Funnel Model with a token classification head on top (a linear layer on top of the hidden-states output) e.g. for
Named-Entity-Recognition (NER) tasks.


The Funnel Transformer model was proposed in [Funnel-Transformer: Filtering out Sequential Redundancy for Efficient
Language Processing](https://arxiv.org/abs/2006.03236) by Zihang Dai, Guokun Lai, Yiming Yang, Quoc V. Le.

This model inherits from [TFPreTrainedModel](/docs/transformers/master/en/main_classes/model.html#transformers.TFPreTrainedModel). Check the superclass documentation for the
generic methods the library implements for all its model (such as downloading or saving, resizing the input
embeddings, pruning heads etc.)

This model is also a [tf.keras.Model](https://www.tensorflow.org/api_docs/python/tf/keras/Model) subclass. Use
it as a regular TF 2.0 Keras Model and refer to the TF 2.0 documentation for all matter related to general usage
and behavior.

<Tip>

TF 2.0 models accepts two formats as inputs:

- having all inputs as keyword arguments (like PyTorch models), or
- having all inputs as a list, tuple or dict in the first positional arguments.

This second option is useful when using `tf.keras.Model.fit` method which currently requires having all
the tensors in the first argument of the model call function: `model(inputs)`.

If you choose this second option, there are three possibilities you can use to gather all the input Tensors in
the first positional argument :

- a single Tensor with `input_ids` only and nothing else: `model(inputs_ids)`
- a list of varying length with one or several input Tensors IN THE ORDER given in the docstring:
  `model([input_ids, attention_mask])` or `model([input_ids, attention_mask, token_type_ids])`
- a dictionary with one or several input Tensors associated to the input names given in the docstring:
  `model(&amp;lcub;"input_ids": input_ids, "token_type_ids": token_type_ids})`

</Tip>

> Parameters

- **config** (`XxxConfig`) -- Model configuration class with all the parameters of the model.
  Initializing with a config file does not load the weights associated with the model, only the
  configuration. Check out the [from_pretrained()](/docs/transformers/master/en/main_classes/model.html#transformers.PreTrainedModel.from_pretrained) method to load the model
  weights.


<a id='transformers.TFFunnelForTokenClassification.call'></a>
> **call**(self, input_ids = None, attention_mask = None, token_type_ids = None, inputs_embeds = None, output_attentions = None, output_hidden_states = None, return_dict = None, labels = None, training = False, **kwargs)

The [TFFunnelForTokenClassification](/docs/transformers/master/en/model_doc/funnel.html#transformers.TFFunnelForTokenClassification) forward method, overrides the `__call__` special method.

<Tip>

Although the recipe for forward pass needs to be defined within this function, one should call the
`Module` instance afterwards instead of this since the former takes care of running the pre and post
processing steps while the latter silently ignores them.

</Tip>

> Parameters

- **input_ids** (`Numpy array` or `tf.Tensor` of shape `(batch_size, sequence_length)`) --
  Indices of input sequence tokens in the vocabulary.

  Indices can be obtained using [FunnelTokenizer](/docs/transformers/master/en/model_doc/funnel.html#transformers.FunnelTokenizer). See
  [transformers.PreTrainedTokenizer.__call__()](/docs/transformers/master/en/internal/tokenization_utils.html#transformers.PreTrainedTokenizerBase.__call__) and [transformers.PreTrainedTokenizer.encode()](/docs/transformers/master/en/internal/tokenization_utils.html#transformers.PreTrainedTokenizerBase.encode) for
  details.

  [What are input IDs?](../glossary.html#input-ids)
- **attention_mask** (`Numpy array` or `tf.Tensor` of shape `(batch_size, sequence_length)`, _optional_) --
  Mask to avoid performing attention on padding token indices. Mask values selected in `[0, 1]`:

  - 1 for tokens that are **not masked**,
  - 0 for tokens that are **masked**.

  [What are attention masks?](../glossary.html#attention-mask)
- **token_type_ids** (`Numpy array` or `tf.Tensor` of shape `(batch_size, sequence_length)`, _optional_) --
  Segment token indices to indicate first and second portions of the inputs. Indices are selected in `[0, 1]`:

  - 0 corresponds to a _sentence A_ token,
  - 1 corresponds to a _sentence B_ token.

  [What are token type IDs?](../glossary.html#token-type-ids)
- **inputs_embeds** (`tf.Tensor` of shape `(batch_size, sequence_length, hidden_size)`, _optional_) --
  Optionally, instead of passing `input_ids` you can choose to directly pass an embedded representation.
  This is useful if you want more control over how to convert `input_ids` indices into associated
  vectors than the model's internal embedding lookup matrix.
- **output_attentions** (`bool`, _optional_) --
  Whether or not to return the attentions tensors of all attention layers. See `attentions` under returned
  tensors for more detail. This argument can be used only in eager mode, in graph mode the value in the
  config will be used instead.
- **output_hidden_states** (`bool`, _optional_) --
  Whether or not to return the hidden states of all layers. See `hidden_states` under returned tensors for
  more detail. This argument can be used only in eager mode, in graph mode the value in the config will be
  used instead.
- **return_dict** (`bool`, _optional_) --
  Whether or not to return a [ModelOutput](/docs/transformers/master/en/main_classes/output.html#transformers.file_utils.ModelOutput) instead of a plain tuple. This
  argument can be used in eager mode, in graph mode the value will always be set to True.
- **training** (`bool`, _optional_, defaults to `False`) --
  Whether or not to use the model in training mode (some modules like dropout modules have different
  behaviors between training and evaluation).

- **labels** (`tf.Tensor` of shape `(batch_size, sequence_length)`, _optional_) --
  Labels for computing the token classification loss. Indices should be in `[0, ..., config.num_labels - 1]`.

> Returns

A [TFTokenClassifierOutput](/docs/transformers/master/en/main_classes/output.html#transformers.modeling_tf_outputs.TFTokenClassifierOutput) or a tuple of
`tf.Tensor` (if `return_dict=False` is passed or when `config.return_dict=False`) comprising various
elements depending on the configuration ([FunnelConfig](/docs/transformers/master/en/model_doc/funnel.html#transformers.FunnelConfig)) and inputs.

- **loss** (`tf.Tensor` of shape `(n,)`, _optional_, where n is the number of unmasked labels, returned when `labels` is provided)  -- Classification loss.
- **logits** (`tf.Tensor` of shape `(batch_size, sequence_length, config.num_labels)`) -- Classification scores (before SoftMax).
- **hidden_states** (`tuple(tf.Tensor)`, _optional_, returned when `output_hidden_states=True` is passed or when `config.output_hidden_states=True`) -- Tuple of `tf.Tensor` (one for the output of the embeddings + one for the output of each layer) of
  shape `(batch_size, sequence_length, hidden_size)`.

  Hidden-states of the model at the output of each layer plus the initial embedding outputs.
- **attentions** (`tuple(tf.Tensor)`, _optional_, returned when `output_attentions=True` is passed or when `config.output_attentions=True`) -- Tuple of `tf.Tensor` (one for each layer) of shape `(batch_size, num_heads, sequence_length, sequence_length)`.

  Attentions weights after the attention softmax, used to compute the weighted average in the self-attention
  heads.

> Return type

[TFTokenClassifierOutput](/docs/transformers/master/en/main_classes/output.html#transformers.modeling_tf_outputs.TFTokenClassifierOutput) or `tuple(tf.Tensor)`

> Example:

```python
>>> from transformers import FunnelTokenizer, TFFunnelForTokenClassification
>>> import tensorflow as tf

>>> tokenizer = FunnelTokenizer.from_pretrained('funnel-transformer/small')
>>> model = TFFunnelForTokenClassification.from_pretrained('funnel-transformer/small')

>>> inputs = tokenizer("Hello, my dog is cute", return_tensors="tf")
>>> input_ids = inputs["input_ids"]
>>> inputs["labels"] = tf.reshape(tf.constant([1] * tf.size(input_ids).numpy()), (-1, tf.size(input_ids))) # Batch size 1

>>> outputs = model(inputs)
>>> loss = outputs.loss
>>> logits = outputs.logits
```


## [TFFunnelForQuestionAnswering](#tffunnelforquestionanswering)

<a id='transformers.TFFunnelForQuestionAnswering'></a>
> **class transformers.TFFunnelForQuestionAnswering**(*args, **kwargs)


Funnel Model with a span classification head on top for extractive question-answering tasks like SQuAD (a linear
layers on top of the hidden-states output to compute _span start logits_ and _span end logits_).


The Funnel Transformer model was proposed in [Funnel-Transformer: Filtering out Sequential Redundancy for Efficient
Language Processing](https://arxiv.org/abs/2006.03236) by Zihang Dai, Guokun Lai, Yiming Yang, Quoc V. Le.

This model inherits from [TFPreTrainedModel](/docs/transformers/master/en/main_classes/model.html#transformers.TFPreTrainedModel). Check the superclass documentation for the
generic methods the library implements for all its model (such as downloading or saving, resizing the input
embeddings, pruning heads etc.)

This model is also a [tf.keras.Model](https://www.tensorflow.org/api_docs/python/tf/keras/Model) subclass. Use
it as a regular TF 2.0 Keras Model and refer to the TF 2.0 documentation for all matter related to general usage
and behavior.

<Tip>

TF 2.0 models accepts two formats as inputs:

- having all inputs as keyword arguments (like PyTorch models), or
- having all inputs as a list, tuple or dict in the first positional arguments.

This second option is useful when using `tf.keras.Model.fit` method which currently requires having all
the tensors in the first argument of the model call function: `model(inputs)`.

If you choose this second option, there are three possibilities you can use to gather all the input Tensors in
the first positional argument :

- a single Tensor with `input_ids` only and nothing else: `model(inputs_ids)`
- a list of varying length with one or several input Tensors IN THE ORDER given in the docstring:
  `model([input_ids, attention_mask])` or `model([input_ids, attention_mask, token_type_ids])`
- a dictionary with one or several input Tensors associated to the input names given in the docstring:
  `model(&amp;lcub;"input_ids": input_ids, "token_type_ids": token_type_ids})`

</Tip>

> Parameters

- **config** (`XxxConfig`) -- Model configuration class with all the parameters of the model.
  Initializing with a config file does not load the weights associated with the model, only the
  configuration. Check out the [from_pretrained()](/docs/transformers/master/en/main_classes/model.html#transformers.PreTrainedModel.from_pretrained) method to load the model
  weights.


<a id='transformers.TFFunnelForQuestionAnswering.call'></a>
> **call**(self, input_ids = None, attention_mask = None, token_type_ids = None, inputs_embeds = None, output_attentions = None, output_hidden_states = None, return_dict = None, start_positions = None, end_positions = None, training = False, **kwargs)

The [TFFunnelForQuestionAnswering](/docs/transformers/master/en/model_doc/funnel.html#transformers.TFFunnelForQuestionAnswering) forward method, overrides the `__call__` special method.

<Tip>

Although the recipe for forward pass needs to be defined within this function, one should call the
`Module` instance afterwards instead of this since the former takes care of running the pre and post
processing steps while the latter silently ignores them.

</Tip>

> Parameters

- **input_ids** (`Numpy array` or `tf.Tensor` of shape `(batch_size, sequence_length)`) --
  Indices of input sequence tokens in the vocabulary.

  Indices can be obtained using [FunnelTokenizer](/docs/transformers/master/en/model_doc/funnel.html#transformers.FunnelTokenizer). See
  [transformers.PreTrainedTokenizer.__call__()](/docs/transformers/master/en/internal/tokenization_utils.html#transformers.PreTrainedTokenizerBase.__call__) and [transformers.PreTrainedTokenizer.encode()](/docs/transformers/master/en/internal/tokenization_utils.html#transformers.PreTrainedTokenizerBase.encode) for
  details.

  [What are input IDs?](../glossary.html#input-ids)
- **attention_mask** (`Numpy array` or `tf.Tensor` of shape `(batch_size, sequence_length)`, _optional_) --
  Mask to avoid performing attention on padding token indices. Mask values selected in `[0, 1]`:

  - 1 for tokens that are **not masked**,
  - 0 for tokens that are **masked**.

  [What are attention masks?](../glossary.html#attention-mask)
- **token_type_ids** (`Numpy array` or `tf.Tensor` of shape `(batch_size, sequence_length)`, _optional_) --
  Segment token indices to indicate first and second portions of the inputs. Indices are selected in `[0, 1]`:

  - 0 corresponds to a _sentence A_ token,
  - 1 corresponds to a _sentence B_ token.

  [What are token type IDs?](../glossary.html#token-type-ids)
- **inputs_embeds** (`tf.Tensor` of shape `(batch_size, sequence_length, hidden_size)`, _optional_) --
  Optionally, instead of passing `input_ids` you can choose to directly pass an embedded representation.
  This is useful if you want more control over how to convert `input_ids` indices into associated
  vectors than the model's internal embedding lookup matrix.
- **output_attentions** (`bool`, _optional_) --
  Whether or not to return the attentions tensors of all attention layers. See `attentions` under returned
  tensors for more detail. This argument can be used only in eager mode, in graph mode the value in the
  config will be used instead.
- **output_hidden_states** (`bool`, _optional_) --
  Whether or not to return the hidden states of all layers. See `hidden_states` under returned tensors for
  more detail. This argument can be used only in eager mode, in graph mode the value in the config will be
  used instead.
- **return_dict** (`bool`, _optional_) --
  Whether or not to return a [ModelOutput](/docs/transformers/master/en/main_classes/output.html#transformers.file_utils.ModelOutput) instead of a plain tuple. This
  argument can be used in eager mode, in graph mode the value will always be set to True.
- **training** (`bool`, _optional_, defaults to `False`) --
  Whether or not to use the model in training mode (some modules like dropout modules have different
  behaviors between training and evaluation).

- **start_positions** (`tf.Tensor` of shape `(batch_size,)`, _optional_) --
  Labels for position (index) of the start of the labelled span for computing the token classification loss.
  Positions are clamped to the length of the sequence (`sequence_length`). Position outside of the
  sequence are not taken into account for computing the loss.
- **end_positions** (`tf.Tensor` of shape `(batch_size,)`, _optional_) --
  Labels for position (index) of the end of the labelled span for computing the token classification loss.
  Positions are clamped to the length of the sequence (`sequence_length`). Position outside of the
  sequence are not taken into account for computing the loss.

> Returns

A [TFQuestionAnsweringModelOutput](/docs/transformers/master/en/main_classes/output.html#transformers.modeling_tf_outputs.TFQuestionAnsweringModelOutput) or a tuple of
`tf.Tensor` (if `return_dict=False` is passed or when `config.return_dict=False`) comprising various
elements depending on the configuration ([FunnelConfig](/docs/transformers/master/en/model_doc/funnel.html#transformers.FunnelConfig)) and inputs.

- **loss** (`tf.Tensor` of shape `(batch_size, )`, _optional_, returned when `start_positions` and `end_positions` are provided) -- Total span extraction loss is the sum of a Cross-Entropy for the start and end positions.
- **start_logits** (`tf.Tensor` of shape `(batch_size, sequence_length)`) -- Span-start scores (before SoftMax).
- **end_logits** (`tf.Tensor` of shape `(batch_size, sequence_length)`) -- Span-end scores (before SoftMax).
- **hidden_states** (`tuple(tf.Tensor)`, _optional_, returned when `output_hidden_states=True` is passed or when `config.output_hidden_states=True`) -- Tuple of `tf.Tensor` (one for the output of the embeddings + one for the output of each layer) of
  shape `(batch_size, sequence_length, hidden_size)`.

  Hidden-states of the model at the output of each layer plus the initial embedding outputs.
- **attentions** (`tuple(tf.Tensor)`, _optional_, returned when `output_attentions=True` is passed or when `config.output_attentions=True`) -- Tuple of `tf.Tensor` (one for each layer) of shape `(batch_size, num_heads, sequence_length, sequence_length)`.

  Attentions weights after the attention softmax, used to compute the weighted average in the self-attention
  heads.

> Return type

[TFQuestionAnsweringModelOutput](/docs/transformers/master/en/main_classes/output.html#transformers.modeling_tf_outputs.TFQuestionAnsweringModelOutput) or `tuple(tf.Tensor)`

> Example:

```python
>>> from transformers import FunnelTokenizer, TFFunnelForQuestionAnswering
>>> import tensorflow as tf

>>> tokenizer = FunnelTokenizer.from_pretrained('funnel-transformer/small')
>>> model = TFFunnelForQuestionAnswering.from_pretrained('funnel-transformer/small')

>>> question, text = "Who was Jim Henson?", "Jim Henson was a nice puppet"
>>> input_dict = tokenizer(question, text, return_tensors='tf')
>>> outputs = model(input_dict)
>>> start_logits = outputs.start_logits
>>> end_logits = outputs.end_logits

>>> all_tokens = tokenizer.convert_ids_to_tokens(input_dict["input_ids"].numpy()[0])
>>> answer = ' '.join(all_tokens[tf.math.argmax(start_logits, 1)[0] : tf.math.argmax(end_logits, 1)[0]+1])
```
<|MERGE_RESOLUTION|>--- conflicted
+++ resolved
@@ -178,11 +178,7 @@
 ## [FunnelTokenizer](#funneltokenizer)
 
 <a id='transformers.FunnelTokenizer'></a>
-<<<<<<< HEAD
-> **class transformers.FunnelTokenizer**(vocab_file, do_lower_case = True, do_basic_tokenize = True, never_split = None, unk_token = &lcubunk>, sep_token = &amp;lt;sep>, pad_token = &lcubpad>, cls_token = &amp;lt;cls>, mask_token = &lcubmask>, bos_token = &lcubs>, eos_token = &lcub/s>, tokenize_chinese_chars = True, strip_accents = None, **kwargs)
-=======
 > **class transformers.FunnelTokenizer**(vocab_file, do_lower_case = True, do_basic_tokenize = True, never_split = None, unk_token = '&amp;lt;unk>', sep_token = '&amp;lt;sep>', pad_token = '&amp;lt;pad>', cls_token = '&amp;lt;cls>', mask_token = '&amp;lt;mask>', bos_token = '&amp;lt;s>', eos_token = '&amp;lt;/s>', tokenize_chinese_chars = True, strip_accents = None, **kwargs)
->>>>>>> afdf509c
 
 
 Construct a Funnel Transformer tokenizer.
@@ -282,11 +278,7 @@
 ## [FunnelTokenizerFast](#funneltokenizerfast)
 
 <a id='transformers.FunnelTokenizerFast'></a>
-<<<<<<< HEAD
-> **class transformers.FunnelTokenizerFast**(vocab_file = None, tokenizer_file = None, do_lower_case = True, unk_token = &lcubunk>, sep_token = &amp;lt;sep>, pad_token = &lcubpad>, cls_token = &amp;lt;cls>, mask_token = &lcubmask>, bos_token = &lcubs>, eos_token = &lcub/s>, clean_text = True, tokenize_chinese_chars = True, strip_accents = None, wordpieces_prefix = ##, **kwargs)
-=======
 > **class transformers.FunnelTokenizerFast**(vocab_file = None, tokenizer_file = None, do_lower_case = True, unk_token = '&amp;lt;unk>', sep_token = '&amp;lt;sep>', pad_token = '&amp;lt;pad>', cls_token = '&amp;lt;cls>', mask_token = '&amp;lt;mask>', bos_token = '&amp;lt;s>', eos_token = '&amp;lt;/s>', clean_text = True, tokenize_chinese_chars = True, strip_accents = None, wordpieces_prefix = '##', **kwargs)
->>>>>>> afdf509c
 
 
 Construct a "fast" Funnel Transformer tokenizer (backed by HuggingFace's _tokenizers_ library).
@@ -330,11 +322,7 @@
 
 
 <a id='transformers.FunnelTokenizer'></a>
-<<<<<<< HEAD
-> **class FunnelTokenizer**(vocab_file, do_lower_case = True, do_basic_tokenize = True, never_split = None, unk_token = &lcubunk>, sep_token = &amp;lt;sep>, pad_token = &lcubpad>, cls_token = &amp;lt;cls>, mask_token = &lcubmask>, bos_token = &lcubs>, eos_token = &lcub/s>, tokenize_chinese_chars = True, strip_accents = None, **kwargs)
-=======
 > **class FunnelTokenizer**(vocab_file, do_lower_case = True, do_basic_tokenize = True, never_split = None, unk_token = '&amp;lt;unk>', sep_token = '&amp;lt;sep>', pad_token = '&amp;lt;pad>', cls_token = '&amp;lt;cls>', mask_token = '&amp;lt;mask>', bos_token = '&amp;lt;s>', eos_token = '&amp;lt;/s>', tokenize_chinese_chars = True, strip_accents = None, **kwargs)
->>>>>>> afdf509c
 
 
 Construct a Funnel Transformer tokenizer.
@@ -830,11 +818,7 @@
 >>> tokenizer = FunnelTokenizer.from_pretrained('funnel-transformer/small')
 >>> model = FunnelForMaskedLM.from_pretrained('funnel-transformer/small')
 
-<<<<<<< HEAD
->>> inputs = tokenizer("The capital of France is &lcubmask>.", return_tensors="pt")
-=======
 >>> inputs = tokenizer("The capital of France is &amp;lt;mask>.", return_tensors="pt")
->>>>>>> afdf509c
 >>> labels = tokenizer("The capital of France is Paris.", return_tensors="pt")["input_ids"]
 
 >>> outputs = model(**inputs, labels=labels)
