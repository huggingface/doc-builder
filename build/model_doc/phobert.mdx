--- conflicted
+++ resolved
@@ -67,11 +67,7 @@
 ## [PhobertTokenizer](#phoberttokenizer)
 
 <a id='transformers.PhobertTokenizer'></a>
-<<<<<<< HEAD
-> **class transformers.PhobertTokenizer**(vocab_file, merges_file, bos_token = &lcubs>, eos_token = &lcub/s>, sep_token = &lcub/s>, cls_token = &lcubs>, unk_token = &lcubunk>, pad_token = &lcubpad>, mask_token = &lcubmask>, **kwargs)
-=======
 > **class transformers.PhobertTokenizer**(vocab_file, merges_file, bos_token = '&amp;lt;s>', eos_token = '&amp;lt;/s>', sep_token = '&amp;lt;/s>', cls_token = '&amp;lt;s>', unk_token = '&amp;lt;unk>', pad_token = '&amp;lt;pad>', mask_token = '&amp;lt;mask>', **kwargs)
->>>>>>> afdf509c
 
 
 Construct a PhoBERT tokenizer. Based on Byte-Pair-Encoding.
@@ -105,21 +101,6 @@
 
 </Tip>
 
-<<<<<<< HEAD
-- **sep_token** (`str`, _optional_, defaults to `"&lcub/s>"`) --
-  The separator token, which is used when building a sequence from multiple sequences, e.g. two sequences for
-  sequence classification or for a text and a question for question answering. It is also used as the last
-  token of a sequence built with special tokens.
-- **cls_token** (`str`, _optional_, defaults to `"&lcubs>"`) --
-  The classifier token which is used when doing sequence classification (classification of the whole sequence
-  instead of per-token classification). It is the first token of the sequence when built with special tokens.
-- **unk_token** (`str`, _optional_, defaults to `"&lcubunk>"`) --
-  The unknown token. A token that is not in the vocabulary cannot be converted to an ID and is set to be this
-  token instead.
-- **pad_token** (`str`, _optional_, defaults to `"&lcubpad>"`) --
-  The token used for padding, for example when batching sequences of different lengths.
-- **mask_token** (`str`, _optional_, defaults to `"&lcubmask>"`) --
-=======
 - **sep_token** (`str`, _optional_, defaults to `"&amp;lt;/s>"`) --
   The separator token, which is used when building a sequence from multiple sequences, e.g. two sequences for
   sequence classification or for a text and a question for question answering. It is also used as the last
@@ -133,7 +114,6 @@
 - **pad_token** (`str`, _optional_, defaults to `"&amp;lt;pad>"`) --
   The token used for padding, for example when batching sequences of different lengths.
 - **mask_token** (`str`, _optional_, defaults to `"&amp;lt;mask>"`) --
->>>>>>> afdf509c
   The token used for masking values. This is the token used when training this model with masked language
   modeling. This is the token which the model will try to predict.
 
@@ -152,13 +132,8 @@
 Build model inputs from a sequence or a pair of sequence for sequence classification tasks by concatenating and
 adding special tokens. A PhoBERT sequence has the following format:
 
-<<<<<<< HEAD
-- single sequence: `&lcubs> X &lcub/s>`
-- pair of sequences: `&lcubs> A &lcub/s>&lcub/s> B &lcub/s>`
-=======
 - single sequence: `<s> X </s>`
 - pair of sequences: `<s> A </s>&amp;lt;/s> B &amp;lt;/s>`
->>>>>>> afdf509c
 
 > Parameters
 
