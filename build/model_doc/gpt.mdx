---
local: openai-gpt
sections:
- local: overview
  title: Overview
- local: openaigptconfig
  title: OpenAIGPTConfig
- local: openaigpttokenizer
  title: OpenAIGPTTokenizer
- local: openaigpttokenizerfast
  title: OpenAIGPTTokenizerFast
- local: openai-specific-outputs
  title: OpenAI specific outputs
- local: openaigptmodel
  title: OpenAIGPTModel
- local: openaigptlmheadmodel
  title: OpenAIGPTLMHeadModel
- local: openaigptdoubleheadsmodel
  title: OpenAIGPTDoubleHeadsModel
- local: openaigptforsequenceclassification
  title: OpenAIGPTForSequenceClassification
- local: tfopenaigptmodel
  title: TFOpenAIGPTModel
- local: tfopenaigptlmheadmodel
  title: TFOpenAIGPTLMHeadModel
- local: tfopenaigptdoubleheadsmodel
  title: TFOpenAIGPTDoubleHeadsModel
- local: tfopenaigptforsequenceclassification
  title: TFOpenAIGPTForSequenceClassification
title: OpenAI GPT
---
<script>
import Tip from "../../Tip.svelte";
import Youtube from "../../Youtube.svelte";	
export let fw: "pt" | "tf"
</script>

<!--Copyright 2020 The HuggingFace Team. All rights reserved.

Licensed under the Apache License, Version 2.0 (the "License"); you may not use this file except in compliance with
the License. You may obtain a copy of the License at

http://www.apache.org/licenses/LICENSE-2.0

Unless required by applicable law or agreed to in writing, software distributed under the License is distributed on
an "AS IS" BASIS, WITHOUT WARRANTIES OR CONDITIONS OF ANY KIND, either express or implied. See the License for the
specific language governing permissions and limitations under the License.
-->

# [OpenAI GPT](#openai-gpt)

## [Overview](#overview)

OpenAI GPT model was proposed in [Improving Language Understanding by Generative Pre-Training](https://s3-us-west-2.amazonaws.com/openai-assets/research-covers/language-unsupervised/language_understanding_paper.pdf)
by Alec Radford, Karthik Narasimhan, Tim Salimans and Ilya Sutskever. It's a causal (unidirectional) transformer
pre-trained using language modeling on a large corpus will long range dependencies, the Toronto Book Corpus.

The abstract from the paper is the following:

*Natural language understanding comprises a wide range of diverse tasks such as textual entailment, question answering,
semantic similarity assessment, and document classification. Although large unlabeled text corpora are abundant,
labeled data for learning these specific tasks is scarce, making it challenging for discriminatively trained models to
perform adequately. We demonstrate that large gains on these tasks can be realized by generative pretraining of a
language model on a diverse corpus of unlabeled text, followed by discriminative fine-tuning on each specific task. In
contrast to previous approaches, we make use of task-aware input transformations during fine-tuning to achieve
effective transfer while requiring minimal changes to the model architecture. We demonstrate the effectiveness of our
approach on a wide range of benchmarks for natural language understanding. Our general task-agnostic model outperforms
discriminatively trained models that use architectures specifically crafted for each task, significantly improving upon
the state of the art in 9 out of the 12 tasks studied.*

Tips:

- GPT is a model with absolute position embeddings so it's usually advised to pad the inputs on the right rather than
  the left.
- GPT was trained with a causal language modeling (CLM) objective and is therefore powerful at predicting the next
  token in a sequence. Leveraging this feature allows GPT-2 to generate syntactically coherent text as it can be
  observed in the _run_generation.py_ example script.

[Write With Transformer](https://transformer.huggingface.co/doc/gpt) is a webapp created and hosted by Hugging Face
showcasing the generative capabilities of several models. GPT is one of them.

This model was contributed by [thomwolf](https://huggingface.co/thomwolf). The original code can be found [here](https://github.com/openai/finetune-transformer-lm).

Note:

If you want to reproduce the original tokenization process of the _OpenAI GPT_ paper, you will need to install `ftfy`
and `SpaCy`:

```bash
pip install spacy ftfy==4.4.3
python -m spacy download en
```

If you don't install `ftfy` and `SpaCy`, the [OpenAIGPTTokenizer](/docs/transformers/master/en/model_doc/gpt.html#transformers.OpenAIGPTTokenizer) will default to tokenize
using BERT's `BasicTokenizer` followed by Byte-Pair Encoding (which should be fine for most usage, don't worry).

## [OpenAIGPTConfig](#openaigptconfig)

<a id='transformers.OpenAIGPTConfig'></a>
> **class transformers.OpenAIGPTConfig**(vocab_size = 40478, n_positions = 512, n_ctx = 512, n_embd = 768, n_layer = 12, n_head = 12, afn = 'gelu', resid_pdrop = 0.1, embd_pdrop = 0.1, attn_pdrop = 0.1, layer_norm_epsilon = 1e-05, initializer_range = 0.02, predict_special_tokens = True, summary_type = 'cls_index', summary_use_proj = True, summary_activation = None, summary_proj_to_labels = True, summary_first_dropout = 0.1, **kwargs)


This is the configuration class to store the configuration of a [OpenAIGPTModel](/docs/transformers/master/en/model_doc/gpt.html#transformers.OpenAIGPTModel) or a
[TFOpenAIGPTModel](/docs/transformers/master/en/model_doc/gpt.html#transformers.TFOpenAIGPTModel). It is used to instantiate a GPT model according to the specified
arguments, defining the model architecture. Instantiating a configuration with the defaults will yield a similar
configuration to that of the [GPT](https://huggingface.co/openai-gpt) architecture from OpenAI.

Configuration objects inherit from [PretrainedConfig](/docs/transformers/master/en/main_classes/configuration.html#transformers.PretrainedConfig) and can be used to control the model
outputs. Read the documentation from [PretrainedConfig](/docs/transformers/master/en/main_classes/configuration.html#transformers.PretrainedConfig) for more information.

> Parameters

- **vocab_size** (`int`, _optional_, defaults to 40478) --
  Vocabulary size of the GPT-2 model. Defines the number of different tokens that can be represented by the
  `inputs_ids` passed when calling [OpenAIGPTModel](/docs/transformers/master/en/model_doc/gpt.html#transformers.OpenAIGPTModel) or
  [TFOpenAIGPTModel](/docs/transformers/master/en/model_doc/gpt.html#transformers.TFOpenAIGPTModel).
- **n_positions** (`int`, _optional_, defaults to 512) --
  The maximum sequence length that this model might ever be used with. Typically set this to something large
  just in case (e.g., 512 or 1024 or 2048).
- **n_ctx** (`int`, _optional_, defaults to 512) --
  Dimensionality of the causal mask (usually same as n_positions).
- **n_embd** (`int`, _optional_, defaults to 768) --
  Dimensionality of the embeddings and hidden states.
- **n_layer** (`int`, _optional_, defaults to 12) --
  Number of hidden layers in the Transformer encoder.
- **n_head** (`int`, _optional_, defaults to 12) --
  Number of attention heads for each attention layer in the Transformer encoder.
- **afn** (`str` or `Callable`, _optional_, defaults to `"gelu"`) --
  The non-linear activation function (function or string) in the encoder and pooler. If string,
  `"gelu"`, `"relu"`, `"silu"` and `"gelu_new"` are supported.
- **resid_pdrop** (`float`, _optional_, defaults to 0.1) --
  The dropout probability for all fully connected layers in the embeddings, encoder, and pooler.
- **embd_pdrop** (`int`, _optional_, defaults to 0.1) --
  The dropout ratio for the embeddings.
- **attn_pdrop** (`float`, _optional_, defaults to 0.1) --
  The dropout ratio for the attention.
- **layer_norm_epsilon** (`float`, _optional_, defaults to 1e-5) --
  The epsilon to use in the layer normalization layers
- **initializer_range** (`float`, _optional_, defaults to 0.02) --
  The standard deviation of the truncated_normal_initializer for initializing all weight matrices.
- **predict_special_tokens** (`bool`, _optional_, defaults to `True`) --
  Whether or not special tokens should be predicted when the model has a language modeling head.
- **summary_type** (`str`, _optional_, defaults to `"cls_index"`) --
  Argument used when doing sequence summary, used in the models
  [OpenAIGPTDoubleHeadsModel](/docs/transformers/master/en/model_doc/gpt.html#transformers.OpenAIGPTDoubleHeadsModel) and [OpenAIGPTDoubleHeadsModel](/docs/transformers/master/en/model_doc/gpt.html#transformers.OpenAIGPTDoubleHeadsModel).

  Has to be one of the following options:

  - `"last"`: Take the last token hidden state (like XLNet).
  - `"first"`: Take the first token hidden state (like BERT).
  - `"mean"`: Take the mean of all tokens hidden states.
  - `"cls_index"`: Supply a Tensor of classification token position (like GPT/GPT-2).
  - `"attn"`: Not implemented now, use multi-head attention.
- **summary_use_proj** (`bool`, _optional_, defaults to `True`) --
  Argument used when doing sequence summary, used in the models
  [OpenAIGPTDoubleHeadsModel](/docs/transformers/master/en/model_doc/gpt.html#transformers.OpenAIGPTDoubleHeadsModel) and [OpenAIGPTDoubleHeadsModel](/docs/transformers/master/en/model_doc/gpt.html#transformers.OpenAIGPTDoubleHeadsModel).

  Whether or not to add a projection after the vector extraction.
- **summary_activation** (`str`, _optional_) --
  Argument used when doing sequence summary, used in the models
  [OpenAIGPTDoubleHeadsModel](/docs/transformers/master/en/model_doc/gpt.html#transformers.OpenAIGPTDoubleHeadsModel) and [OpenAIGPTDoubleHeadsModel](/docs/transformers/master/en/model_doc/gpt.html#transformers.OpenAIGPTDoubleHeadsModel).

  Pass `"tanh"` for a tanh activation to the output, any other value will result in no activation.
- **summary_proj_to_labels** (`bool`, _optional_, defaults to `True`) --
  Argument used when doing sequence summary, used in the models
  [OpenAIGPTDoubleHeadsModel](/docs/transformers/master/en/model_doc/gpt.html#transformers.OpenAIGPTDoubleHeadsModel) and [OpenAIGPTDoubleHeadsModel](/docs/transformers/master/en/model_doc/gpt.html#transformers.OpenAIGPTDoubleHeadsModel).

  Whether the projection outputs should have `config.num_labels` or `config.hidden_size` classes.
- **summary_first_dropout** (`float`, _optional_, defaults to 0.1) --
  Argument used when doing sequence summary, used in the models
  [OpenAIGPTDoubleHeadsModel](/docs/transformers/master/en/model_doc/gpt.html#transformers.OpenAIGPTDoubleHeadsModel) and [OpenAIGPTDoubleHeadsModel](/docs/transformers/master/en/model_doc/gpt.html#transformers.OpenAIGPTDoubleHeadsModel).

  The dropout ratio to be used after the projection and activation.
- **use_cache** (`bool`, _optional_, defaults to `True`) --
  Whether or not the model should return the last key/values attentions (not used by all models).


> Examples:

```python
>>> from transformers import OpenAIGPTConfig, OpenAIGPTModel

>>> # Initializing a GPT configuration
>>> configuration = OpenAIGPTConfig()

>>> # Initializing a model from the configuration
>>> model = OpenAIGPTModel(configuration)

>>> # Accessing the model configuration
>>> configuration = model.config
```


## [OpenAIGPTTokenizer](#openaigpttokenizer)

<a id='transformers.OpenAIGPTTokenizer'></a>
<<<<<<< HEAD
> **class transformers.OpenAIGPTTokenizer**(vocab_file, merges_file, unk_token = &lcubunk>, **kwargs)
=======
> **class transformers.OpenAIGPTTokenizer**(vocab_file, merges_file, unk_token = '&amp;lt;unk>', **kwargs)
>>>>>>> afdf509c


Construct a GPT Tokenizer. Based on Byte-Pair-Encoding with the following peculiarities:

- lowercases all inputs,
- uses `SpaCy` tokenizer and `ftfy` for pre-BPE tokenization if they are installed, fallback to BERT's
  `BasicTokenizer` if not.

This tokenizer inherits from [PreTrainedTokenizer](/docs/transformers/master/en/main_classes/tokenizer.html#transformers.PreTrainedTokenizer) which contains most of the main methods.
Users should refer to this superclass for more information regarding those methods.

> Parameters

- **vocab_file** (`str`) --
  Path to the vocabulary file.
- **merges_file** (`str`) --
  Path to the merges file.
<<<<<<< HEAD
- **unk_token** (`str`, _optional_, defaults to `"&lcubunk>"`) --
=======
- **unk_token** (`str`, _optional_, defaults to `"&amp;lt;unk>"`) --
>>>>>>> afdf509c
  The unknown token. A token that is not in the vocabulary cannot be converted to an ID and is set to be this
  token instead.


<a id='transformers.OpenAIGPTTokenizer.save_vocabulary'></a>
> **save\_vocabulary**(self, save_directory: str, filename_prefix: typing.Optional[str] = None)

## [OpenAIGPTTokenizerFast](#openaigpttokenizerfast)

<a id='transformers.OpenAIGPTTokenizerFast'></a>
<<<<<<< HEAD
> **class transformers.OpenAIGPTTokenizerFast**(vocab_file = None, merges_file = None, tokenizer_file = None, unk_token = &lcubunk>, **kwargs)
=======
> **class transformers.OpenAIGPTTokenizerFast**(vocab_file = None, merges_file = None, tokenizer_file = None, unk_token = '&amp;lt;unk>', **kwargs)
>>>>>>> afdf509c


Construct a "fast" GPT Tokenizer (backed by HuggingFace's _tokenizers_ library). Based on Byte-Pair-Encoding with
the following peculiarities:

- lower case all inputs
- uses BERT's BasicTokenizer for pre-BPE tokenization

This tokenizer inherits from [PreTrainedTokenizerFast](/docs/transformers/master/en/main_classes/tokenizer.html#transformers.PreTrainedTokenizerFast) which contains most of the main
methods. Users should refer to this superclass for more information regarding those methods.

> Parameters

- **vocab_file** (`str`) --
  Path to the vocabulary file.
- **merges_file** (`str`) --
  Path to the merges file.
<<<<<<< HEAD
- **unk_token** (`str`, _optional_, defaults to `"&lcubunk>"`) --
=======
- **unk_token** (`str`, _optional_, defaults to `"&amp;lt;unk>"`) --
>>>>>>> afdf509c
  The unknown token. A token that is not in the vocabulary cannot be converted to an ID and is set to be this
  token instead.


<a id='transformers.OpenAIGPTTokenizer'></a>
<<<<<<< HEAD
> **class OpenAIGPTTokenizer**(vocab_file, merges_file, unk_token = &lcubunk>, **kwargs)
=======
> **class OpenAIGPTTokenizer**(vocab_file, merges_file, unk_token = '&amp;lt;unk>', **kwargs)
>>>>>>> afdf509c


Construct a GPT Tokenizer. Based on Byte-Pair-Encoding with the following peculiarities:

- lowercases all inputs,
- uses `SpaCy` tokenizer and `ftfy` for pre-BPE tokenization if they are installed, fallback to BERT's
  `BasicTokenizer` if not.

This tokenizer inherits from [PreTrainedTokenizer](/docs/transformers/master/en/main_classes/tokenizer.html#transformers.PreTrainedTokenizer) which contains most of the main methods.
Users should refer to this superclass for more information regarding those methods.

> Parameters

- **vocab_file** (`str`) --
  Path to the vocabulary file.
- **merges_file** (`str`) --
  Path to the merges file.
<<<<<<< HEAD
- **unk_token** (`str`, _optional_, defaults to `"&lcubunk>"`) --
=======
- **unk_token** (`str`, _optional_, defaults to `"&amp;lt;unk>"`) --
>>>>>>> afdf509c
  The unknown token. A token that is not in the vocabulary cannot be converted to an ID and is set to be this
  token instead.


## [OpenAI specific outputs](#openai-specific-outputs)

<a id='transformers.models.openai.modeling_openai.OpenAIGPTDoubleHeadsModelOutput'></a>
> **class transformers.models.openai.modeling\_openai.OpenAIGPTDoubleHeadsModelOutput**(loss: typing.Optional[torch.FloatTensor] = None, mc_loss: typing.Optional[torch.FloatTensor] = None, logits: FloatTensor = None, mc_logits: FloatTensor = None, hidden_states: typing.Optional[typing.Tuple[torch.FloatTensor]] = None, attentions: typing.Optional[typing.Tuple[torch.FloatTensor]] = None)


Base class for outputs of models predicting if two sentences are consecutive or not.

> Parameters

- **loss** (`torch.FloatTensor` of shape `(1,)`, _optional_, returned when `labels` is provided) --
  Language modeling loss.
- **mc_loss** (`torch.FloatTensor` of shape `(1,)`, _optional_, returned when `mc_labels` is provided) --
  Multiple choice classification loss.
- **logits** (`torch.FloatTensor` of shape `(batch_size, num_choices, sequence_length, config.vocab_size)`) --
  Prediction scores of the language modeling head (scores for each vocabulary token before SoftMax).
- **mc_logits** (`torch.FloatTensor` of shape `(batch_size, num_choices)`) --
  Prediction scores of the multiple choice classification head (scores for each choice before SoftMax).
- **hidden_states** (`tuple(torch.FloatTensor)`, _optional_, returned when `output_hidden_states=True` is passed or when `config.output_hidden_states=True`) --
  Tuple of `torch.FloatTensor` (one for the output of the embeddings + one for the output of each layer)
  of shape `(batch_size, sequence_length, hidden_size)`.

  Hidden-states of the model at the output of each layer plus the initial embedding outputs.
- **attentions** (`tuple(torch.FloatTensor)`, _optional_, returned when `output_attentions=True` is passed or when `config.output_attentions=True`) --
  Tuple of `torch.FloatTensor` (one for each layer) of shape `(batch_size, num_heads, sequence_length, sequence_length)`.

  Attentions weights after the attention softmax, used to compute the weighted average in the self-attention
  heads.


<a id='transformers.models.openai.modeling_tf_openai.TFOpenAIGPTDoubleHeadsModelOutput'></a>
> **class transformers.models.openai.modeling\_tf\_openai.TFOpenAIGPTDoubleHeadsModelOutput**(logits: Tensor = None, mc_logits: Tensor = None, hidden_states: typing.Optional[typing.Tuple[tensorflow.python.framework.ops.Tensor]] = None, attentions: typing.Optional[typing.Tuple[tensorflow.python.framework.ops.Tensor]] = None)


Base class for outputs of models predicting if two sentences are consecutive or not.

> Parameters

- **logits** (`tf.Tensor` of shape `(batch_size, num_choices, sequence_length, config.vocab_size)`) --
  Prediction scores of the language modeling head (scores for each vocabulary token before SoftMax).
- **mc_logits** (`tf.Tensor` of shape `(batch_size, num_choices)`) --
  Prediction scores of the multiple choice classification head (scores for each choice before SoftMax).
- **hidden_states** (`tuple(tf.Tensor)`, _optional_, returned when `output_hidden_states=True` is passed or when `config.output_hidden_states=True`) --
  Tuple of `tf.Tensor` (one for the output of the embeddings + one for the output of each layer) of
  shape `(batch_size, sequence_length, hidden_size)`.

  Hidden-states of the model at the output of each layer plus the initial embedding outputs.
- **attentions** (`tuple(tf.Tensor)`, _optional_, returned when `output_attentions=True` is passed or when `config.output_attentions=True`) --
  Tuple of `tf.Tensor` (one for each layer) of shape `(batch_size, num_heads, sequence_length, sequence_length)`.

  Attentions weights after the attention softmax, used to compute the weighted average in the self-attention
  heads.


## [OpenAIGPTModel](#openaigptmodel)

<a id='transformers.OpenAIGPTModel'></a>
> **class transformers.OpenAIGPTModel**(config)

The bare OpenAI GPT transformer model outputting raw hidden-states without any specific head on top.

This model inherits from [PreTrainedModel](/docs/transformers/master/en/main_classes/model.html#transformers.PreTrainedModel). Check the superclass documentation for the generic
methods the library implements for all its model (such as downloading or saving, resizing the input embeddings,
pruning heads etc.)

This model is also a PyTorch [torch.nn.Module](https://pytorch.org/docs/stable/nn.html#torch.nn.Module)
subclass. Use it as a regular PyTorch Module and refer to the PyTorch documentation for all matter related to
general usage and behavior.

> Parameters

- **config** ([OpenAIGPTConfig](/docs/transformers/master/en/model_doc/gpt.html#transformers.OpenAIGPTConfig)) -- Model configuration class with all the parameters of the model.
  Initializing with a config file does not load the weights associated with the model, only the
  configuration. Check out the [from_pretrained()](/docs/transformers/master/en/main_classes/model.html#transformers.PreTrainedModel.from_pretrained) method to load the model
  weights.


<a id='transformers.OpenAIGPTModel.forward'></a>
> **forward**(self, input_ids = None, attention_mask = None, token_type_ids = None, position_ids = None, head_mask = None, inputs_embeds = None, output_attentions = None, output_hidden_states = None, return_dict = None)

The [OpenAIGPTModel](/docs/transformers/master/en/model_doc/gpt.html#transformers.OpenAIGPTModel) forward method, overrides the `__call__` special method.

<Tip>

Although the recipe for forward pass needs to be defined within this function, one should call the
`Module` instance afterwards instead of this since the former takes care of running the pre and post
processing steps while the latter silently ignores them.

</Tip>

> Parameters

- **input_ids** (`torch.LongTensor` of shape `(batch_size, sequence_length)`) --
  Indices of input sequence tokens in the vocabulary.

  Indices can be obtained using [OpenAIGPTTokenizer](/docs/transformers/master/en/model_doc/gpt.html#transformers.OpenAIGPTTokenizer). See
  [transformers.PreTrainedTokenizer.encode()](/docs/transformers/master/en/internal/tokenization_utils.html#transformers.PreTrainedTokenizerBase.encode) and [transformers.PreTrainedTokenizer.__call__()](/docs/transformers/master/en/internal/tokenization_utils.html#transformers.PreTrainedTokenizerBase.__call__) for
  details.

  [What are input IDs?](../glossary.html#input-ids)
- **attention_mask** (`torch.FloatTensor` of shape `(batch_size, sequence_length)`, _optional_) --
  Mask to avoid performing attention on padding token indices. Mask values selected in `[0, 1]`:

  - 1 for tokens that are **not masked**,
  - 0 for tokens that are **masked**.

  [What are attention masks?](../glossary.html#attention-mask)
- **token_type_ids** (`torch.LongTensor` of shape `(batch_size, sequence_length)`, _optional_) --
  Segment token indices to indicate first and second portions of the inputs. Indices are selected in `[0, 1]`:

  - 0 corresponds to a _sentence A_ token,
  - 1 corresponds to a _sentence B_ token.

  [What are token type IDs?](../glossary.html#token-type-ids)
- **position_ids** (`torch.LongTensor` of shape `(batch_size, sequence_length)`, _optional_) --
  Indices of positions of each input sequence tokens in the position embeddings. Selected in the range `[0, config.max_position_embeddings - 1]`.

  [What are position IDs?](../glossary.html#position-ids)
- **head_mask** (`torch.FloatTensor` of shape `(num_heads,)` or `(num_layers, num_heads)`, _optional_) --
  Mask to nullify selected heads of the self-attention modules. Mask values selected in `[0, 1]`:

  - 1 indicates the head is **not masked**,
  - 0 indicates the head is **masked**.

- **inputs_embeds** (`torch.FloatTensor` of shape `(batch_size, sequence_length, hidden_size)`, _optional_) --
  Optionally, instead of passing `input_ids` you can choose to directly pass an embedded representation.
  This is useful if you want more control over how to convert `input_ids` indices into associated
  vectors than the model's internal embedding lookup matrix.
- **output_attentions** (`bool`, _optional_) --
  Whether or not to return the attentions tensors of all attention layers. See `attentions` under returned
  tensors for more detail.
- **output_hidden_states** (`bool`, _optional_) --
  Whether or not to return the hidden states of all layers. See `hidden_states` under returned tensors for
  more detail.
- **return_dict** (`bool`, _optional_) --
  Whether or not to return a [ModelOutput](/docs/transformers/master/en/main_classes/output.html#transformers.file_utils.ModelOutput) instead of a plain tuple.

> Returns

A [BaseModelOutput](/docs/transformers/master/en/main_classes/output.html#transformers.modeling_outputs.BaseModelOutput) or a tuple of
`torch.FloatTensor` (if `return_dict=False` is passed or when `config.return_dict=False`) comprising
various elements depending on the configuration ([OpenAIGPTConfig](/docs/transformers/master/en/model_doc/gpt.html#transformers.OpenAIGPTConfig)) and inputs.

- **last_hidden_state** (`torch.FloatTensor` of shape `(batch_size, sequence_length, hidden_size)`) -- Sequence of hidden-states at the output of the last layer of the model.
- **hidden_states** (`tuple(torch.FloatTensor)`, _optional_, returned when `output_hidden_states=True` is passed or when `config.output_hidden_states=True`) -- Tuple of `torch.FloatTensor` (one for the output of the embeddings + one for the output of each layer)
  of shape `(batch_size, sequence_length, hidden_size)`.

  Hidden-states of the model at the output of each layer plus the initial embedding outputs.
- **attentions** (`tuple(torch.FloatTensor)`, _optional_, returned when `output_attentions=True` is passed or when `config.output_attentions=True`) -- Tuple of `torch.FloatTensor` (one for each layer) of shape `(batch_size, num_heads, sequence_length, sequence_length)`.

  Attentions weights after the attention softmax, used to compute the weighted average in the self-attention
  heads.

> Return type

[BaseModelOutput](/docs/transformers/master/en/main_classes/output.html#transformers.modeling_outputs.BaseModelOutput) or `tuple(torch.FloatTensor)`

> Example:

```python
>>> from transformers import OpenAIGPTTokenizer, OpenAIGPTModel
>>> import torch

>>> tokenizer = OpenAIGPTTokenizer.from_pretrained('openai-gpt')
>>> model = OpenAIGPTModel.from_pretrained('openai-gpt')

>>> inputs = tokenizer("Hello, my dog is cute", return_tensors="pt")
>>> outputs = model(**inputs)

>>> last_hidden_states = outputs.last_hidden_state
```


## [OpenAIGPTLMHeadModel](#openaigptlmheadmodel)

<a id='transformers.OpenAIGPTLMHeadModel'></a>
> **class transformers.OpenAIGPTLMHeadModel**(config)


OpenAI GPT Model transformer with a language modeling head on top (linear layer with weights tied to the input
embeddings).


This model inherits from [PreTrainedModel](/docs/transformers/master/en/main_classes/model.html#transformers.PreTrainedModel). Check the superclass documentation for the generic
methods the library implements for all its model (such as downloading or saving, resizing the input embeddings,
pruning heads etc.)

This model is also a PyTorch [torch.nn.Module](https://pytorch.org/docs/stable/nn.html#torch.nn.Module)
subclass. Use it as a regular PyTorch Module and refer to the PyTorch documentation for all matter related to
general usage and behavior.

> Parameters

- **config** ([OpenAIGPTConfig](/docs/transformers/master/en/model_doc/gpt.html#transformers.OpenAIGPTConfig)) -- Model configuration class with all the parameters of the model.
  Initializing with a config file does not load the weights associated with the model, only the
  configuration. Check out the [from_pretrained()](/docs/transformers/master/en/main_classes/model.html#transformers.PreTrainedModel.from_pretrained) method to load the model
  weights.


<a id='transformers.OpenAIGPTLMHeadModel.forward'></a>
> **forward**(self, input_ids = None, attention_mask = None, token_type_ids = None, position_ids = None, head_mask = None, inputs_embeds = None, labels = None, output_attentions = None, output_hidden_states = None, return_dict = None)

The [OpenAIGPTLMHeadModel](/docs/transformers/master/en/model_doc/gpt.html#transformers.OpenAIGPTLMHeadModel) forward method, overrides the `__call__` special method.

<Tip>

Although the recipe for forward pass needs to be defined within this function, one should call the
`Module` instance afterwards instead of this since the former takes care of running the pre and post
processing steps while the latter silently ignores them.

</Tip>

> Parameters

- **input_ids** (`torch.LongTensor` of shape `(batch_size, sequence_length)`) --
  Indices of input sequence tokens in the vocabulary.

  Indices can be obtained using [OpenAIGPTTokenizer](/docs/transformers/master/en/model_doc/gpt.html#transformers.OpenAIGPTTokenizer). See
  [transformers.PreTrainedTokenizer.encode()](/docs/transformers/master/en/internal/tokenization_utils.html#transformers.PreTrainedTokenizerBase.encode) and [transformers.PreTrainedTokenizer.__call__()](/docs/transformers/master/en/internal/tokenization_utils.html#transformers.PreTrainedTokenizerBase.__call__) for
  details.

  [What are input IDs?](../glossary.html#input-ids)
- **attention_mask** (`torch.FloatTensor` of shape `(batch_size, sequence_length)`, _optional_) --
  Mask to avoid performing attention on padding token indices. Mask values selected in `[0, 1]`:

  - 1 for tokens that are **not masked**,
  - 0 for tokens that are **masked**.

  [What are attention masks?](../glossary.html#attention-mask)
- **token_type_ids** (`torch.LongTensor` of shape `(batch_size, sequence_length)`, _optional_) --
  Segment token indices to indicate first and second portions of the inputs. Indices are selected in `[0, 1]`:

  - 0 corresponds to a _sentence A_ token,
  - 1 corresponds to a _sentence B_ token.

  [What are token type IDs?](../glossary.html#token-type-ids)
- **position_ids** (`torch.LongTensor` of shape `(batch_size, sequence_length)`, _optional_) --
  Indices of positions of each input sequence tokens in the position embeddings. Selected in the range `[0, config.max_position_embeddings - 1]`.

  [What are position IDs?](../glossary.html#position-ids)
- **head_mask** (`torch.FloatTensor` of shape `(num_heads,)` or `(num_layers, num_heads)`, _optional_) --
  Mask to nullify selected heads of the self-attention modules. Mask values selected in `[0, 1]`:

  - 1 indicates the head is **not masked**,
  - 0 indicates the head is **masked**.

- **inputs_embeds** (`torch.FloatTensor` of shape `(batch_size, sequence_length, hidden_size)`, _optional_) --
  Optionally, instead of passing `input_ids` you can choose to directly pass an embedded representation.
  This is useful if you want more control over how to convert `input_ids` indices into associated
  vectors than the model's internal embedding lookup matrix.
- **output_attentions** (`bool`, _optional_) --
  Whether or not to return the attentions tensors of all attention layers. See `attentions` under returned
  tensors for more detail.
- **output_hidden_states** (`bool`, _optional_) --
  Whether or not to return the hidden states of all layers. See `hidden_states` under returned tensors for
  more detail.
- **return_dict** (`bool`, _optional_) --
  Whether or not to return a [ModelOutput](/docs/transformers/master/en/main_classes/output.html#transformers.file_utils.ModelOutput) instead of a plain tuple.

- **labels** (`torch.LongTensor` of shape `(batch_size, sequence_length)`, _optional_) --
  Labels for language modeling. Note that the labels **are shifted** inside the model, i.e. you can set
  `labels = input_ids` Indices are selected in `[-100, 0, ..., config.vocab_size]` All labels set to
  `-100` are ignored (masked), the loss is only computed for labels in `[0, ..., config.vocab_size]`

> Returns

A [CausalLMOutput](/docs/transformers/master/en/main_classes/output.html#transformers.modeling_outputs.CausalLMOutput) or a tuple of
`torch.FloatTensor` (if `return_dict=False` is passed or when `config.return_dict=False`) comprising
various elements depending on the configuration ([OpenAIGPTConfig](/docs/transformers/master/en/model_doc/gpt.html#transformers.OpenAIGPTConfig)) and inputs.

- **loss** (`torch.FloatTensor` of shape `(1,)`, _optional_, returned when `labels` is provided) -- Language modeling loss (for next-token prediction).
- **logits** (`torch.FloatTensor` of shape `(batch_size, sequence_length, config.vocab_size)`) -- Prediction scores of the language modeling head (scores for each vocabulary token before SoftMax).
- **hidden_states** (`tuple(torch.FloatTensor)`, _optional_, returned when `output_hidden_states=True` is passed or when `config.output_hidden_states=True`) -- Tuple of `torch.FloatTensor` (one for the output of the embeddings + one for the output of each layer)
  of shape `(batch_size, sequence_length, hidden_size)`.

  Hidden-states of the model at the output of each layer plus the initial embedding outputs.
- **attentions** (`tuple(torch.FloatTensor)`, _optional_, returned when `output_attentions=True` is passed or when `config.output_attentions=True`) -- Tuple of `torch.FloatTensor` (one for each layer) of shape `(batch_size, num_heads, sequence_length, sequence_length)`.

  Attentions weights after the attention softmax, used to compute the weighted average in the self-attention
  heads.

> Return type

[CausalLMOutput](/docs/transformers/master/en/main_classes/output.html#transformers.modeling_outputs.CausalLMOutput) or `tuple(torch.FloatTensor)`

> Example:

```python
>>> import torch
>>> from transformers import OpenAIGPTTokenizer, OpenAIGPTLMHeadModel

>>> tokenizer = OpenAIGPTTokenizer.from_pretrained('openai-gpt')
>>> model = OpenAIGPTLMHeadModel.from_pretrained('openai-gpt')

>>> inputs = tokenizer("Hello, my dog is cute", return_tensors="pt")
>>> outputs = model(**inputs, labels=inputs["input_ids"])
>>> loss = outputs.loss
>>> logits = outputs.logits
```


## [OpenAIGPTDoubleHeadsModel](#openaigptdoubleheadsmodel)

<a id='transformers.OpenAIGPTDoubleHeadsModel'></a>
> **class transformers.OpenAIGPTDoubleHeadsModel**(config)


OpenAI GPT Model transformer with a language modeling and a multiple-choice classification head on top e.g. for
RocStories/SWAG tasks. The two heads are two linear layers. The language modeling head has its weights tied to the
input embeddings, the classification head takes as input the input of a specified classification token index in the
input sequence).


This model inherits from [PreTrainedModel](/docs/transformers/master/en/main_classes/model.html#transformers.PreTrainedModel). Check the superclass documentation for the generic
methods the library implements for all its model (such as downloading or saving, resizing the input embeddings,
pruning heads etc.)

This model is also a PyTorch [torch.nn.Module](https://pytorch.org/docs/stable/nn.html#torch.nn.Module)
subclass. Use it as a regular PyTorch Module and refer to the PyTorch documentation for all matter related to
general usage and behavior.

> Parameters

- **config** ([OpenAIGPTConfig](/docs/transformers/master/en/model_doc/gpt.html#transformers.OpenAIGPTConfig)) -- Model configuration class with all the parameters of the model.
  Initializing with a config file does not load the weights associated with the model, only the
  configuration. Check out the [from_pretrained()](/docs/transformers/master/en/main_classes/model.html#transformers.PreTrainedModel.from_pretrained) method to load the model
  weights.


<a id='transformers.OpenAIGPTDoubleHeadsModel.forward'></a>
> **forward**(self, input_ids = None, attention_mask = None, token_type_ids = None, position_ids = None, head_mask = None, inputs_embeds = None, mc_token_ids = None, labels = None, mc_labels = None, output_attentions = None, output_hidden_states = None, return_dict = None)

The [OpenAIGPTDoubleHeadsModel](/docs/transformers/master/en/model_doc/gpt.html#transformers.OpenAIGPTDoubleHeadsModel) forward method, overrides the `__call__` special method.

<Tip>

Although the recipe for forward pass needs to be defined within this function, one should call the
`Module` instance afterwards instead of this since the former takes care of running the pre and post
processing steps while the latter silently ignores them.

</Tip>

> Parameters

- **input_ids** (`torch.LongTensor` of shape `(batch_size, sequence_length)`) --
  Indices of input sequence tokens in the vocabulary.

  Indices can be obtained using [OpenAIGPTTokenizer](/docs/transformers/master/en/model_doc/gpt.html#transformers.OpenAIGPTTokenizer). See
  [transformers.PreTrainedTokenizer.encode()](/docs/transformers/master/en/internal/tokenization_utils.html#transformers.PreTrainedTokenizerBase.encode) and [transformers.PreTrainedTokenizer.__call__()](/docs/transformers/master/en/internal/tokenization_utils.html#transformers.PreTrainedTokenizerBase.__call__) for
  details.

  [What are input IDs?](../glossary.html#input-ids)
- **attention_mask** (`torch.FloatTensor` of shape `(batch_size, sequence_length)`, _optional_) --
  Mask to avoid performing attention on padding token indices. Mask values selected in `[0, 1]`:

  - 1 for tokens that are **not masked**,
  - 0 for tokens that are **masked**.

  [What are attention masks?](../glossary.html#attention-mask)
- **token_type_ids** (`torch.LongTensor` of shape `(batch_size, sequence_length)`, _optional_) --
  Segment token indices to indicate first and second portions of the inputs. Indices are selected in `[0, 1]`:

  - 0 corresponds to a _sentence A_ token,
  - 1 corresponds to a _sentence B_ token.

  [What are token type IDs?](../glossary.html#token-type-ids)
- **position_ids** (`torch.LongTensor` of shape `(batch_size, sequence_length)`, _optional_) --
  Indices of positions of each input sequence tokens in the position embeddings. Selected in the range `[0, config.max_position_embeddings - 1]`.

  [What are position IDs?](../glossary.html#position-ids)
- **head_mask** (`torch.FloatTensor` of shape `(num_heads,)` or `(num_layers, num_heads)`, _optional_) --
  Mask to nullify selected heads of the self-attention modules. Mask values selected in `[0, 1]`:

  - 1 indicates the head is **not masked**,
  - 0 indicates the head is **masked**.

- **inputs_embeds** (`torch.FloatTensor` of shape `(batch_size, sequence_length, hidden_size)`, _optional_) --
  Optionally, instead of passing `input_ids` you can choose to directly pass an embedded representation.
  This is useful if you want more control over how to convert `input_ids` indices into associated
  vectors than the model's internal embedding lookup matrix.
- **output_attentions** (`bool`, _optional_) --
  Whether or not to return the attentions tensors of all attention layers. See `attentions` under returned
  tensors for more detail.
- **output_hidden_states** (`bool`, _optional_) --
  Whether or not to return the hidden states of all layers. See `hidden_states` under returned tensors for
  more detail.
- **return_dict** (`bool`, _optional_) --
  Whether or not to return a [ModelOutput](/docs/transformers/master/en/main_classes/output.html#transformers.file_utils.ModelOutput) instead of a plain tuple.

- **mc_token_ids** (`torch.LongTensor` of shape `(batch_size, num_choices)`, _optional_, default to index of the last token of the input) --
  Index of the classification token in each input sequence. Selected in the range `[0, input_ids.size(-1) - 1]`.
- **labels** (`torch.LongTensor` of shape `(batch_size, sequence_length)`, _optional_) --
  Labels for language modeling. Note that the labels **are shifted** inside the model, i.e. you can set
  `labels = input_ids` Indices are selected in `[-1, 0, ..., config.vocab_size]` All labels set to
  `-100` are ignored (masked), the loss is only computed for labels in `[0, ..., config.vocab_size]`
- **mc_labels** (`torch.LongTensor` of shape `(batch_size)`, _optional_) --
  Labels for computing the multiple choice classification loss. Indices should be in `[0, ..., num_choices]` where _num_choices_ is the size of the second dimension of the input tensors. (see
  _input_ids_ above)


> Returns

A [OpenAIGPTDoubleHeadsModelOutput](/docs/transformers/master/en/model_doc/gpt.html#transformers.models.openai.modeling_openai.OpenAIGPTDoubleHeadsModelOutput) or a tuple of
`torch.FloatTensor` (if `return_dict=False` is passed or when `config.return_dict=False`) comprising
various elements depending on the configuration ([OpenAIGPTConfig](/docs/transformers/master/en/model_doc/gpt.html#transformers.OpenAIGPTConfig)) and inputs.

- **loss** (`torch.FloatTensor` of shape `(1,)`, _optional_, returned when `labels` is provided) -- Language modeling loss.
- **mc_loss** (`torch.FloatTensor` of shape `(1,)`, _optional_, returned when `mc_labels` is provided) -- Multiple choice classification loss.
- **logits** (`torch.FloatTensor` of shape `(batch_size, num_choices, sequence_length, config.vocab_size)`) -- Prediction scores of the language modeling head (scores for each vocabulary token before SoftMax).
- **mc_logits** (`torch.FloatTensor` of shape `(batch_size, num_choices)`) -- Prediction scores of the multiple choice classification head (scores for each choice before SoftMax).
- **hidden_states** (`tuple(torch.FloatTensor)`, _optional_, returned when `output_hidden_states=True` is passed or when `config.output_hidden_states=True`) -- Tuple of `torch.FloatTensor` (one for the output of the embeddings + one for the output of each layer)
  of shape `(batch_size, sequence_length, hidden_size)`.

  Hidden-states of the model at the output of each layer plus the initial embedding outputs.
- **attentions** (`tuple(torch.FloatTensor)`, _optional_, returned when `output_attentions=True` is passed or when `config.output_attentions=True`) -- Tuple of `torch.FloatTensor` (one for each layer) of shape `(batch_size, num_heads, sequence_length, sequence_length)`.

  Attentions weights after the attention softmax, used to compute the weighted average in the self-attention
  heads.


> Examples:

```python
>>> from transformers import OpenAIGPTTokenizer, OpenAIGPTDoubleHeadsModel
>>> import torch

>>> tokenizer = OpenAIGPTTokenizer.from_pretrained('openai-gpt')
>>> model = OpenAIGPTDoubleHeadsModel.from_pretrained('openai-gpt')
>>> tokenizer.add_special_tokens(&amp;lcub;'cls_token': '[CLS]'})  # Add a [CLS] to the vocabulary (we should train it also!)
>>> model.resize_token_embeddings(len(tokenizer))

>>> choices = ["Hello, my dog is cute [CLS]", "Hello, my cat is cute [CLS]"]
>>> input_ids = torch.tensor([tokenizer.encode(s) for s in choices]).unsqueeze(0)  # Batch size 1, 2 choices
>>> mc_token_ids = torch.tensor([input_ids.size(-1)-1, input_ids.size(-1)-1]).unsqueeze(0)  # Batch size 1

>>> outputs = model(input_ids, mc_token_ids=mc_token_ids)
>>> lm_logits = outputs.lm_logits
>>> mc_logits = outputs.mc_logits
```

> Return type

[OpenAIGPTDoubleHeadsModelOutput](/docs/transformers/master/en/model_doc/gpt.html#transformers.models.openai.modeling_openai.OpenAIGPTDoubleHeadsModelOutput) or `tuple(torch.FloatTensor)`


## [OpenAIGPTForSequenceClassification](#openaigptforsequenceclassification)

<a id='transformers.OpenAIGPTForSequenceClassification'></a>
> **class transformers.OpenAIGPTForSequenceClassification**(config)


The Original OpenAI GPT Model transformer with a sequence classification head on top (linear layer).
[OpenAIGPTForSequenceClassification](/docs/transformers/master/en/model_doc/gpt.html#transformers.OpenAIGPTForSequenceClassification) uses the last token in order to do the classification, as
other causal models (e.g. GPT-2) do. Since it does classification on the last token, it requires to know the
position of the last token. If a `pad_token_id` is defined in the configuration, it finds the last token that
is not a padding token in each row. If no `pad_token_id` is defined, it simply takes the last value in each
row of the batch. Since it cannot guess the padding tokens when `inputs_embeds` are passed instead of
`input_ids`, it does the same (take the last value in each row of the batch).


This model inherits from [PreTrainedModel](/docs/transformers/master/en/main_classes/model.html#transformers.PreTrainedModel). Check the superclass documentation for the generic
methods the library implements for all its model (such as downloading or saving, resizing the input embeddings,
pruning heads etc.)

This model is also a PyTorch [torch.nn.Module](https://pytorch.org/docs/stable/nn.html#torch.nn.Module)
subclass. Use it as a regular PyTorch Module and refer to the PyTorch documentation for all matter related to
general usage and behavior.

> Parameters

- **config** ([OpenAIGPTConfig](/docs/transformers/master/en/model_doc/gpt.html#transformers.OpenAIGPTConfig)) -- Model configuration class with all the parameters of the model.
  Initializing with a config file does not load the weights associated with the model, only the
  configuration. Check out the [from_pretrained()](/docs/transformers/master/en/main_classes/model.html#transformers.PreTrainedModel.from_pretrained) method to load the model
  weights.


<a id='transformers.OpenAIGPTForSequenceClassification.forward'></a>
> **forward**(self, input_ids = None, attention_mask = None, token_type_ids = None, position_ids = None, head_mask = None, inputs_embeds = None, labels = None, output_attentions = None, output_hidden_states = None, return_dict = None)

The [OpenAIGPTForSequenceClassification](/docs/transformers/master/en/model_doc/gpt.html#transformers.OpenAIGPTForSequenceClassification) forward method, overrides the `__call__` special method.

<Tip>

Although the recipe for forward pass needs to be defined within this function, one should call the
`Module` instance afterwards instead of this since the former takes care of running the pre and post
processing steps while the latter silently ignores them.

</Tip>

> Parameters

- **input_ids** (`torch.LongTensor` of shape `(batch_size, sequence_length)`) --
  Indices of input sequence tokens in the vocabulary.

  Indices can be obtained using [OpenAIGPTTokenizer](/docs/transformers/master/en/model_doc/gpt.html#transformers.OpenAIGPTTokenizer). See
  [transformers.PreTrainedTokenizer.encode()](/docs/transformers/master/en/internal/tokenization_utils.html#transformers.PreTrainedTokenizerBase.encode) and [transformers.PreTrainedTokenizer.__call__()](/docs/transformers/master/en/internal/tokenization_utils.html#transformers.PreTrainedTokenizerBase.__call__) for
  details.

  [What are input IDs?](../glossary.html#input-ids)
- **attention_mask** (`torch.FloatTensor` of shape `(batch_size, sequence_length)`, _optional_) --
  Mask to avoid performing attention on padding token indices. Mask values selected in `[0, 1]`:

  - 1 for tokens that are **not masked**,
  - 0 for tokens that are **masked**.

  [What are attention masks?](../glossary.html#attention-mask)
- **token_type_ids** (`torch.LongTensor` of shape `(batch_size, sequence_length)`, _optional_) --
  Segment token indices to indicate first and second portions of the inputs. Indices are selected in `[0, 1]`:

  - 0 corresponds to a _sentence A_ token,
  - 1 corresponds to a _sentence B_ token.

  [What are token type IDs?](../glossary.html#token-type-ids)
- **position_ids** (`torch.LongTensor` of shape `(batch_size, sequence_length)`, _optional_) --
  Indices of positions of each input sequence tokens in the position embeddings. Selected in the range `[0, config.max_position_embeddings - 1]`.

  [What are position IDs?](../glossary.html#position-ids)
- **head_mask** (`torch.FloatTensor` of shape `(num_heads,)` or `(num_layers, num_heads)`, _optional_) --
  Mask to nullify selected heads of the self-attention modules. Mask values selected in `[0, 1]`:

  - 1 indicates the head is **not masked**,
  - 0 indicates the head is **masked**.

- **inputs_embeds** (`torch.FloatTensor` of shape `(batch_size, sequence_length, hidden_size)`, _optional_) --
  Optionally, instead of passing `input_ids` you can choose to directly pass an embedded representation.
  This is useful if you want more control over how to convert `input_ids` indices into associated
  vectors than the model's internal embedding lookup matrix.
- **output_attentions** (`bool`, _optional_) --
  Whether or not to return the attentions tensors of all attention layers. See `attentions` under returned
  tensors for more detail.
- **output_hidden_states** (`bool`, _optional_) --
  Whether or not to return the hidden states of all layers. See `hidden_states` under returned tensors for
  more detail.
- **return_dict** (`bool`, _optional_) --
  Whether or not to return a [ModelOutput](/docs/transformers/master/en/main_classes/output.html#transformers.file_utils.ModelOutput) instead of a plain tuple.

- **labels** (`torch.LongTensor` of shape `(batch_size,)`, _optional_) --
  Labels for computing the sequence classification/regression loss. Indices should be in `[0, ..., config.num_labels - 1]`. If `config.num_labels == 1` a regression loss is computed (Mean-Square loss),
  If `config.num_labels > 1` a classification loss is computed (Cross-Entropy).

> Returns

A [SequenceClassifierOutput](/docs/transformers/master/en/main_classes/output.html#transformers.modeling_outputs.SequenceClassifierOutput) or a tuple of
`torch.FloatTensor` (if `return_dict=False` is passed or when `config.return_dict=False`) comprising
various elements depending on the configuration ([OpenAIGPTConfig](/docs/transformers/master/en/model_doc/gpt.html#transformers.OpenAIGPTConfig)) and inputs.

- **loss** (`torch.FloatTensor` of shape `(1,)`, _optional_, returned when `labels` is provided) -- Classification (or regression if config.num_labels==1) loss.
- **logits** (`torch.FloatTensor` of shape `(batch_size, config.num_labels)`) -- Classification (or regression if config.num_labels==1) scores (before SoftMax).
- **hidden_states** (`tuple(torch.FloatTensor)`, _optional_, returned when `output_hidden_states=True` is passed or when `config.output_hidden_states=True`) -- Tuple of `torch.FloatTensor` (one for the output of the embeddings + one for the output of each layer)
  of shape `(batch_size, sequence_length, hidden_size)`.

  Hidden-states of the model at the output of each layer plus the initial embedding outputs.
- **attentions** (`tuple(torch.FloatTensor)`, _optional_, returned when `output_attentions=True` is passed or when `config.output_attentions=True`) -- Tuple of `torch.FloatTensor` (one for each layer) of shape `(batch_size, num_heads, sequence_length, sequence_length)`.

  Attentions weights after the attention softmax, used to compute the weighted average in the self-attention
  heads.

> Return type

[SequenceClassifierOutput](/docs/transformers/master/en/main_classes/output.html#transformers.modeling_outputs.SequenceClassifierOutput) or `tuple(torch.FloatTensor)`

> Example:

```python
>>> from transformers import OpenAIGPTTokenizer, OpenAIGPTForSequenceClassification
>>> import torch

>>> tokenizer = OpenAIGPTTokenizer.from_pretrained('openai-gpt')
>>> model = OpenAIGPTForSequenceClassification.from_pretrained('openai-gpt')

>>> inputs = tokenizer("Hello, my dog is cute", return_tensors="pt")
>>> labels = torch.tensor([1]).unsqueeze(0)  # Batch size 1
>>> outputs = model(**inputs, labels=labels)
>>> loss = outputs.loss
>>> logits = outputs.logits
```


## [TFOpenAIGPTModel](#tfopenaigptmodel)

<a id='transformers.TFOpenAIGPTModel'></a>
> **class transformers.TFOpenAIGPTModel**(*args, **kwargs)

The bare OpenAI GPT transformer model outputting raw hidden-states without any specific head on top.

This model inherits from [TFPreTrainedModel](/docs/transformers/master/en/main_classes/model.html#transformers.TFPreTrainedModel). Check the superclass documentation for the
generic methods the library implements for all its model (such as downloading or saving, resizing the input
embeddings, pruning heads etc.)

This model is also a [tf.keras.Model](https://www.tensorflow.org/api_docs/python/tf/keras/Model) subclass. Use
it as a regular TF 2.0 Keras Model and refer to the TF 2.0 documentation for all matter related to general usage
and behavior.

<Tip>

TF 2.0 models accepts two formats as inputs:

- having all inputs as keyword arguments (like PyTorch models), or
- having all inputs as a list, tuple or dict in the first positional arguments.

This second option is useful when using `tf.keras.Model.fit` method which currently requires having all
the tensors in the first argument of the model call function: `model(inputs)`.

If you choose this second option, there are three possibilities you can use to gather all the input Tensors in
the first positional argument :

- a single Tensor with `input_ids` only and nothing else: `model(inputs_ids)`
- a list of varying length with one or several input Tensors IN THE ORDER given in the docstring:
  `model([input_ids, attention_mask])` or `model([input_ids, attention_mask, token_type_ids])`
- a dictionary with one or several input Tensors associated to the input names given in the docstring:
  `model(&amp;lcub;"input_ids": input_ids, "token_type_ids": token_type_ids})`

</Tip>

> Parameters

- **config** ([OpenAIGPTConfig](/docs/transformers/master/en/model_doc/gpt.html#transformers.OpenAIGPTConfig)) -- Model configuration class with all the parameters of the model.
  Initializing with a config file does not load the weights associated with the model, only the
  configuration. Check out the [from_pretrained()](/docs/transformers/master/en/main_classes/model.html#transformers.PreTrainedModel.from_pretrained) method to load the model
  weights.


<a id='transformers.TFOpenAIGPTModel.call'></a>
> **call**(self, input_ids = None, attention_mask = None, token_type_ids = None, position_ids = None, head_mask = None, inputs_embeds = None, output_attentions = None, output_hidden_states = None, return_dict = None, training = False, **kwargs)

The [TFOpenAIGPTModel](/docs/transformers/master/en/model_doc/gpt.html#transformers.TFOpenAIGPTModel) forward method, overrides the `__call__` special method.

<Tip>

Although the recipe for forward pass needs to be defined within this function, one should call the
`Module` instance afterwards instead of this since the former takes care of running the pre and post
processing steps while the latter silently ignores them.

</Tip>

> Parameters

- **input_ids** (`Numpy array` or `tf.Tensor` of shape `(batch_size, sequence_length)`) --
  Indices of input sequence tokens in the vocabulary.

  Indices can be obtained using [OpenAIGPTTokenizer](/docs/transformers/master/en/model_doc/gpt.html#transformers.OpenAIGPTTokenizer). See
  [transformers.PreTrainedTokenizer.__call__()](/docs/transformers/master/en/internal/tokenization_utils.html#transformers.PreTrainedTokenizerBase.__call__) and [transformers.PreTrainedTokenizer.encode()](/docs/transformers/master/en/internal/tokenization_utils.html#transformers.PreTrainedTokenizerBase.encode) for
  details.

  [What are input IDs?](../glossary.html#input-ids)
- **attention_mask** (`tf.Tensor` or `Numpy array` of shape `(batch_size, sequence_length)`, _optional_) --
  Mask to avoid performing attention on padding token indices. Mask values selected in `[0, 1]`:

  - 1 for tokens that are **not masked**,
  - 0 for tokens that are **masked**.

  [What are attention masks?](../glossary.html#attention-mask)
- **token_type_ids** (`tf.Tensor` or `Numpy array` of shape `(batch_size, sequence_length)`, _optional_) --
  Segment token indices to indicate first and second portions of the inputs. Indices are selected in `[0, 1]`:

  - 0 corresponds to a _sentence A_ token,
  - 1 corresponds to a _sentence B_ token.

  [What are token type IDs?](../glossary.html#token-type-ids)
- **position_ids** (`tf.Tensor` or `Numpy array` of shape `(batch_size, sequence_length)`, _optional_) --
  Indices of positions of each input sequence tokens in the position embeddings. Selected in the range `[0, config.max_position_embeddings - 1]`.

  [What are position IDs?](../glossary.html#position-ids)
- **head_mask** (`tf.Tensor` or `Numpy array` of shape `(num_heads,)` or `(num_layers, num_heads)`, _optional_) --
  Mask to nullify selected heads of the self-attention modules. Mask values selected in `[0, 1]`:

  - 1 indicates the head is **not masked**,
  - 0 indicates the head is **masked**.

- **inputs_embeds** (`tf.Tensor` or `Numpy array` of shape `(batch_size, sequence_length, hidden_size)`, _optional_) --
  Optionally, instead of passing `input_ids` you can choose to directly pass an embedded representation.
  This is useful if you want more control over how to convert `input_ids` indices into associated
  vectors than the model's internal embedding lookup matrix.
- **output_attentions** (`bool`, _optional_) --
  Whether or not to return the attentions tensors of all attention layers. See `attentions` under returned
  tensors for more detail. This argument can be used only in eager mode, in graph mode the value in the
  config will be used instead.
- **output_hidden_states** (`bool`, _optional_) --
  Whether or not to return the hidden states of all layers. See `hidden_states` under returned tensors for
  more detail. This argument can be used only in eager mode, in graph mode the value in the config will be
  used instead.
- **return_dict** (`bool`, _optional_) --
  Whether or not to return a [ModelOutput](/docs/transformers/master/en/main_classes/output.html#transformers.file_utils.ModelOutput) instead of a plain tuple. This
  argument can be used in eager mode, in graph mode the value will always be set to True.
- **training** (`bool`, _optional_, defaults to `False`) --
  Whether or not to use the model in training mode (some modules like dropout modules have different
  behaviors between training and evaluation).

> Returns

A [TFBaseModelOutput](/docs/transformers/master/en/main_classes/output.html#transformers.modeling_tf_outputs.TFBaseModelOutput) or a tuple of
`tf.Tensor` (if `return_dict=False` is passed or when `config.return_dict=False`) comprising various
elements depending on the configuration ([OpenAIGPTConfig](/docs/transformers/master/en/model_doc/gpt.html#transformers.OpenAIGPTConfig)) and inputs.

- **last_hidden_state** (`tf.Tensor` of shape `(batch_size, sequence_length, hidden_size)`) -- Sequence of hidden-states at the output of the last layer of the model.
- **hidden_states** (`tuple(tf.FloatTensor)`, _optional_, returned when `output_hidden_states=True` is passed or when `config.output_hidden_states=True`) -- Tuple of `tf.Tensor` (one for the output of the embeddings + one for the output of each layer) of
  shape `(batch_size, sequence_length, hidden_size)`.

  Hidden-states of the model at the output of each layer plus the initial embedding outputs.
- **attentions** (`tuple(tf.Tensor)`, _optional_, returned when `output_attentions=True` is passed or when `config.output_attentions=True`) -- Tuple of `tf.Tensor` (one for each layer) of shape `(batch_size, num_heads, sequence_length, sequence_length)`.

  Attentions weights after the attention softmax, used to compute the weighted average in the self-attention
  heads.

> Return type

[TFBaseModelOutput](/docs/transformers/master/en/main_classes/output.html#transformers.modeling_tf_outputs.TFBaseModelOutput) or `tuple(tf.Tensor)`

> Example:

```python
>>> from transformers import OpenAIGPTTokenizer, TFOpenAIGPTModel
>>> import tensorflow as tf

>>> tokenizer = OpenAIGPTTokenizer.from_pretrained('openai-gpt')
>>> model = TFOpenAIGPTModel.from_pretrained('openai-gpt')

>>> inputs = tokenizer("Hello, my dog is cute", return_tensors="tf")
>>> outputs = model(inputs)

>>> last_hidden_states = outputs.last_hidden_state
```


## [TFOpenAIGPTLMHeadModel](#tfopenaigptlmheadmodel)

<a id='transformers.TFOpenAIGPTLMHeadModel'></a>
> **class transformers.TFOpenAIGPTLMHeadModel**(*args, **kwargs)


OpenAI GPT Model transformer with a language modeling head on top (linear layer with weights tied to the input
embeddings).


This model inherits from [TFPreTrainedModel](/docs/transformers/master/en/main_classes/model.html#transformers.TFPreTrainedModel). Check the superclass documentation for the
generic methods the library implements for all its model (such as downloading or saving, resizing the input
embeddings, pruning heads etc.)

This model is also a [tf.keras.Model](https://www.tensorflow.org/api_docs/python/tf/keras/Model) subclass. Use
it as a regular TF 2.0 Keras Model and refer to the TF 2.0 documentation for all matter related to general usage
and behavior.

<Tip>

TF 2.0 models accepts two formats as inputs:

- having all inputs as keyword arguments (like PyTorch models), or
- having all inputs as a list, tuple or dict in the first positional arguments.

This second option is useful when using `tf.keras.Model.fit` method which currently requires having all
the tensors in the first argument of the model call function: `model(inputs)`.

If you choose this second option, there are three possibilities you can use to gather all the input Tensors in
the first positional argument :

- a single Tensor with `input_ids` only and nothing else: `model(inputs_ids)`
- a list of varying length with one or several input Tensors IN THE ORDER given in the docstring:
  `model([input_ids, attention_mask])` or `model([input_ids, attention_mask, token_type_ids])`
- a dictionary with one or several input Tensors associated to the input names given in the docstring:
  `model(&amp;lcub;"input_ids": input_ids, "token_type_ids": token_type_ids})`

</Tip>

> Parameters

- **config** ([OpenAIGPTConfig](/docs/transformers/master/en/model_doc/gpt.html#transformers.OpenAIGPTConfig)) -- Model configuration class with all the parameters of the model.
  Initializing with a config file does not load the weights associated with the model, only the
  configuration. Check out the [from_pretrained()](/docs/transformers/master/en/main_classes/model.html#transformers.PreTrainedModel.from_pretrained) method to load the model
  weights.


<a id='transformers.TFOpenAIGPTLMHeadModel.call'></a>
> **call**(self, input_ids = None, attention_mask = None, token_type_ids = None, position_ids = None, head_mask = None, inputs_embeds = None, output_attentions = None, output_hidden_states = None, return_dict = None, labels = None, training = False, **kwargs)

The [TFOpenAIGPTLMHeadModel](/docs/transformers/master/en/model_doc/gpt.html#transformers.TFOpenAIGPTLMHeadModel) forward method, overrides the `__call__` special method.

<Tip>

Although the recipe for forward pass needs to be defined within this function, one should call the
`Module` instance afterwards instead of this since the former takes care of running the pre and post
processing steps while the latter silently ignores them.

</Tip>

> Parameters

- **input_ids** (`Numpy array` or `tf.Tensor` of shape `(batch_size, sequence_length)`) --
  Indices of input sequence tokens in the vocabulary.

  Indices can be obtained using [OpenAIGPTTokenizer](/docs/transformers/master/en/model_doc/gpt.html#transformers.OpenAIGPTTokenizer). See
  [transformers.PreTrainedTokenizer.__call__()](/docs/transformers/master/en/internal/tokenization_utils.html#transformers.PreTrainedTokenizerBase.__call__) and [transformers.PreTrainedTokenizer.encode()](/docs/transformers/master/en/internal/tokenization_utils.html#transformers.PreTrainedTokenizerBase.encode) for
  details.

  [What are input IDs?](../glossary.html#input-ids)
- **attention_mask** (`tf.Tensor` or `Numpy array` of shape `(batch_size, sequence_length)`, _optional_) --
  Mask to avoid performing attention on padding token indices. Mask values selected in `[0, 1]`:

  - 1 for tokens that are **not masked**,
  - 0 for tokens that are **masked**.

  [What are attention masks?](../glossary.html#attention-mask)
- **token_type_ids** (`tf.Tensor` or `Numpy array` of shape `(batch_size, sequence_length)`, _optional_) --
  Segment token indices to indicate first and second portions of the inputs. Indices are selected in `[0, 1]`:

  - 0 corresponds to a _sentence A_ token,
  - 1 corresponds to a _sentence B_ token.

  [What are token type IDs?](../glossary.html#token-type-ids)
- **position_ids** (`tf.Tensor` or `Numpy array` of shape `(batch_size, sequence_length)`, _optional_) --
  Indices of positions of each input sequence tokens in the position embeddings. Selected in the range `[0, config.max_position_embeddings - 1]`.

  [What are position IDs?](../glossary.html#position-ids)
- **head_mask** (`tf.Tensor` or `Numpy array` of shape `(num_heads,)` or `(num_layers, num_heads)`, _optional_) --
  Mask to nullify selected heads of the self-attention modules. Mask values selected in `[0, 1]`:

  - 1 indicates the head is **not masked**,
  - 0 indicates the head is **masked**.

- **inputs_embeds** (`tf.Tensor` or `Numpy array` of shape `(batch_size, sequence_length, hidden_size)`, _optional_) --
  Optionally, instead of passing `input_ids` you can choose to directly pass an embedded representation.
  This is useful if you want more control over how to convert `input_ids` indices into associated
  vectors than the model's internal embedding lookup matrix.
- **output_attentions** (`bool`, _optional_) --
  Whether or not to return the attentions tensors of all attention layers. See `attentions` under returned
  tensors for more detail. This argument can be used only in eager mode, in graph mode the value in the
  config will be used instead.
- **output_hidden_states** (`bool`, _optional_) --
  Whether or not to return the hidden states of all layers. See `hidden_states` under returned tensors for
  more detail. This argument can be used only in eager mode, in graph mode the value in the config will be
  used instead.
- **return_dict** (`bool`, _optional_) --
  Whether or not to return a [ModelOutput](/docs/transformers/master/en/main_classes/output.html#transformers.file_utils.ModelOutput) instead of a plain tuple. This
  argument can be used in eager mode, in graph mode the value will always be set to True.
- **training** (`bool`, _optional_, defaults to `False`) --
  Whether or not to use the model in training mode (some modules like dropout modules have different
  behaviors between training and evaluation).

- **labels** (`tf.Tensor` of shape `(batch_size, sequence_length)`, _optional_) --
  Labels for computing the cross entropy classification loss. Indices should be in `[0, ..., config.vocab_size - 1]`.

> Returns

A [TFCausalLMOutput](/docs/transformers/master/en/main_classes/output.html#transformers.modeling_tf_outputs.TFCausalLMOutput) or a tuple of
`tf.Tensor` (if `return_dict=False` is passed or when `config.return_dict=False`) comprising various
elements depending on the configuration ([OpenAIGPTConfig](/docs/transformers/master/en/model_doc/gpt.html#transformers.OpenAIGPTConfig)) and inputs.

- **loss** (`tf.Tensor` of shape `(n,)`, _optional_, where n is the number of non-masked labels, returned when `labels` is provided) -- Language modeling loss (for next-token prediction).
- **logits** (`tf.Tensor` of shape `(batch_size, sequence_length, config.vocab_size)`) -- Prediction scores of the language modeling head (scores for each vocabulary token before SoftMax).
- **hidden_states** (`tuple(tf.Tensor)`, _optional_, returned when `output_hidden_states=True` is passed or when `config.output_hidden_states=True`) -- Tuple of `tf.Tensor` (one for the output of the embeddings + one for the output of each layer) of
  shape `(batch_size, sequence_length, hidden_size)`.

  Hidden-states of the model at the output of each layer plus the initial embedding outputs.
- **attentions** (`tuple(tf.Tensor)`, _optional_, returned when `output_attentions=True` is passed or when `config.output_attentions=True`) -- Tuple of `tf.Tensor` (one for each layer) of shape `(batch_size, num_heads, sequence_length, sequence_length)`.

  Attentions weights after the attention softmax, used to compute the weighted average in the self-attention
  heads.

> Return type

[TFCausalLMOutput](/docs/transformers/master/en/main_classes/output.html#transformers.modeling_tf_outputs.TFCausalLMOutput) or `tuple(tf.Tensor)`

> Example:

```python
>>> from transformers import OpenAIGPTTokenizer, TFOpenAIGPTLMHeadModel
>>> import tensorflow as tf

>>> tokenizer = OpenAIGPTTokenizer.from_pretrained('openai-gpt')
>>> model = TFOpenAIGPTLMHeadModel.from_pretrained('openai-gpt')

>>> inputs = tokenizer("Hello, my dog is cute", return_tensors="tf")
>>> outputs = model(inputs)
>>> logits = outputs.logits
```


## [TFOpenAIGPTDoubleHeadsModel](#tfopenaigptdoubleheadsmodel)

<a id='transformers.TFOpenAIGPTDoubleHeadsModel'></a>
> **class transformers.TFOpenAIGPTDoubleHeadsModel**(*args, **kwargs)


OpenAI GPT Model transformer with a language modeling and a multiple-choice classification head on top e.g. for
RocStories/SWAG tasks. The two heads are two linear layers. The language modeling head has its weights tied to the
input embeddings, the classification head takes as input the input of a specified classification token index in the
input sequence).


This model inherits from [TFPreTrainedModel](/docs/transformers/master/en/main_classes/model.html#transformers.TFPreTrainedModel). Check the superclass documentation for the
generic methods the library implements for all its model (such as downloading or saving, resizing the input
embeddings, pruning heads etc.)

This model is also a [tf.keras.Model](https://www.tensorflow.org/api_docs/python/tf/keras/Model) subclass. Use
it as a regular TF 2.0 Keras Model and refer to the TF 2.0 documentation for all matter related to general usage
and behavior.

<Tip>

TF 2.0 models accepts two formats as inputs:

- having all inputs as keyword arguments (like PyTorch models), or
- having all inputs as a list, tuple or dict in the first positional arguments.

This second option is useful when using `tf.keras.Model.fit` method which currently requires having all
the tensors in the first argument of the model call function: `model(inputs)`.

If you choose this second option, there are three possibilities you can use to gather all the input Tensors in
the first positional argument :

- a single Tensor with `input_ids` only and nothing else: `model(inputs_ids)`
- a list of varying length with one or several input Tensors IN THE ORDER given in the docstring:
  `model([input_ids, attention_mask])` or `model([input_ids, attention_mask, token_type_ids])`
- a dictionary with one or several input Tensors associated to the input names given in the docstring:
  `model(&amp;lcub;"input_ids": input_ids, "token_type_ids": token_type_ids})`

</Tip>

> Parameters

- **config** ([OpenAIGPTConfig](/docs/transformers/master/en/model_doc/gpt.html#transformers.OpenAIGPTConfig)) -- Model configuration class with all the parameters of the model.
  Initializing with a config file does not load the weights associated with the model, only the
  configuration. Check out the [from_pretrained()](/docs/transformers/master/en/main_classes/model.html#transformers.PreTrainedModel.from_pretrained) method to load the model
  weights.


<a id='transformers.TFOpenAIGPTDoubleHeadsModel.call'></a>
> **call**(self, input_ids = None, attention_mask = None, token_type_ids = None, position_ids = None, head_mask = None, inputs_embeds = None, mc_token_ids = None, output_attentions = None, output_hidden_states = None, return_dict = None, training = False, **kwargs)

The [TFOpenAIGPTDoubleHeadsModel](/docs/transformers/master/en/model_doc/gpt.html#transformers.TFOpenAIGPTDoubleHeadsModel) forward method, overrides the `__call__` special method.

<Tip>

Although the recipe for forward pass needs to be defined within this function, one should call the
`Module` instance afterwards instead of this since the former takes care of running the pre and post
processing steps while the latter silently ignores them.

</Tip>

> Parameters

- **input_ids** (`Numpy array` or `tf.Tensor` of shape `(batch_size, sequence_length)`) --
  Indices of input sequence tokens in the vocabulary.

  Indices can be obtained using [OpenAIGPTTokenizer](/docs/transformers/master/en/model_doc/gpt.html#transformers.OpenAIGPTTokenizer). See
  [transformers.PreTrainedTokenizer.__call__()](/docs/transformers/master/en/internal/tokenization_utils.html#transformers.PreTrainedTokenizerBase.__call__) and [transformers.PreTrainedTokenizer.encode()](/docs/transformers/master/en/internal/tokenization_utils.html#transformers.PreTrainedTokenizerBase.encode) for
  details.

  [What are input IDs?](../glossary.html#input-ids)
- **attention_mask** (`tf.Tensor` or `Numpy array` of shape `(batch_size, sequence_length)`, _optional_) --
  Mask to avoid performing attention on padding token indices. Mask values selected in `[0, 1]`:

  - 1 for tokens that are **not masked**,
  - 0 for tokens that are **masked**.

  [What are attention masks?](../glossary.html#attention-mask)
- **token_type_ids** (`tf.Tensor` or `Numpy array` of shape `(batch_size, sequence_length)`, _optional_) --
  Segment token indices to indicate first and second portions of the inputs. Indices are selected in `[0, 1]`:

  - 0 corresponds to a _sentence A_ token,
  - 1 corresponds to a _sentence B_ token.

  [What are token type IDs?](../glossary.html#token-type-ids)
- **position_ids** (`tf.Tensor` or `Numpy array` of shape `(batch_size, sequence_length)`, _optional_) --
  Indices of positions of each input sequence tokens in the position embeddings. Selected in the range `[0, config.max_position_embeddings - 1]`.

  [What are position IDs?](../glossary.html#position-ids)
- **head_mask** (`tf.Tensor` or `Numpy array` of shape `(num_heads,)` or `(num_layers, num_heads)`, _optional_) --
  Mask to nullify selected heads of the self-attention modules. Mask values selected in `[0, 1]`:

  - 1 indicates the head is **not masked**,
  - 0 indicates the head is **masked**.

- **inputs_embeds** (`tf.Tensor` or `Numpy array` of shape `(batch_size, sequence_length, hidden_size)`, _optional_) --
  Optionally, instead of passing `input_ids` you can choose to directly pass an embedded representation.
  This is useful if you want more control over how to convert `input_ids` indices into associated
  vectors than the model's internal embedding lookup matrix.
- **output_attentions** (`bool`, _optional_) --
  Whether or not to return the attentions tensors of all attention layers. See `attentions` under returned
  tensors for more detail. This argument can be used only in eager mode, in graph mode the value in the
  config will be used instead.
- **output_hidden_states** (`bool`, _optional_) --
  Whether or not to return the hidden states of all layers. See `hidden_states` under returned tensors for
  more detail. This argument can be used only in eager mode, in graph mode the value in the config will be
  used instead.
- **return_dict** (`bool`, _optional_) --
  Whether or not to return a [ModelOutput](/docs/transformers/master/en/main_classes/output.html#transformers.file_utils.ModelOutput) instead of a plain tuple. This
  argument can be used in eager mode, in graph mode the value will always be set to True.
- **training** (`bool`, _optional_, defaults to `False`) --
  Whether or not to use the model in training mode (some modules like dropout modules have different
  behaviors between training and evaluation).

- **mc_token_ids** (`tf.Tensor` or `Numpy array` of shape `(batch_size, num_choices)`, _optional_, default to index of the last token of the input) --
  Index of the classification token in each input sequence. Selected in the range `[0, input_ids.size(-1) - 1]`.


> Returns

A [TFOpenAIGPTDoubleHeadsModelOutput](/docs/transformers/master/en/model_doc/gpt.html#transformers.models.openai.modeling_tf_openai.TFOpenAIGPTDoubleHeadsModelOutput) or a tuple of
`tf.Tensor` (if `return_dict=False` is passed or when `config.return_dict=False`) comprising various
elements depending on the configuration ([OpenAIGPTConfig](/docs/transformers/master/en/model_doc/gpt.html#transformers.OpenAIGPTConfig)) and inputs.

- **logits** (`tf.Tensor` of shape `(batch_size, num_choices, sequence_length, config.vocab_size)`) -- Prediction scores of the language modeling head (scores for each vocabulary token before SoftMax).
- **mc_logits** (`tf.Tensor` of shape `(batch_size, num_choices)`) -- Prediction scores of the multiple choice classification head (scores for each choice before SoftMax).
- **hidden_states** (`tuple(tf.Tensor)`, _optional_, returned when `output_hidden_states=True` is passed or when `config.output_hidden_states=True`) -- Tuple of `tf.Tensor` (one for the output of the embeddings + one for the output of each layer) of
  shape `(batch_size, sequence_length, hidden_size)`.

  Hidden-states of the model at the output of each layer plus the initial embedding outputs.
- **attentions** (`tuple(tf.Tensor)`, _optional_, returned when `output_attentions=True` is passed or when `config.output_attentions=True`) -- Tuple of `tf.Tensor` (one for each layer) of shape `(batch_size, num_heads, sequence_length, sequence_length)`.

  Attentions weights after the attention softmax, used to compute the weighted average in the self-attention
  heads.


> Examples:

```python
>>> import tensorflow as tf
>>> from transformers import OpenAIGPTTokenizer, TFOpenAIGPTDoubleHeadsModel

>>> tokenizer = OpenAIGPTTokenizer.from_pretrained('openai-gpt')
>>> model = TFOpenAIGPTDoubleHeadsModel.from_pretrained('openai-gpt')

>>> # Add a [CLS] to the vocabulary (we should train it also!)
>>> tokenizer.add_special_tokens(&amp;lcub;'cls_token': '[CLS]'})
>>> model.resize_token_embeddings(len(tokenizer))  # Update the model embeddings with the new vocabulary size
>>> print(tokenizer.cls_token_id, len(tokenizer))  # The newly token the last token of the vocabulary

>>> choices = ["Hello, my dog is cute [CLS]", "Hello, my cat is cute [CLS]"]
>>> encoding = tokenizer(choices, return_tensors="tf")
>>> inputs = &amp;lcub;k: tf.expand_dims(v, 0) for k, v in encoding.items()}
>>> inputs["mc_token_ids"]= tf.constant([inputs["input_ids"].shape[-1] - 1, inputs["input_ids"].shape[-1] - 1])[None, :]  # Batch size 1
>>> outputs = model(inputs)
>>> lm_prediction_scores, mc_prediction_scores = outputs[:2]
```

> Return type

[TFOpenAIGPTDoubleHeadsModelOutput](/docs/transformers/master/en/model_doc/gpt.html#transformers.models.openai.modeling_tf_openai.TFOpenAIGPTDoubleHeadsModelOutput) or `tuple(tf.Tensor)`


## [TFOpenAIGPTForSequenceClassification](#tfopenaigptforsequenceclassification)

<a id='transformers.TFOpenAIGPTForSequenceClassification'></a>
> **class transformers.TFOpenAIGPTForSequenceClassification**(*args, **kwargs)


The OpenAI GPT Model transformer with a sequence classification head on top (linear layer).

[TFOpenAIGPTForSequenceClassification](/docs/transformers/master/en/model_doc/gpt.html#transformers.TFOpenAIGPTForSequenceClassification) uses the last token in order to do the classification,
as other causal models (e.g. GPT-2) do.

Since it does classification on the last token, it requires to know the position of the last token. If a
`pad_token_id` is defined in the configuration, it finds the last token that is not a padding token in each
row. If no `pad_token_id` is defined, it simply takes the last value in each row of the batch. Since it cannot
guess the padding tokens when `inputs_embeds` are passed instead of `input_ids`, it does the same (take
the last value in each row of the batch).


This model inherits from [TFPreTrainedModel](/docs/transformers/master/en/main_classes/model.html#transformers.TFPreTrainedModel). Check the superclass documentation for the
generic methods the library implements for all its model (such as downloading or saving, resizing the input
embeddings, pruning heads etc.)

This model is also a [tf.keras.Model](https://www.tensorflow.org/api_docs/python/tf/keras/Model) subclass. Use
it as a regular TF 2.0 Keras Model and refer to the TF 2.0 documentation for all matter related to general usage
and behavior.

<Tip>

TF 2.0 models accepts two formats as inputs:

- having all inputs as keyword arguments (like PyTorch models), or
- having all inputs as a list, tuple or dict in the first positional arguments.

This second option is useful when using `tf.keras.Model.fit` method which currently requires having all
the tensors in the first argument of the model call function: `model(inputs)`.

If you choose this second option, there are three possibilities you can use to gather all the input Tensors in
the first positional argument :

- a single Tensor with `input_ids` only and nothing else: `model(inputs_ids)`
- a list of varying length with one or several input Tensors IN THE ORDER given in the docstring:
  `model([input_ids, attention_mask])` or `model([input_ids, attention_mask, token_type_ids])`
- a dictionary with one or several input Tensors associated to the input names given in the docstring:
  `model(&amp;lcub;"input_ids": input_ids, "token_type_ids": token_type_ids})`

</Tip>

> Parameters

- **config** ([OpenAIGPTConfig](/docs/transformers/master/en/model_doc/gpt.html#transformers.OpenAIGPTConfig)) -- Model configuration class with all the parameters of the model.
  Initializing with a config file does not load the weights associated with the model, only the
  configuration. Check out the [from_pretrained()](/docs/transformers/master/en/main_classes/model.html#transformers.PreTrainedModel.from_pretrained) method to load the model
  weights.


<a id='transformers.TFOpenAIGPTForSequenceClassification.call'></a>
> **call**(self, input_ids = None, attention_mask = None, token_type_ids = None, position_ids = None, head_mask = None, inputs_embeds = None, output_attentions = None, output_hidden_states = None, return_dict = None, labels = None, training = False, **kwargs)

The [TFOpenAIGPTForSequenceClassification](/docs/transformers/master/en/model_doc/gpt.html#transformers.TFOpenAIGPTForSequenceClassification) forward method, overrides the `__call__` special method.

<Tip>

Although the recipe for forward pass needs to be defined within this function, one should call the
`Module` instance afterwards instead of this since the former takes care of running the pre and post
processing steps while the latter silently ignores them.

</Tip>

> Parameters

- **input_ids** (`Numpy array` or `tf.Tensor` of shape `(batch_size, sequence_length)`) --
  Indices of input sequence tokens in the vocabulary.

  Indices can be obtained using [OpenAIGPTTokenizer](/docs/transformers/master/en/model_doc/gpt.html#transformers.OpenAIGPTTokenizer). See
  [transformers.PreTrainedTokenizer.__call__()](/docs/transformers/master/en/internal/tokenization_utils.html#transformers.PreTrainedTokenizerBase.__call__) and [transformers.PreTrainedTokenizer.encode()](/docs/transformers/master/en/internal/tokenization_utils.html#transformers.PreTrainedTokenizerBase.encode) for
  details.

  [What are input IDs?](../glossary.html#input-ids)
- **attention_mask** (`tf.Tensor` or `Numpy array` of shape `(batch_size, sequence_length)`, _optional_) --
  Mask to avoid performing attention on padding token indices. Mask values selected in `[0, 1]`:

  - 1 for tokens that are **not masked**,
  - 0 for tokens that are **masked**.

  [What are attention masks?](../glossary.html#attention-mask)
- **token_type_ids** (`tf.Tensor` or `Numpy array` of shape `(batch_size, sequence_length)`, _optional_) --
  Segment token indices to indicate first and second portions of the inputs. Indices are selected in `[0, 1]`:

  - 0 corresponds to a _sentence A_ token,
  - 1 corresponds to a _sentence B_ token.

  [What are token type IDs?](../glossary.html#token-type-ids)
- **position_ids** (`tf.Tensor` or `Numpy array` of shape `(batch_size, sequence_length)`, _optional_) --
  Indices of positions of each input sequence tokens in the position embeddings. Selected in the range `[0, config.max_position_embeddings - 1]`.

  [What are position IDs?](../glossary.html#position-ids)
- **head_mask** (`tf.Tensor` or `Numpy array` of shape `(num_heads,)` or `(num_layers, num_heads)`, _optional_) --
  Mask to nullify selected heads of the self-attention modules. Mask values selected in `[0, 1]`:

  - 1 indicates the head is **not masked**,
  - 0 indicates the head is **masked**.

- **inputs_embeds** (`tf.Tensor` or `Numpy array` of shape `(batch_size, sequence_length, hidden_size)`, _optional_) --
  Optionally, instead of passing `input_ids` you can choose to directly pass an embedded representation.
  This is useful if you want more control over how to convert `input_ids` indices into associated
  vectors than the model's internal embedding lookup matrix.
- **output_attentions** (`bool`, _optional_) --
  Whether or not to return the attentions tensors of all attention layers. See `attentions` under returned
  tensors for more detail. This argument can be used only in eager mode, in graph mode the value in the
  config will be used instead.
- **output_hidden_states** (`bool`, _optional_) --
  Whether or not to return the hidden states of all layers. See `hidden_states` under returned tensors for
  more detail. This argument can be used only in eager mode, in graph mode the value in the config will be
  used instead.
- **return_dict** (`bool`, _optional_) --
  Whether or not to return a [ModelOutput](/docs/transformers/master/en/main_classes/output.html#transformers.file_utils.ModelOutput) instead of a plain tuple. This
  argument can be used in eager mode, in graph mode the value will always be set to True.
- **training** (`bool`, _optional_, defaults to `False`) --
  Whether or not to use the model in training mode (some modules like dropout modules have different
  behaviors between training and evaluation).

- **labels** (`tf.Tensor` of shape `(batch_size, sequence_length)`, _optional_) --
  Labels for computing the cross entropy classification loss. Indices should be in `[0, ..., config.vocab_size - 1]`.

> Returns

A [TFSequenceClassifierOutput](/docs/transformers/master/en/main_classes/output.html#transformers.modeling_tf_outputs.TFSequenceClassifierOutput) or a tuple of
`tf.Tensor` (if `return_dict=False` is passed or when `config.return_dict=False`) comprising various
elements depending on the configuration ([OpenAIGPTConfig](/docs/transformers/master/en/model_doc/gpt.html#transformers.OpenAIGPTConfig)) and inputs.

- **loss** (`tf.Tensor` of shape `(batch_size, )`, _optional_, returned when `labels` is provided) -- Classification (or regression if config.num_labels==1) loss.
- **logits** (`tf.Tensor` of shape `(batch_size, config.num_labels)`) -- Classification (or regression if config.num_labels==1) scores (before SoftMax).
- **hidden_states** (`tuple(tf.Tensor)`, _optional_, returned when `output_hidden_states=True` is passed or when `config.output_hidden_states=True`) -- Tuple of `tf.Tensor` (one for the output of the embeddings + one for the output of each layer) of
  shape `(batch_size, sequence_length, hidden_size)`.

  Hidden-states of the model at the output of each layer plus the initial embedding outputs.
- **attentions** (`tuple(tf.Tensor)`, _optional_, returned when `output_attentions=True` is passed or when `config.output_attentions=True`) -- Tuple of `tf.Tensor` (one for each layer) of shape `(batch_size, num_heads, sequence_length, sequence_length)`.

  Attentions weights after the attention softmax, used to compute the weighted average in the self-attention
  heads.

> Return type

[TFSequenceClassifierOutput](/docs/transformers/master/en/main_classes/output.html#transformers.modeling_tf_outputs.TFSequenceClassifierOutput) or `tuple(tf.Tensor)`

> Example:

```python
>>> from transformers import OpenAIGPTTokenizer, TFOpenAIGPTForSequenceClassification
>>> import tensorflow as tf

>>> tokenizer = OpenAIGPTTokenizer.from_pretrained('openai-gpt')
>>> model = TFOpenAIGPTForSequenceClassification.from_pretrained('openai-gpt')

>>> inputs = tokenizer("Hello, my dog is cute", return_tensors="tf")
>>> inputs["labels"] = tf.reshape(tf.constant(1), (-1, 1)) # Batch size 1

>>> outputs = model(inputs)
>>> loss = outputs.loss
>>> logits = outputs.logits
```
<|MERGE_RESOLUTION|>--- conflicted
+++ resolved
@@ -194,11 +194,7 @@
 ## [OpenAIGPTTokenizer](#openaigpttokenizer)
 
 <a id='transformers.OpenAIGPTTokenizer'></a>
-<<<<<<< HEAD
-> **class transformers.OpenAIGPTTokenizer**(vocab_file, merges_file, unk_token = &lcubunk>, **kwargs)
-=======
 > **class transformers.OpenAIGPTTokenizer**(vocab_file, merges_file, unk_token = '&amp;lt;unk>', **kwargs)
->>>>>>> afdf509c
 
 
 Construct a GPT Tokenizer. Based on Byte-Pair-Encoding with the following peculiarities:
@@ -216,11 +212,7 @@
   Path to the vocabulary file.
 - **merges_file** (`str`) --
   Path to the merges file.
-<<<<<<< HEAD
-- **unk_token** (`str`, _optional_, defaults to `"&lcubunk>"`) --
-=======
 - **unk_token** (`str`, _optional_, defaults to `"&amp;lt;unk>"`) --
->>>>>>> afdf509c
   The unknown token. A token that is not in the vocabulary cannot be converted to an ID and is set to be this
   token instead.
 
@@ -231,11 +223,7 @@
 ## [OpenAIGPTTokenizerFast](#openaigpttokenizerfast)
 
 <a id='transformers.OpenAIGPTTokenizerFast'></a>
-<<<<<<< HEAD
-> **class transformers.OpenAIGPTTokenizerFast**(vocab_file = None, merges_file = None, tokenizer_file = None, unk_token = &lcubunk>, **kwargs)
-=======
 > **class transformers.OpenAIGPTTokenizerFast**(vocab_file = None, merges_file = None, tokenizer_file = None, unk_token = '&amp;lt;unk>', **kwargs)
->>>>>>> afdf509c
 
 
 Construct a "fast" GPT Tokenizer (backed by HuggingFace's _tokenizers_ library). Based on Byte-Pair-Encoding with
@@ -253,21 +241,13 @@
   Path to the vocabulary file.
 - **merges_file** (`str`) --
   Path to the merges file.
-<<<<<<< HEAD
-- **unk_token** (`str`, _optional_, defaults to `"&lcubunk>"`) --
-=======
 - **unk_token** (`str`, _optional_, defaults to `"&amp;lt;unk>"`) --
->>>>>>> afdf509c
   The unknown token. A token that is not in the vocabulary cannot be converted to an ID and is set to be this
   token instead.
 
 
 <a id='transformers.OpenAIGPTTokenizer'></a>
-<<<<<<< HEAD
-> **class OpenAIGPTTokenizer**(vocab_file, merges_file, unk_token = &lcubunk>, **kwargs)
-=======
 > **class OpenAIGPTTokenizer**(vocab_file, merges_file, unk_token = '&amp;lt;unk>', **kwargs)
->>>>>>> afdf509c
 
 
 Construct a GPT Tokenizer. Based on Byte-Pair-Encoding with the following peculiarities:
@@ -285,11 +265,7 @@
   Path to the vocabulary file.
 - **merges_file** (`str`) --
   Path to the merges file.
-<<<<<<< HEAD
-- **unk_token** (`str`, _optional_, defaults to `"&lcubunk>"`) --
-=======
 - **unk_token** (`str`, _optional_, defaults to `"&amp;lt;unk>"`) --
->>>>>>> afdf509c
   The unknown token. A token that is not in the vocabulary cannot be converted to an ID and is set to be this
   token instead.
 
