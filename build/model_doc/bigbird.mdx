---
local: bigbird
sections:
- local: overview
  title: Overview
- local: bigbirdconfig
  title: BigBirdConfig
- local: bigbirdtokenizer
  title: BigBirdTokenizer
- local: bigbirdtokenizerfast
  title: BigBirdTokenizerFast
- local: bigbird-specific-outputs
  title: BigBird specific outputs
- local: bigbirdmodel
  title: BigBirdModel
- local: bigbirdforpretraining
  title: BigBirdForPreTraining
- local: bigbirdforcausallm
  title: BigBirdForCausalLM
- local: bigbirdformaskedlm
  title: BigBirdForMaskedLM
- local: bigbirdforsequenceclassification
  title: BigBirdForSequenceClassification
- local: bigbirdformultiplechoice
  title: BigBirdForMultipleChoice
- local: bigbirdfortokenclassification
  title: BigBirdForTokenClassification
- local: bigbirdforquestionanswering
  title: BigBirdForQuestionAnswering
- local: flaxbigbirdmodel
  title: FlaxBigBirdModel
- local: flaxbigbirdforpretraining
  title: FlaxBigBirdForPreTraining
- local: flaxbigbirdformaskedlm
  title: FlaxBigBirdForMaskedLM
- local: flaxbigbirdforsequenceclassification
  title: FlaxBigBirdForSequenceClassification
- local: flaxbigbirdformultiplechoice
  title: FlaxBigBirdForMultipleChoice
- local: flaxbigbirdfortokenclassification
  title: FlaxBigBirdForTokenClassification
- local: flaxbigbirdforquestionanswering
  title: FlaxBigBirdForQuestionAnswering
title: BigBird
---
<script>
import Tip from "../../Tip.svelte";
import Youtube from "../../Youtube.svelte";	
export let fw: "pt" | "tf"
</script>

<!--Copyright 2021 The HuggingFace Team. All rights reserved.

Licensed under the Apache License, Version 2.0 (the "License"); you may not use this file except in compliance with
the License. You may obtain a copy of the License at

http://www.apache.org/licenses/LICENSE-2.0

Unless required by applicable law or agreed to in writing, software distributed under the License is distributed on
an "AS IS" BASIS, WITHOUT WARRANTIES OR CONDITIONS OF ANY KIND, either express or implied. See the License for the
specific language governing permissions and limitations under the License.
-->

# [BigBird](#bigbird)

## [Overview](#overview)

The BigBird model was proposed in [Big Bird: Transformers for Longer Sequences](https://arxiv.org/abs/2007.14062) by
Zaheer, Manzil and Guruganesh, Guru and Dubey, Kumar Avinava and Ainslie, Joshua and Alberti, Chris and Ontanon,
Santiago and Pham, Philip and Ravula, Anirudh and Wang, Qifan and Yang, Li and others. BigBird, is a sparse-attention
based transformer which extends Transformer based models, such as BERT to much longer sequences. In addition to sparse
attention, BigBird also applies global attention as well as random attention to the input sequence. Theoretically, it
has been shown that applying sparse, global, and random attention approximates full attention, while being
computationally much more efficient for longer sequences. As a consequence of the capability to handle longer context,
BigBird has shown improved performance on various long document NLP tasks, such as question answering and
summarization, compared to BERT or RoBERTa.

The abstract from the paper is the following:

*Transformers-based models, such as BERT, have been one of the most successful deep learning models for NLP.
Unfortunately, one of their core limitations is the quadratic dependency (mainly in terms of memory) on the sequence
length due to their full attention mechanism. To remedy this, we propose, BigBird, a sparse attention mechanism that
reduces this quadratic dependency to linear. We show that BigBird is a universal approximator of sequence functions and
is Turing complete, thereby preserving these properties of the quadratic, full attention model. Along the way, our
theoretical analysis reveals some of the benefits of having O(1) global tokens (such as CLS), that attend to the entire
sequence as part of the sparse attention mechanism. The proposed sparse attention can handle sequences of length up to
8x of what was previously possible using similar hardware. As a consequence of the capability to handle longer context,
BigBird drastically improves performance on various NLP tasks such as question answering and summarization. We also
propose novel applications to genomics data.*

Tips:

- For an in-detail explanation on how BigBird's attention works, see [this blog post](https://huggingface.co/blog/big-bird).
<<<<<<< HEAD
- BigBird comes with 2 implementations: **original_full** & **block_sparse**. For the sequence length&amp;lt;1024, using
=======
- BigBird comes with 2 implementations: **original_full** & **block_sparse**. For the sequence length &amp;lt; 1024, using
>>>>>>> afdf509c
  **original_full** is advised as there is no benefit in using **block_sparse** attention.
- The code currently uses window size of 3 blocks and 2 global blocks.
- Sequence length must be divisible by block size.
- Current implementation supports only **ITC**.
- Current implementation doesn't support **num_random_blocks = 0**

This model was contributed by [vasudevgupta](https://huggingface.co/vasudevgupta). The original code can be found
[here](https://github.com/google-research/bigbird).

## [BigBirdConfig](#bigbirdconfig)

<a id='transformers.BigBirdConfig'></a>
> **class transformers.BigBirdConfig**(vocab_size = 50358, hidden_size = 768, num_hidden_layers = 12, num_attention_heads = 12, intermediate_size = 3072, hidden_act = 'gelu_new', hidden_dropout_prob = 0.1, attention_probs_dropout_prob = 0.1, max_position_embeddings = 4096, type_vocab_size = 2, initializer_range = 0.02, layer_norm_eps = 1e-12, use_cache = True, is_encoder_decoder = False, pad_token_id = 0, bos_token_id = 1, eos_token_id = 2, sep_token_id = 66, attention_type = 'block_sparse', use_bias = True, rescale_embeddings = False, block_size = 64, num_random_blocks = 3, classifier_dropout = None, **kwargs)


This is the configuration class to store the configuration of a [BigBirdModel](/docs/transformers/master/en/model_doc/bigbird.html#transformers.BigBirdModel). It is used to
instantiate an BigBird model according to the specified arguments, defining the model architecture. Instantiating a
configuration with the defaults will yield a similar configuration to that of the BigBird
[google/bigbird-roberta-base](https://huggingface.co/google/bigbird-roberta-base) architecture.

Configuration objects inherit from [PretrainedConfig](/docs/transformers/master/en/main_classes/configuration.html#transformers.PretrainedConfig) and can be used to control the model
outputs. Read the documentation from [PretrainedConfig](/docs/transformers/master/en/main_classes/configuration.html#transformers.PretrainedConfig) for more information.


> Parameters

- **vocab_size** (`int`, _optional_, defaults to 50358) --
  Vocabulary size of the BigBird model. Defines the number of different tokens that can be represented by the
  `inputs_ids` passed when calling [BigBirdModel](/docs/transformers/master/en/model_doc/bigbird.html#transformers.BigBirdModel).
- **hidden_size** (`int`, _optional_, defaults to 768) --
  Dimension of the encoder layers and the pooler layer.
- **num_hidden_layers** (`int`, _optional_, defaults to 12) --
  Number of hidden layers in the Transformer encoder.
- **num_attention_heads** (`int`, _optional_, defaults to 12) --
  Number of attention heads for each attention layer in the Transformer encoder.
- **intermediate_size** (`int`, _optional_, defaults to 3072) --
  Dimension of the "intermediate" (i.e., feed-forward) layer in the Transformer encoder.
- **hidden_act** (`str` or `function`, _optional_, defaults to `"gelu_new"`) --
  The non-linear activation function (function or string) in the encoder and pooler. If string,
  `"gelu"`, `"relu"`, `"selu"` and `"gelu_new"` are supported.
- **hidden_dropout_prob** (`float`, _optional_, defaults to 0.1) --
  The dropout probabilitiy for all fully connected layers in the embeddings, encoder, and pooler.
- **attention_probs_dropout_prob** (`float`, _optional_, defaults to 0.1) --
  The dropout ratio for the attention probabilities.
- **max_position_embeddings** (`int`, _optional_, defaults to 4096) --
  The maximum sequence length that this model might ever be used with. Typically set this to something large
  just in case (e.g., 1024 or 2048 or 4096).
- **type_vocab_size** (`int`, _optional_, defaults to 2) --
  The vocabulary size of the `token_type_ids` passed when calling [BigBirdModel](/docs/transformers/master/en/model_doc/bigbird.html#transformers.BigBirdModel).
- **initializer_range** (`float`, _optional_, defaults to 0.02) --
  The standard deviation of the truncated_normal_initializer for initializing all weight matrices.
- **layer_norm_eps** (`float`, _optional_, defaults to 1e-12) --
  The epsilon used by the layer normalization layers.
- **use_cache** (`bool`, _optional_, defaults to `True`) --
  Whether or not the model should return the last key/values attentions (not used by all models). Only
  relevant if `config.is_decoder=True`.
- **attention_type** (`str`, _optional_, defaults to `"block_sparse"`) --
  Whether to use block sparse attention (with n complexity) as introduced in paper or original attention
  layer (with n^2 complexity). Possible values are `"original_full"` and `"block_sparse"`.
- **use_bias** (`bool`, _optional_, defaults to `True`) --
  Whether to use bias in query, key, value.
- **rescale_embeddings** (`bool`, _optional_, defaults to `False`) --
  Whether to rescale embeddings with (hidden_size ** 0.5).
- **block_size** (`int`, _optional_, defaults to 64) --
  Size of each block. Useful only when `attention_type == "block_sparse"`.
- **num_random_blocks** (`int`, _optional_, defaults to 3) --
  Each query is going to attend these many number of random blocks. Useful only when `attention_type == "block_sparse"`.
- **classifier_dropout** (`float`, _optional_) --
  The dropout ratio for the classification head.

  Example --:

- **>>>** from transformers import BigBirdModel, BigBirdConfig --

- **>>>** # Initializing a BigBird google/bigbird-roberta-base style configuration --
- **>>>** configuration = BigBirdConfig() --

- **>>>** # Initializing a model from the google/bigbird-roberta-base style configuration --
- **>>>** model = BigBirdModel(configuration) --

- **>>>** # Accessing the model configuration --
- **>>>** configuration = model.config --


## [BigBirdTokenizer](#bigbirdtokenizer)

<a id='transformers.BigBirdTokenizer'></a>
<<<<<<< HEAD
> **class transformers.BigBirdTokenizer**(vocab_file, unk_token = &lcubunk>, bos_token = &lcubs>, eos_token = &lcub/s>, pad_token = &lcubpad>, sep_token = [SEP], mask_token = [MASK], cls_token = [CLS], sp_model_kwargs: typing.Union[typing.Dict[str, typing.Any], NoneType] = None, **kwargs)
=======
> **class transformers.BigBirdTokenizer**(vocab_file, unk_token = '&amp;lt;unk>', bos_token = '&amp;lt;s>', eos_token = '&amp;lt;/s>', pad_token = '&amp;lt;pad>', sep_token = '[SEP]', mask_token = '[MASK]', cls_token = '[CLS]', sp_model_kwargs: typing.Union[typing.Dict[str, typing.Any], NoneType] = None, **kwargs)
>>>>>>> afdf509c


Construct a BigBird tokenizer. Based on [SentencePiece](https://github.com/google/sentencepiece).

This tokenizer inherits from [PreTrainedTokenizer](/docs/transformers/master/en/main_classes/tokenizer.html#transformers.PreTrainedTokenizer) which contains most of the main methods.
Users should refer to this superclass for more information regarding those methods.

> Parameters

- **vocab_file** (`str`) --
  [SentencePiece](https://github.com/google/sentencepiece) file (generally has a _.spm_ extension) that
  contains the vocabulary necessary to instantiate a tokenizer.
<<<<<<< HEAD
- **eos_token** (`str`, _optional_, defaults to `"&lcub/s>"`) --
  The end of sequence token.
- **bos_token** (`str`, _optional_, defaults to `"&lcubs>"`) --
  The begin of sequence token.
- **unk_token** (`str`, _optional_, defaults to `"&lcubunk>"`) --
  The unknown token. A token that is not in the vocabulary cannot be converted to an ID and is set to be this
  token instead.
- **pad_token** (`str`, _optional_, defaults to `"&lcubpad>"`) --
=======
- **eos_token** (`str`, _optional_, defaults to `"&amp;lt;/s>"`) --
  The end of sequence token.
- **bos_token** (`str`, _optional_, defaults to `"&amp;lt;s>"`) --
  The begin of sequence token.
- **unk_token** (`str`, _optional_, defaults to `"&amp;lt;unk>"`) --
  The unknown token. A token that is not in the vocabulary cannot be converted to an ID and is set to be this
  token instead.
- **pad_token** (`str`, _optional_, defaults to `"&amp;lt;pad>"`) --
>>>>>>> afdf509c
  The token used for padding, for example when batching sequences of different lengths.
- **sep_token** (`str`, _optional_, defaults to `"[SEP]"`) --
  The separator token, which is used when building a sequence from multiple sequences, e.g. two sequences for
  sequence classification or for a text and a question for question answering. It is also used as the last
  token of a sequence built with special tokens.
- **cls_token** (`str`, _optional_, defaults to `"[CLS]"`) --
  The classifier token which is used when doing sequence classification (classification of the whole sequence
  instead of per-token classification). It is the first token of the sequence when built with special tokens.
- **mask_token** (`str`, _optional_, defaults to `"[MASK]"`) --
  The token used for masking values. This is the token used when training this model with masked language
  modeling. This is the token which the model will try to predict.
- **sp_model_kwargs** (`dict`, _optional_) --
  Will be passed to the `SentencePieceProcessor.__init__()` method. The [Python wrapper for SentencePiece](https://github.com/google/sentencepiece/tree/master/python) can be used, among other things, to set:

  - `enable_sampling`: Enable subword regularization.
  - `nbest_size`: Sampling parameters for unigram. Invalid for BPE-Dropout.

    - `nbest_size = &amp;lcub;0,1}`: No sampling is performed.
    - `nbest_size > 1`: samples from the nbest_size results.
<<<<<<< HEAD
    - `nbest_size&amp;lt;0`: assuming that nbest_size is infinite and samples from the all hypothesis (lattice)
=======
    - `nbest_size &amp;lt; 0`: assuming that nbest_size is infinite and samples from the all hypothesis (lattice)
>>>>>>> afdf509c
      using forward-filtering-and-backward-sampling algorithm.

  - `alpha`: Smoothing parameter for unigram sampling, and dropout probability of merge operations for
    BPE-dropout.


<a id='transformers.BigBirdTokenizer.build_inputs_with_special_tokens'></a>
> **build\_inputs\_with\_special\_tokens**(self, token_ids_0: typing.List[int], token_ids_1: typing.Optional[typing.List[int]] = None)


Build model inputs from a sequence or a pair of sequence for sequence classification tasks by concatenating and
adding special tokens. A Big Bird sequence has the following format:

- single sequence: `[CLS] X [SEP]`
- pair of sequences: `[CLS] A [SEP] B [SEP]`

> Parameters

- **token_ids_0** (`List[int]`) --
  List of IDs to which the special tokens will be added.
- **token_ids_1** (`List[int]`, _optional_) --
  Optional second list of IDs for sequence pairs.

> Returns

List of [input IDs](../glossary.html#input-ids) with the appropriate special tokens.

> Return type

`List[int]`


<a id='transformers.BigBirdTokenizer.get_special_tokens_mask'></a>
> **get\_special\_tokens\_mask**(self, token_ids_0: typing.List[int], token_ids_1: typing.Optional[typing.List[int]] = None, already_has_special_tokens: bool = False)


Retrieve sequence ids from a token list that has no special tokens added. This method is called when adding
special tokens using the tokenizer `prepare_for_model` method.

> Parameters

- **token_ids_0** (`List[int]`) --
  List of IDs.
- **token_ids_1** (`List[int]`, _optional_) --
  Optional second list of IDs for sequence pairs.
- **already_has_special_tokens** (`bool`, _optional_, defaults to `False`) --
  Whether or not the token list is already formatted with special tokens for the model.

> Returns

A list of integers in the range [0, 1]: 1 for a special token, 0 for a sequence token.

> Return type

`List[int]`


<a id='transformers.BigBirdTokenizer.create_token_type_ids_from_sequences'></a>
> **create\_token\_type\_ids\_from\_sequences**(self, token_ids_0: typing.List[int], token_ids_1: typing.Optional[typing.List[int]] = None)


Create a mask from the two sequences passed to be used in a sequence-pair classification task. A BERT sequence
pair mask has the following format: :: 0 0 0 0 0 0 0 0 0 0 0 1 1 1 1 1 1 1 1 1 | first sequence | second
sequence | If `token_ids_1` is `None`, this method only returns the first portion of the mask (0s).

> Parameters

- **token_ids_0** (`List[int]`) --
  List of IDs.
- **token_ids_1** (`List[int]`, _optional_) --
  Optional second list of IDs for sequence pairs.

> Returns

List of [token type IDs](../glossary.html#token-type-ids) according to the given
sequence(s).

> Return type

`List[int]`


<a id='transformers.BigBirdTokenizer.save_vocabulary'></a>
> **save\_vocabulary**(self, save_directory: str, filename_prefix: typing.Optional[str] = None)

## [BigBirdTokenizerFast](#bigbirdtokenizerfast)

<a id='transformers.BigBirdTokenizerFast'></a>
<<<<<<< HEAD
> **class transformers.BigBirdTokenizerFast**(vocab_file = None, tokenizer_file = None, unk_token = &lcubunk>, bos_token = &lcubs>, eos_token = &lcub/s>, pad_token = &lcubpad>, sep_token = [SEP], mask_token = [MASK], cls_token = [CLS], **kwargs)
=======
> **class transformers.BigBirdTokenizerFast**(vocab_file = None, tokenizer_file = None, unk_token = '&amp;lt;unk>', bos_token = '&amp;lt;s>', eos_token = '&amp;lt;/s>', pad_token = '&amp;lt;pad>', sep_token = '[SEP]', mask_token = '[MASK]', cls_token = '[CLS]', **kwargs)
>>>>>>> afdf509c


Construct a "fast" BigBird tokenizer (backed by HuggingFace's _tokenizers_ library). Based on [Unigram](https://huggingface.co/docs/tokenizers/python/latest/components.html?highlight=unigram#models). This tokenizer
inherits from [PreTrainedTokenizerFast](/docs/transformers/master/en/main_classes/tokenizer.html#transformers.PreTrainedTokenizerFast) which contains most of the main methods. Users should
refer to this superclass for more information regarding those methods

> Parameters

- **vocab_file** (`str`) --
  [SentencePiece](https://github.com/google/sentencepiece) file (generally has a _.spm_ extension) that
  contains the vocabulary necessary to instantiate a tokenizer.
- **bos_token** (`str`, _optional_, defaults to `"&lcubs>"`) --
  The beginning of sequence token that was used during pretraining. Can be used a sequence classifier token.

<Tip>

When building a sequence using special tokens, this is not the token that is used for the beginning of
sequence. The token used is the `cls_token`.

</Tip>

- **eos_token** (`str`, _optional_, defaults to `"&lcub/s>"`) --
  The end of sequence token. .. note:: When building a sequence using special tokens, this is not the token
  that is used for the end of sequence. The token used is the `sep_token`.
<<<<<<< HEAD
- **unk_token** (`str`, _optional_, defaults to `"&lcubunk>"`) --
=======
- **unk_token** (`str`, _optional_, defaults to `"&amp;lt;unk>"`) --
>>>>>>> afdf509c
  The unknown token. A token that is not in the vocabulary cannot be converted to an ID and is set to be this
  token instead.
- **sep_token** (`str`, _optional_, defaults to `"[SEP]"`) --
  The separator token, which is used when building a sequence from multiple sequences, e.g. two sequences for
  sequence classification or for a text and a question for question answering. It is also used as the last
  token of a sequence built with special tokens.
<<<<<<< HEAD
- **pad_token** (`str`, _optional_, defaults to `"&lcubpad>"`) --
=======
- **pad_token** (`str`, _optional_, defaults to `"&amp;lt;pad>"`) --
>>>>>>> afdf509c
  The token used for padding, for example when batching sequences of different lengths.
- **cls_token** (`str`, _optional_, defaults to `"[CLS]"`) --
  The classifier token which is used when doing sequence classification (classification of the whole sequence
  instead of per-token classification). It is the first token of the sequence when built with special tokens.
- **mask_token** (`str`, _optional_, defaults to `"[MASK]"`) --
  The token used for masking values. This is the token used when training this model with masked language
  modeling. This is the token which the model will try to predict.


<a id='transformers.BigBirdTokenizerFast.build_inputs_with_special_tokens'></a>
> **build\_inputs\_with\_special\_tokens**(self, token_ids_0: typing.List[int], token_ids_1: typing.Optional[typing.List[int]] = None)


Build model inputs from a sequence or a pair of sequence for sequence classification tasks by concatenating and
adding special tokens. An BigBird sequence has the following format:

- single sequence: `[CLS] X [SEP]`
- pair of sequences: `[CLS] A [SEP] B [SEP]`

> Parameters

- **token_ids_0** (`List[int]`) --
  List of IDs to which the special tokens will be added
- **token_ids_1** (`List[int]`, _optional_) --
  Optional second list of IDs for sequence pairs.

> Returns

list of [input IDs](../glossary.html#input-ids) with the appropriate special tokens.

> Return type

`List[int]`


<a id='transformers.BigBirdTokenizerFast.create_token_type_ids_from_sequences'></a>
> **create\_token\_type\_ids\_from\_sequences**(self, token_ids_0: typing.List[int], token_ids_1: typing.Optional[typing.List[int]] = None)


Creates a mask from the two sequences passed to be used in a sequence-pair classification task. An ALBERT
sequence pair mask has the following format:

```
0 0 0 0 0 0 0 0 0 0 0 1 1 1 1 1 1 1 1 1
| first sequence    | second sequence |
```

if token_ids_1 is None, only returns the first portion of the mask (0s).

> Parameters

- **token_ids_0** (`List[int]`) --
  List of ids.
- **token_ids_1** (`List[int]`, _optional_) --
  Optional second list of IDs for sequence pairs.

> Returns

List of [token type IDs](../glossary.html#token-type-ids) according to the given
sequence(s).

> Return type

`List[int]`


<a id='transformers.BigBirdTokenizerFast.get_special_tokens_mask'></a>
> **get\_special\_tokens\_mask**(self, token_ids_0: typing.List[int], token_ids_1: typing.Optional[typing.List[int]] = None, already_has_special_tokens: bool = False)


Retrieves sequence ids from a token list that has no special tokens added. This method is called when adding
special tokens using the tokenizer `prepare_for_model` method.

> Parameters

- **token_ids_0** (`List[int]`) --
  List of ids.
- **token_ids_1** (`List[int]`, _optional_) --
  Optional second list of IDs for sequence pairs.
- **already_has_special_tokens** (`bool`, _optional_, defaults to `False`) --
  Set to True if the token list is already formatted with special tokens for the model

> Returns

A list of integers in the range [0, 1]: 1 for a special token, 0 for a sequence token.

> Return type

`List[int]`


<a id='transformers.BigBirdTokenizer'></a>
<<<<<<< HEAD
> **class BigBirdTokenizer**(vocab_file, unk_token = &lcubunk>, bos_token = &lcubs>, eos_token = &lcub/s>, pad_token = &lcubpad>, sep_token = [SEP], mask_token = [MASK], cls_token = [CLS], sp_model_kwargs: typing.Union[typing.Dict[str, typing.Any], NoneType] = None, **kwargs)
=======
> **class BigBirdTokenizer**(vocab_file, unk_token = '&amp;lt;unk>', bos_token = '&amp;lt;s>', eos_token = '&amp;lt;/s>', pad_token = '&amp;lt;pad>', sep_token = '[SEP]', mask_token = '[MASK]', cls_token = '[CLS]', sp_model_kwargs: typing.Union[typing.Dict[str, typing.Any], NoneType] = None, **kwargs)
>>>>>>> afdf509c


Construct a BigBird tokenizer. Based on [SentencePiece](https://github.com/google/sentencepiece).

This tokenizer inherits from [PreTrainedTokenizer](/docs/transformers/master/en/main_classes/tokenizer.html#transformers.PreTrainedTokenizer) which contains most of the main methods.
Users should refer to this superclass for more information regarding those methods.

> Parameters

- **vocab_file** (`str`) --
  [SentencePiece](https://github.com/google/sentencepiece) file (generally has a _.spm_ extension) that
  contains the vocabulary necessary to instantiate a tokenizer.
<<<<<<< HEAD
- **eos_token** (`str`, _optional_, defaults to `"&lcub/s>"`) --
  The end of sequence token.
- **bos_token** (`str`, _optional_, defaults to `"&lcubs>"`) --
  The begin of sequence token.
- **unk_token** (`str`, _optional_, defaults to `"&lcubunk>"`) --
  The unknown token. A token that is not in the vocabulary cannot be converted to an ID and is set to be this
  token instead.
- **pad_token** (`str`, _optional_, defaults to `"&lcubpad>"`) --
=======
- **eos_token** (`str`, _optional_, defaults to `"&amp;lt;/s>"`) --
  The end of sequence token.
- **bos_token** (`str`, _optional_, defaults to `"&amp;lt;s>"`) --
  The begin of sequence token.
- **unk_token** (`str`, _optional_, defaults to `"&amp;lt;unk>"`) --
  The unknown token. A token that is not in the vocabulary cannot be converted to an ID and is set to be this
  token instead.
- **pad_token** (`str`, _optional_, defaults to `"&amp;lt;pad>"`) --
>>>>>>> afdf509c
  The token used for padding, for example when batching sequences of different lengths.
- **sep_token** (`str`, _optional_, defaults to `"[SEP]"`) --
  The separator token, which is used when building a sequence from multiple sequences, e.g. two sequences for
  sequence classification or for a text and a question for question answering. It is also used as the last
  token of a sequence built with special tokens.
- **cls_token** (`str`, _optional_, defaults to `"[CLS]"`) --
  The classifier token which is used when doing sequence classification (classification of the whole sequence
  instead of per-token classification). It is the first token of the sequence when built with special tokens.
- **mask_token** (`str`, _optional_, defaults to `"[MASK]"`) --
  The token used for masking values. This is the token used when training this model with masked language
  modeling. This is the token which the model will try to predict.
- **sp_model_kwargs** (`dict`, _optional_) --
  Will be passed to the `SentencePieceProcessor.__init__()` method. The [Python wrapper for SentencePiece](https://github.com/google/sentencepiece/tree/master/python) can be used, among other things, to set:

  - `enable_sampling`: Enable subword regularization.
  - `nbest_size`: Sampling parameters for unigram. Invalid for BPE-Dropout.

    - `nbest_size = &amp;lcub;0,1}`: No sampling is performed.
    - `nbest_size > 1`: samples from the nbest_size results.
<<<<<<< HEAD
    - `nbest_size&amp;lt;0`: assuming that nbest_size is infinite and samples from the all hypothesis (lattice)
=======
    - `nbest_size &amp;lt; 0`: assuming that nbest_size is infinite and samples from the all hypothesis (lattice)
>>>>>>> afdf509c
      using forward-filtering-and-backward-sampling algorithm.

  - `alpha`: Smoothing parameter for unigram sampling, and dropout probability of merge operations for
    BPE-dropout.


## [BigBird specific outputs](#bigbird-specific-outputs)

<a id='transformers.models.big_bird.modeling_big_bird.BigBirdForPreTrainingOutput'></a>
> **class transformers.models.big\_bird.modeling\_big\_bird.BigBirdForPreTrainingOutput**(loss: typing.Optional[torch.FloatTensor] = None, prediction_logits: FloatTensor = None, seq_relationship_logits: FloatTensor = None, hidden_states: typing.Optional[typing.Tuple[torch.FloatTensor]] = None, attentions: typing.Optional[typing.Tuple[torch.FloatTensor]] = None)


Output type of [BigBirdForPreTraining](/docs/transformers/master/en/model_doc/bigbird.html#transformers.BigBirdForPreTraining).

> Parameters

- **loss** (_optional_, returned when `labels` is provided, `torch.FloatTensor` of shape `(1,)`) --
  Total loss as the sum of the masked language modeling loss and the next sequence prediction
  (classification) loss.
- **prediction_logits** (`torch.FloatTensor` of shape `(batch_size, sequence_length, config.vocab_size)`) --
  Prediction scores of the language modeling head (scores for each vocabulary token before SoftMax).
- **seq_relationship_logits** (`torch.FloatTensor` of shape `(batch_size, 2)`) --
  Prediction scores of the next sequence prediction (classification) head (scores of True/False continuation
  before SoftMax).
- **hidden_states** (`tuple(torch.FloatTensor)`, _optional_, returned when `output_hidden_states=True` is passed or when `config.output_hidden_states=True`) --
  Tuple of `torch.FloatTensor` (one for the output of the embeddings + one for the output of each layer)
  of shape `(batch_size, sequence_length, hidden_size)`.

  Hidden-states of the model at the output of each layer plus the initial embedding outputs.
- **attentions** (`tuple(torch.FloatTensor)`, _optional_, returned when `output_attentions=True` is passed or when `config.output_attentions=True`) --
  Tuple of `torch.FloatTensor` (one for each layer) of shape `(batch_size, num_heads, sequence_length, sequence_length)`.

  Attentions weights after the attention softmax, used to compute the weighted average in the self-attention
  heads.


## [BigBirdModel](#bigbirdmodel)

<a id='transformers.BigBirdModel'></a>
> **class transformers.BigBirdModel**(config, add_pooling_layer = True)

The bare BigBird Model transformer outputting raw hidden-states without any specific head on top.
This model is a PyTorch [torch.nn.Module](https://pytorch.org/docs/stable/nn.html#torch.nn.Module) sub-class. Use
it as a regular PyTorch Module and refer to the PyTorch documentation for all matter related to general usage and
behavior.

> Parameters

- **config** ([BigBirdConfig](/docs/transformers/master/en/model_doc/bigbird.html#transformers.BigBirdConfig)) -- Model configuration class with all the parameters of the model.
  Initializing with a config file does not load the weights associated with the model, only the
  configuration. Check out the [from_pretrained()](/docs/transformers/master/en/main_classes/model.html#transformers.PreTrainedModel.from_pretrained) method to load the model
  weights.


  The model can behave as an encoder (with only self-attention) as well as a decoder, in which case a layer of
  cross-attention is added between the self-attention layers, following the architecture described in [Attention is
  all you need](https://arxiv.org/abs/1706.03762) by Ashish Vaswani, Noam Shazeer, Niki Parmar, Jakob Uszkoreit,
  Llion Jones, Aidan N. Gomez, Lukasz Kaiser and Illia Polosukhin.

  To behave as an decoder the model needs to be initialized with the `is_decoder` argument of the configuration
  set to `True`. To be used in a Seq2Seq model, the model needs to initialized with both `is_decoder`
  argument and `add_cross_attention` set to `True`; an `encoder_hidden_states` is then expected as an
  input to the forward pass.


<a id='transformers.BigBirdModel.forward'></a>
> **forward**(self, input_ids = None, attention_mask = None, token_type_ids = None, position_ids = None, head_mask = None, inputs_embeds = None, encoder_hidden_states = None, encoder_attention_mask = None, past_key_values = None, use_cache = None, output_attentions = None, output_hidden_states = None, return_dict = None)

The [BigBirdModel](/docs/transformers/master/en/model_doc/bigbird.html#transformers.BigBirdModel) forward method, overrides the `__call__` special method.

<Tip>

Although the recipe for forward pass needs to be defined within this function, one should call the
`Module` instance afterwards instead of this since the former takes care of running the pre and post
processing steps while the latter silently ignores them.

</Tip>

> Parameters

- **input_ids** (`torch.LongTensor` of shape `(batch_size, sequence_length)`) --
  Indices of input sequence tokens in the vocabulary.

  Indices can be obtained using [transformers.BigBirdTokenizer](/docs/transformers/master/en/model_doc/bigbird.html#transformers.BigBirdTokenizer). See
  [transformers.PreTrainedTokenizer.encode()](/docs/transformers/master/en/internal/tokenization_utils.html#transformers.PreTrainedTokenizerBase.encode) and [transformers.PreTrainedTokenizer.__call__()](/docs/transformers/master/en/internal/tokenization_utils.html#transformers.PreTrainedTokenizerBase.__call__) for
  details.

  [What are input IDs?](../glossary.html#input-ids)
- **attention_mask** (`torch.FloatTensor` of shape `(batch_size, sequence_length)`, _optional_) --
  Mask to avoid performing attention on padding token indices. Mask values selected in `[0, 1]`:

  - 1 for tokens that are **not masked**,
  - 0 for tokens that are **masked**.

  [What are attention masks?](../glossary.html#attention-mask)
- **token_type_ids** (`torch.LongTensor` of shape `(batch_size, sequence_length)`, _optional_) --
  Segment token indices to indicate first and second portions of the inputs. Indices are selected in `[0, 1]`:

  - 0 corresponds to a _sentence A_ token,
  - 1 corresponds to a _sentence B_ token.

  [What are token type IDs?](../glossary.html#token-type-ids)
- **position_ids** (`torch.LongTensor` of shape `(batch_size, sequence_length)`, _optional_) --
  Indices of positions of each input sequence tokens in the position embeddings. Selected in the range `[0, config.max_position_embeddings - 1]`.

  [What are position IDs?](../glossary.html#position-ids)
- **head_mask** (`torch.FloatTensor` of shape `(num_heads,)` or `(num_layers, num_heads)`, _optional_) --
  Mask to nullify selected heads of the self-attention modules. Mask values selected in `[0, 1]`:

  - 1 indicates the head is **not masked**,
  - 0 indicates the head is **masked**.

- **inputs_embeds** (`torch.FloatTensor` of shape `(batch_size, sequence_length, hidden_size)`, _optional_) --
  Optionally, instead of passing `input_ids` you can choose to directly pass an embedded representation.
  This is useful if you want more control over how to convert _input_ids_ indices into associated vectors
  than the model's internal embedding lookup matrix.
- **output_attentions** (`bool`, _optional_) --
  Whether or not to return the attentions tensors of all attention layers. See `attentions` under returned
  tensors for more detail.
- **output_hidden_states** (`bool`, _optional_) --
  Whether or not to return the hidden states of all layers. See `hidden_states` under returned tensors for
  more detail.
- **return_dict** (`bool`, _optional_) --
  Whether or not to return a [ModelOutput](/docs/transformers/master/en/main_classes/output.html#transformers.file_utils.ModelOutput) instead of a plain tuple.

- **encoder_hidden_states**  (`torch.FloatTensor` of shape `(batch_size, sequence_length, hidden_size)`, _optional_) --
  Sequence of hidden-states at the output of the last layer of the encoder. Used in the cross-attention if
  the model is configured as a decoder.
- **encoder_attention_mask** (`torch.FloatTensor` of shape `(batch_size, sequence_length)`, _optional_) --
  Mask to avoid performing attention on the padding token indices of the encoder input. This mask is used in
  the cross-attention if the model is configured as a decoder. Mask values selected in `[0, 1]`:

  - 1 for tokens that are **not masked**,
  - 0 for tokens that are **masked**.
- **past_key_values** (`tuple(tuple(torch.FloatTensor))` of length `config.n_layers` with each tuple having 4 tensors of shape `(batch_size, num_heads, sequence_length - 1, embed_size_per_head)`) --
  Contains precomputed key and value hidden states of the attention blocks. Can be used to speed up decoding.
  If `past_key_values` are used, the user can optionally input only the last `decoder_input_ids`
  (those that don't have their past key value states given to this model) of shape `(batch_size, 1)`
  instead of all `decoder_input_ids` of shape `(batch_size, sequence_length)`.
- **use_cache** (`bool`, _optional_) --
  If set to `True`, `past_key_values` key value states are returned and can be used to speed up
  decoding (see `past_key_values`).

> Returns

A [BaseModelOutputWithPoolingAndCrossAttentions](/docs/transformers/master/en/main_classes/output.html#transformers.modeling_outputs.BaseModelOutputWithPoolingAndCrossAttentions) or a tuple of
`torch.FloatTensor` (if `return_dict=False` is passed or when `config.return_dict=False`) comprising
various elements depending on the configuration ([BigBirdConfig](/docs/transformers/master/en/model_doc/bigbird.html#transformers.BigBirdConfig)) and inputs.

- **last_hidden_state** (`torch.FloatTensor` of shape `(batch_size, sequence_length, hidden_size)`) -- Sequence of hidden-states at the output of the last layer of the model.
- **pooler_output** (`torch.FloatTensor` of shape `(batch_size, hidden_size)`) -- Last layer hidden-state of the first token of the sequence (classification token) after further processing
  through the layers used for the auxiliary pretraining task. E.g. for BERT-family of models, this returns
  the classification token after processing through a linear layer and a tanh activation function. The linear
  layer weights are trained from the next sentence prediction (classification) objective during pretraining.
- **hidden_states** (`tuple(torch.FloatTensor)`, _optional_, returned when `output_hidden_states=True` is passed or when `config.output_hidden_states=True`) -- Tuple of `torch.FloatTensor` (one for the output of the embeddings + one for the output of each layer)
  of shape `(batch_size, sequence_length, hidden_size)`.

  Hidden-states of the model at the output of each layer plus the initial embedding outputs.
- **attentions** (`tuple(torch.FloatTensor)`, _optional_, returned when `output_attentions=True` is passed or when `config.output_attentions=True`) -- Tuple of `torch.FloatTensor` (one for each layer) of shape `(batch_size, num_heads, sequence_length, sequence_length)`.

  Attentions weights after the attention softmax, used to compute the weighted average in the self-attention
  heads.
- **cross_attentions** (`tuple(torch.FloatTensor)`, _optional_, returned when `output_attentions=True` and `config.add_cross_attention=True` is passed or when `config.output_attentions=True`) -- Tuple of `torch.FloatTensor` (one for each layer) of shape `(batch_size, num_heads, sequence_length, sequence_length)`.

  Attentions weights of the decoder's cross-attention layer, after the attention softmax, used to compute the
  weighted average in the cross-attention heads.
- **past_key_values** (`tuple(tuple(torch.FloatTensor))`, _optional_, returned when `use_cache=True` is passed or when `config.use_cache=True`) -- Tuple of `tuple(torch.FloatTensor)` of length `config.n_layers`, with each tuple having 2 tensors
  of shape `(batch_size, num_heads, sequence_length, embed_size_per_head)`) and optionally if
  `config.is_encoder_decoder=True` 2 additional tensors of shape `(batch_size, num_heads, encoder_sequence_length, embed_size_per_head)`.

  Contains pre-computed hidden-states (key and values in the self-attention blocks and optionally if
  `config.is_encoder_decoder=True` in the cross-attention blocks) that can be used (see
  `past_key_values` input) to speed up sequential decoding.

> Return type

[BaseModelOutputWithPoolingAndCrossAttentions](/docs/transformers/master/en/main_classes/output.html#transformers.modeling_outputs.BaseModelOutputWithPoolingAndCrossAttentions) or `tuple(torch.FloatTensor)`

> Example:

```python
>>> from transformers import BigBirdTokenizer, BigBirdModel
>>> import torch

>>> tokenizer = BigBirdTokenizer.from_pretrained('google/bigbird-roberta-base')
>>> model = BigBirdModel.from_pretrained('google/bigbird-roberta-base')

>>> inputs = tokenizer("Hello, my dog is cute", return_tensors="pt")
>>> outputs = model(**inputs)

>>> last_hidden_states = outputs.last_hidden_state
```


## [BigBirdForPreTraining](#bigbirdforpretraining)

<a id='transformers.BigBirdForPreTraining'></a>
> **class transformers.BigBirdForPreTraining**(config)

<a id='transformers.BigBirdForPreTraining.forward'></a>
> **forward**(self, input_ids = None, attention_mask = None, token_type_ids = None, position_ids = None, head_mask = None, inputs_embeds = None, labels = None, next_sentence_label = None, output_attentions = None, output_hidden_states = None, return_dict = None)

The [BigBirdForPreTraining](/docs/transformers/master/en/model_doc/bigbird.html#transformers.BigBirdForPreTraining) forward method, overrides the `__call__` special method.

<Tip>

Although the recipe for forward pass needs to be defined within this function, one should call the
`Module` instance afterwards instead of this since the former takes care of running the pre and post
processing steps while the latter silently ignores them.

</Tip>

> Parameters

- **input_ids** (`torch.LongTensor` of shape `(batch_size, sequence_length)`) --
  Indices of input sequence tokens in the vocabulary.

  Indices can be obtained using [transformers.BigBirdTokenizer](/docs/transformers/master/en/model_doc/bigbird.html#transformers.BigBirdTokenizer). See
  [transformers.PreTrainedTokenizer.encode()](/docs/transformers/master/en/internal/tokenization_utils.html#transformers.PreTrainedTokenizerBase.encode) and [transformers.PreTrainedTokenizer.__call__()](/docs/transformers/master/en/internal/tokenization_utils.html#transformers.PreTrainedTokenizerBase.__call__) for
  details.

  [What are input IDs?](../glossary.html#input-ids)
- **attention_mask** (`torch.FloatTensor` of shape `(batch_size, sequence_length)`, _optional_) --
  Mask to avoid performing attention on padding token indices. Mask values selected in `[0, 1]`:

  - 1 for tokens that are **not masked**,
  - 0 for tokens that are **masked**.

  [What are attention masks?](../glossary.html#attention-mask)
- **token_type_ids** (`torch.LongTensor` of shape `(batch_size, sequence_length)`, _optional_) --
  Segment token indices to indicate first and second portions of the inputs. Indices are selected in `[0, 1]`:

  - 0 corresponds to a _sentence A_ token,
  - 1 corresponds to a _sentence B_ token.

  [What are token type IDs?](../glossary.html#token-type-ids)
- **position_ids** (`torch.LongTensor` of shape `(batch_size, sequence_length)`, _optional_) --
  Indices of positions of each input sequence tokens in the position embeddings. Selected in the range `[0, config.max_position_embeddings - 1]`.

  [What are position IDs?](../glossary.html#position-ids)
- **head_mask** (`torch.FloatTensor` of shape `(num_heads,)` or `(num_layers, num_heads)`, _optional_) --
  Mask to nullify selected heads of the self-attention modules. Mask values selected in `[0, 1]`:

  - 1 indicates the head is **not masked**,
  - 0 indicates the head is **masked**.

- **inputs_embeds** (`torch.FloatTensor` of shape `(batch_size, sequence_length, hidden_size)`, _optional_) --
  Optionally, instead of passing `input_ids` you can choose to directly pass an embedded representation.
  This is useful if you want more control over how to convert _input_ids_ indices into associated vectors
  than the model's internal embedding lookup matrix.
- **output_attentions** (`bool`, _optional_) --
  Whether or not to return the attentions tensors of all attention layers. See `attentions` under returned
  tensors for more detail.
- **output_hidden_states** (`bool`, _optional_) --
  Whether or not to return the hidden states of all layers. See `hidden_states` under returned tensors for
  more detail.
- **return_dict** (`bool`, _optional_) --
  Whether or not to return a [ModelOutput](/docs/transformers/master/en/main_classes/output.html#transformers.file_utils.ModelOutput) instead of a plain tuple.

- **labels** (`torch.LongTensor` of shape `(batch_size, sequence_length)`, _optional_) --
  Labels for computing the masked language modeling loss. Indices should be in `[-100, 0, ..., config.vocab_size]` (see `input_ids` docstring) Tokens with indices set to `-100` are ignored
  (masked), the loss is only computed for the tokens with labels in `[0, ..., config.vocab_size]`
- **next_sentence_label** (`torch.LongTensor` of shape `(batch_size,)`, _optional_) --
  Labels for computing the next sequence prediction (classification) loss. If specified, nsp loss will be
  added to masked_lm loss. Input should be a sequence pair (see `input_ids` docstring) Indices should be
  in `[0, 1]`:

  - 0 indicates sequence B is a continuation of sequence A,
  - 1 indicates sequence B is a random sequence.
<<<<<<< HEAD
- **kwargs** (`Dict[str, any]`, optional, defaults to _&lcub&rcub_) --
=======
- **kwargs** (`Dict[str, any]`, optional, defaults to _&amp;lcub;}_) --
>>>>>>> afdf509c
  Used to hide legacy arguments that have been deprecated.


> Returns

A [BigBirdForPreTrainingOutput](/docs/transformers/master/en/model_doc/bigbird.html#transformers.models.big_bird.modeling_big_bird.BigBirdForPreTrainingOutput) or a tuple of
`torch.FloatTensor` (if `return_dict=False` is passed or when `config.return_dict=False`) comprising
various elements depending on the configuration ([BigBirdConfig](/docs/transformers/master/en/model_doc/bigbird.html#transformers.BigBirdConfig)) and inputs.

- **loss** (_optional_, returned when `labels` is provided, `torch.FloatTensor` of shape `(1,)`) -- Total loss as the sum of the masked language modeling loss and the next sequence prediction
  (classification) loss.
- **prediction_logits** (`torch.FloatTensor` of shape `(batch_size, sequence_length, config.vocab_size)`) -- Prediction scores of the language modeling head (scores for each vocabulary token before SoftMax).
- **seq_relationship_logits** (`torch.FloatTensor` of shape `(batch_size, 2)`) -- Prediction scores of the next sequence prediction (classification) head (scores of True/False continuation
  before SoftMax).
- **hidden_states** (`tuple(torch.FloatTensor)`, _optional_, returned when `output_hidden_states=True` is passed or when `config.output_hidden_states=True`) -- Tuple of `torch.FloatTensor` (one for the output of the embeddings + one for the output of each layer)
  of shape `(batch_size, sequence_length, hidden_size)`.

  Hidden-states of the model at the output of each layer plus the initial embedding outputs.
- **attentions** (`tuple(torch.FloatTensor)`, _optional_, returned when `output_attentions=True` is passed or when `config.output_attentions=True`) -- Tuple of `torch.FloatTensor` (one for each layer) of shape `(batch_size, num_heads, sequence_length, sequence_length)`.

  Attentions weights after the attention softmax, used to compute the weighted average in the self-attention
  heads.


> Example:

```python
>>> from transformers import BigBirdTokenizer, BigBirdForPreTraining
>>> import torch

>>> tokenizer = BigBirdTokenizer.from_pretrained('bigbird-roberta-base')
>>> model = BigBirdForPreTraining.from_pretrained('bigbird-roberta-base')

>>> inputs = tokenizer("Hello, my dog is cute", return_tensors="pt")
>>> outputs = model(**inputs)

>>> prediction_logits = outputs.prediction_logits
>>> seq_relationship_logits = outputs.seq_relationship_logits
```

> Return type

[BigBirdForPreTrainingOutput](/docs/transformers/master/en/model_doc/bigbird.html#transformers.models.big_bird.modeling_big_bird.BigBirdForPreTrainingOutput) or `tuple(torch.FloatTensor)`


## [BigBirdForCausalLM](#bigbirdforcausallm)

<a id='transformers.BigBirdForCausalLM'></a>
> **class transformers.BigBirdForCausalLM**(config)

BigBird Model with a _language modeling_ head on top for CLM fine-tuning. 
This model is a PyTorch [torch.nn.Module](https://pytorch.org/docs/stable/nn.html#torch.nn.Module) sub-class. Use
it as a regular PyTorch Module and refer to the PyTorch documentation for all matter related to general usage and
behavior.

> Parameters

- **config** ([BigBirdConfig](/docs/transformers/master/en/model_doc/bigbird.html#transformers.BigBirdConfig)) -- Model configuration class with all the parameters of the model.
  Initializing with a config file does not load the weights associated with the model, only the
  configuration. Check out the [from_pretrained()](/docs/transformers/master/en/main_classes/model.html#transformers.PreTrainedModel.from_pretrained) method to load the model
  weights.


<a id='transformers.BigBirdForCausalLM.forward'></a>
> **forward**(self, input_ids = None, attention_mask = None, token_type_ids = None, position_ids = None, head_mask = None, inputs_embeds = None, encoder_hidden_states = None, encoder_attention_mask = None, past_key_values = None, labels = None, use_cache = None, output_attentions = None, output_hidden_states = None, return_dict = None)

The [BigBirdForCausalLM](/docs/transformers/master/en/model_doc/bigbird.html#transformers.BigBirdForCausalLM) forward method, overrides the `__call__` special method.

<Tip>

Although the recipe for forward pass needs to be defined within this function, one should call the
`Module` instance afterwards instead of this since the former takes care of running the pre and post
processing steps while the latter silently ignores them.

</Tip>

> Parameters

- **input_ids** (`torch.LongTensor` of shape `(batch_size, sequence_length)`) --
  Indices of input sequence tokens in the vocabulary.

  Indices can be obtained using [transformers.BigBirdTokenizer](/docs/transformers/master/en/model_doc/bigbird.html#transformers.BigBirdTokenizer). See
  [transformers.PreTrainedTokenizer.encode()](/docs/transformers/master/en/internal/tokenization_utils.html#transformers.PreTrainedTokenizerBase.encode) and [transformers.PreTrainedTokenizer.__call__()](/docs/transformers/master/en/internal/tokenization_utils.html#transformers.PreTrainedTokenizerBase.__call__) for
  details.

  [What are input IDs?](../glossary.html#input-ids)
- **attention_mask** (`torch.FloatTensor` of shape `(batch_size, sequence_length)`, _optional_) --
  Mask to avoid performing attention on padding token indices. Mask values selected in `[0, 1]`:

  - 1 for tokens that are **not masked**,
  - 0 for tokens that are **masked**.

  [What are attention masks?](../glossary.html#attention-mask)
- **token_type_ids** (`torch.LongTensor` of shape `(batch_size, sequence_length)`, _optional_) --
  Segment token indices to indicate first and second portions of the inputs. Indices are selected in `[0, 1]`:

  - 0 corresponds to a _sentence A_ token,
  - 1 corresponds to a _sentence B_ token.

  [What are token type IDs?](../glossary.html#token-type-ids)
- **position_ids** (`torch.LongTensor` of shape `(batch_size, sequence_length)`, _optional_) --
  Indices of positions of each input sequence tokens in the position embeddings. Selected in the range `[0, config.max_position_embeddings - 1]`.

  [What are position IDs?](../glossary.html#position-ids)
- **head_mask** (`torch.FloatTensor` of shape `(num_heads,)` or `(num_layers, num_heads)`, _optional_) --
  Mask to nullify selected heads of the self-attention modules. Mask values selected in `[0, 1]`:

  - 1 indicates the head is **not masked**,
  - 0 indicates the head is **masked**.

- **inputs_embeds** (`torch.FloatTensor` of shape `(batch_size, sequence_length, hidden_size)`, _optional_) --
  Optionally, instead of passing `input_ids` you can choose to directly pass an embedded representation.
  This is useful if you want more control over how to convert _input_ids_ indices into associated vectors
  than the model's internal embedding lookup matrix.
- **output_attentions** (`bool`, _optional_) --
  Whether or not to return the attentions tensors of all attention layers. See `attentions` under returned
  tensors for more detail.
- **output_hidden_states** (`bool`, _optional_) --
  Whether or not to return the hidden states of all layers. See `hidden_states` under returned tensors for
  more detail.
- **return_dict** (`bool`, _optional_) --
  Whether or not to return a [ModelOutput](/docs/transformers/master/en/main_classes/output.html#transformers.file_utils.ModelOutput) instead of a plain tuple.

- **encoder_hidden_states**  (`torch.FloatTensor` of shape `(batch_size, sequence_length, hidden_size)`, _optional_) --
  Sequence of hidden-states at the output of the last layer of the encoder. Used in the cross-attention if
  the model is configured as a decoder.
- **encoder_attention_mask** (`torch.FloatTensor` of shape `(batch_size, sequence_length)`, _optional_) --
  Mask to avoid performing attention on the padding token indices of the encoder input. This mask is used in
  the cross-attention if the model is configured as a decoder. Mask values selected in `[0, 1]`:

  - 1 for tokens that are **not masked**,
  - 0 for tokens that are **masked**.
- **past_key_values** (`tuple(tuple(torch.FloatTensor))` of length `config.n_layers` with each tuple having 4 tensors of shape `(batch_size, num_heads, sequence_length - 1, embed_size_per_head)`) --
  Contains precomputed key and value hidden states of the attention blocks. Can be used to speed up decoding.
  If `past_key_values` are used, the user can optionally input only the last `decoder_input_ids`
  (those that don't have their past key value states given to this model) of shape `(batch_size, 1)`
  instead of all `decoder_input_ids` of shape `(batch_size, sequence_length)`.
- **labels** (`torch.LongTensor` of shape `(batch_size, sequence_length)`, _optional_) --
  Labels for computing the left-to-right language modeling loss (next word prediction). Indices should be in
  `[-100, 0, ..., config.vocab_size]` (see `input_ids` docstring) Tokens with indices set to `-100` are
  ignored (masked), the loss is only computed for the tokens with labels n `[0, ..., config.vocab_size]`.
- **use_cache** (`bool`, _optional_) --
  If set to `True`, `past_key_values` key value states are returned and can be used to speed up
  decoding (see `past_key_values`).


> Returns

A [CausalLMOutputWithCrossAttentions](/docs/transformers/master/en/main_classes/output.html#transformers.modeling_outputs.CausalLMOutputWithCrossAttentions) or a tuple of
`torch.FloatTensor` (if `return_dict=False` is passed or when `config.return_dict=False`) comprising
various elements depending on the configuration ([BigBirdConfig](/docs/transformers/master/en/model_doc/bigbird.html#transformers.BigBirdConfig)) and inputs.

- **loss** (`torch.FloatTensor` of shape `(1,)`, _optional_, returned when `labels` is provided) -- Language modeling loss (for next-token prediction).
- **logits** (`torch.FloatTensor` of shape `(batch_size, sequence_length, config.vocab_size)`) -- Prediction scores of the language modeling head (scores for each vocabulary token before SoftMax).
- **hidden_states** (`tuple(torch.FloatTensor)`, _optional_, returned when `output_hidden_states=True` is passed or when `config.output_hidden_states=True`) -- Tuple of `torch.FloatTensor` (one for the output of the embeddings + one for the output of each layer)
  of shape `(batch_size, sequence_length, hidden_size)`.

  Hidden-states of the model at the output of each layer plus the initial embedding outputs.
- **attentions** (`tuple(torch.FloatTensor)`, _optional_, returned when `output_attentions=True` is passed or when `config.output_attentions=True`) -- Tuple of `torch.FloatTensor` (one for each layer) of shape `(batch_size, num_heads, sequence_length, sequence_length)`.

  Attentions weights after the attention softmax, used to compute the weighted average in the self-attention
  heads.
- **cross_attentions** (`tuple(torch.FloatTensor)`, _optional_, returned when `output_attentions=True` is passed or when `config.output_attentions=True`) -- Tuple of `torch.FloatTensor` (one for each layer) of shape `(batch_size, num_heads, sequence_length, sequence_length)`.

  Cross attentions weights after the attention softmax, used to compute the weighted average in the
  cross-attention heads.
- **past_key_values** (`tuple(tuple(torch.FloatTensor))`, _optional_, returned when `use_cache=True` is passed or when `config.use_cache=True`) -- Tuple of `torch.FloatTensor` tuples of length `config.n_layers`, with each tuple containing the
  cached key, value states of the self-attention and the cross-attention layers if model is used in
  encoder-decoder setting. Only relevant if `config.is_decoder = True`.

  Contains pre-computed hidden-states (key and values in the attention blocks) that can be used (see
  `past_key_values` input) to speed up sequential decoding.


> Example:

```python
>>> from transformers import BigBirdTokenizer, BigBirdForCausalLM, BigBirdConfig
>>> import torch

>>> tokenizer = BigBirdTokenizer.from_pretrained('google/bigbird-roberta-base')
>>> config = BigBirdConfig.from_pretrained("google/bigbird-base")
>>> config.is_decoder = True
>>> model = BigBirdForCausalLM.from_pretrained('google/bigbird-roberta-base', config=config)

>>> inputs = tokenizer("Hello, my dog is cute", return_tensors="pt")
>>> outputs = model(**inputs)

>>> prediction_logits = outputs.logits
```

> Return type

[CausalLMOutputWithCrossAttentions](/docs/transformers/master/en/main_classes/output.html#transformers.modeling_outputs.CausalLMOutputWithCrossAttentions) or `tuple(torch.FloatTensor)`


## [BigBirdForMaskedLM](#bigbirdformaskedlm)

<a id='transformers.BigBirdForMaskedLM'></a>
> **class transformers.BigBirdForMaskedLM**(config)

BigBird Model with a _language modeling_ head on top. 
This model is a PyTorch [torch.nn.Module](https://pytorch.org/docs/stable/nn.html#torch.nn.Module) sub-class. Use
it as a regular PyTorch Module and refer to the PyTorch documentation for all matter related to general usage and
behavior.

> Parameters

- **config** ([BigBirdConfig](/docs/transformers/master/en/model_doc/bigbird.html#transformers.BigBirdConfig)) -- Model configuration class with all the parameters of the model.
  Initializing with a config file does not load the weights associated with the model, only the
  configuration. Check out the [from_pretrained()](/docs/transformers/master/en/main_classes/model.html#transformers.PreTrainedModel.from_pretrained) method to load the model
  weights.


<a id='transformers.BigBirdForMaskedLM.forward'></a>
> **forward**(self, input_ids = None, attention_mask = None, token_type_ids = None, position_ids = None, head_mask = None, inputs_embeds = None, encoder_hidden_states = None, encoder_attention_mask = None, labels = None, output_attentions = None, output_hidden_states = None, return_dict = None)

The [BigBirdForMaskedLM](/docs/transformers/master/en/model_doc/bigbird.html#transformers.BigBirdForMaskedLM) forward method, overrides the `__call__` special method.

<Tip>

Although the recipe for forward pass needs to be defined within this function, one should call the
`Module` instance afterwards instead of this since the former takes care of running the pre and post
processing steps while the latter silently ignores them.

</Tip>

> Parameters

- **input_ids** (`torch.LongTensor` of shape `(batch_size, sequence_length)`) --
  Indices of input sequence tokens in the vocabulary.

  Indices can be obtained using [transformers.BigBirdTokenizer](/docs/transformers/master/en/model_doc/bigbird.html#transformers.BigBirdTokenizer). See
  [transformers.PreTrainedTokenizer.encode()](/docs/transformers/master/en/internal/tokenization_utils.html#transformers.PreTrainedTokenizerBase.encode) and [transformers.PreTrainedTokenizer.__call__()](/docs/transformers/master/en/internal/tokenization_utils.html#transformers.PreTrainedTokenizerBase.__call__) for
  details.

  [What are input IDs?](../glossary.html#input-ids)
- **attention_mask** (`torch.FloatTensor` of shape `(batch_size, sequence_length)`, _optional_) --
  Mask to avoid performing attention on padding token indices. Mask values selected in `[0, 1]`:

  - 1 for tokens that are **not masked**,
  - 0 for tokens that are **masked**.

  [What are attention masks?](../glossary.html#attention-mask)
- **token_type_ids** (`torch.LongTensor` of shape `(batch_size, sequence_length)`, _optional_) --
  Segment token indices to indicate first and second portions of the inputs. Indices are selected in `[0, 1]`:

  - 0 corresponds to a _sentence A_ token,
  - 1 corresponds to a _sentence B_ token.

  [What are token type IDs?](../glossary.html#token-type-ids)
- **position_ids** (`torch.LongTensor` of shape `(batch_size, sequence_length)`, _optional_) --
  Indices of positions of each input sequence tokens in the position embeddings. Selected in the range `[0, config.max_position_embeddings - 1]`.

  [What are position IDs?](../glossary.html#position-ids)
- **head_mask** (`torch.FloatTensor` of shape `(num_heads,)` or `(num_layers, num_heads)`, _optional_) --
  Mask to nullify selected heads of the self-attention modules. Mask values selected in `[0, 1]`:

  - 1 indicates the head is **not masked**,
  - 0 indicates the head is **masked**.

- **inputs_embeds** (`torch.FloatTensor` of shape `(batch_size, sequence_length, hidden_size)`, _optional_) --
  Optionally, instead of passing `input_ids` you can choose to directly pass an embedded representation.
  This is useful if you want more control over how to convert _input_ids_ indices into associated vectors
  than the model's internal embedding lookup matrix.
- **output_attentions** (`bool`, _optional_) --
  Whether or not to return the attentions tensors of all attention layers. See `attentions` under returned
  tensors for more detail.
- **output_hidden_states** (`bool`, _optional_) --
  Whether or not to return the hidden states of all layers. See `hidden_states` under returned tensors for
  more detail.
- **return_dict** (`bool`, _optional_) --
  Whether or not to return a [ModelOutput](/docs/transformers/master/en/main_classes/output.html#transformers.file_utils.ModelOutput) instead of a plain tuple.

- **labels** (`torch.LongTensor` of shape `(batch_size, sequence_length)`, _optional_) --
  Labels for computing the masked language modeling loss. Indices should be in `[-100, 0, ..., config.vocab_size]` (see `input_ids` docstring) Tokens with indices set to `-100` are ignored
  (masked), the loss is only computed for the tokens with labels in `[0, ..., config.vocab_size]`.

> Returns

A [MaskedLMOutput](/docs/transformers/master/en/main_classes/output.html#transformers.modeling_outputs.MaskedLMOutput) or a tuple of
`torch.FloatTensor` (if `return_dict=False` is passed or when `config.return_dict=False`) comprising
various elements depending on the configuration ([BigBirdConfig](/docs/transformers/master/en/model_doc/bigbird.html#transformers.BigBirdConfig)) and inputs.

- **loss** (`torch.FloatTensor` of shape `(1,)`, _optional_, returned when `labels` is provided) -- Masked language modeling (MLM) loss.
- **logits** (`torch.FloatTensor` of shape `(batch_size, sequence_length, config.vocab_size)`) -- Prediction scores of the language modeling head (scores for each vocabulary token before SoftMax).
- **hidden_states** (`tuple(torch.FloatTensor)`, _optional_, returned when `output_hidden_states=True` is passed or when `config.output_hidden_states=True`) -- Tuple of `torch.FloatTensor` (one for the output of the embeddings + one for the output of each layer)
  of shape `(batch_size, sequence_length, hidden_size)`.

  Hidden-states of the model at the output of each layer plus the initial embedding outputs.
- **attentions** (`tuple(torch.FloatTensor)`, _optional_, returned when `output_attentions=True` is passed or when `config.output_attentions=True`) -- Tuple of `torch.FloatTensor` (one for each layer) of shape `(batch_size, num_heads, sequence_length, sequence_length)`.

  Attentions weights after the attention softmax, used to compute the weighted average in the self-attention
  heads.

> Return type

[MaskedLMOutput](/docs/transformers/master/en/main_classes/output.html#transformers.modeling_outputs.MaskedLMOutput) or `tuple(torch.FloatTensor)`

> Example:

```python
>>> from transformers import BigBirdTokenizer, BigBirdForMaskedLM
>>> import torch

>>> tokenizer = BigBirdTokenizer.from_pretrained('google/bigbird-roberta-base')
>>> model = BigBirdForMaskedLM.from_pretrained('google/bigbird-roberta-base')

>>> inputs = tokenizer("The capital of France is [MASK].", return_tensors="pt")
>>> labels = tokenizer("The capital of France is Paris.", return_tensors="pt")["input_ids"]

>>> outputs = model(**inputs, labels=labels)
>>> loss = outputs.loss
>>> logits = outputs.logits
```


## [BigBirdForSequenceClassification](#bigbirdforsequenceclassification)

<a id='transformers.BigBirdForSequenceClassification'></a>
> **class transformers.BigBirdForSequenceClassification**(config)


BigBird Model transformer with a sequence classification/regression head on top (a linear layer on top of the
pooled output) e.g. for GLUE tasks.

This model is a PyTorch [torch.nn.Module](https://pytorch.org/docs/stable/nn.html#torch.nn.Module) sub-class. Use
it as a regular PyTorch Module and refer to the PyTorch documentation for all matter related to general usage and
behavior.

> Parameters

- **config** ([BigBirdConfig](/docs/transformers/master/en/model_doc/bigbird.html#transformers.BigBirdConfig)) -- Model configuration class with all the parameters of the model.
  Initializing with a config file does not load the weights associated with the model, only the
  configuration. Check out the [from_pretrained()](/docs/transformers/master/en/main_classes/model.html#transformers.PreTrainedModel.from_pretrained) method to load the model
  weights.


<a id='transformers.BigBirdForSequenceClassification.forward'></a>
> **forward**(self, input_ids = None, attention_mask = None, token_type_ids = None, position_ids = None, head_mask = None, inputs_embeds = None, labels = None, output_attentions = None, output_hidden_states = None, return_dict = None)

The [BigBirdForSequenceClassification](/docs/transformers/master/en/model_doc/bigbird.html#transformers.BigBirdForSequenceClassification) forward method, overrides the `__call__` special method.

<Tip>

Although the recipe for forward pass needs to be defined within this function, one should call the
`Module` instance afterwards instead of this since the former takes care of running the pre and post
processing steps while the latter silently ignores them.

</Tip>

> Parameters

- **input_ids** (`torch.LongTensor` of shape `(batch_size, sequence_length)`) --
  Indices of input sequence tokens in the vocabulary.

  Indices can be obtained using [transformers.BigBirdTokenizer](/docs/transformers/master/en/model_doc/bigbird.html#transformers.BigBirdTokenizer). See
  [transformers.PreTrainedTokenizer.encode()](/docs/transformers/master/en/internal/tokenization_utils.html#transformers.PreTrainedTokenizerBase.encode) and [transformers.PreTrainedTokenizer.__call__()](/docs/transformers/master/en/internal/tokenization_utils.html#transformers.PreTrainedTokenizerBase.__call__) for
  details.

  [What are input IDs?](../glossary.html#input-ids)
- **attention_mask** (`torch.FloatTensor` of shape `(batch_size, sequence_length)`, _optional_) --
  Mask to avoid performing attention on padding token indices. Mask values selected in `[0, 1]`:

  - 1 for tokens that are **not masked**,
  - 0 for tokens that are **masked**.

  [What are attention masks?](../glossary.html#attention-mask)
- **token_type_ids** (`torch.LongTensor` of shape `(batch_size, sequence_length)`, _optional_) --
  Segment token indices to indicate first and second portions of the inputs. Indices are selected in `[0, 1]`:

  - 0 corresponds to a _sentence A_ token,
  - 1 corresponds to a _sentence B_ token.

  [What are token type IDs?](../glossary.html#token-type-ids)
- **position_ids** (`torch.LongTensor` of shape `(batch_size, sequence_length)`, _optional_) --
  Indices of positions of each input sequence tokens in the position embeddings. Selected in the range `[0, config.max_position_embeddings - 1]`.

  [What are position IDs?](../glossary.html#position-ids)
- **head_mask** (`torch.FloatTensor` of shape `(num_heads,)` or `(num_layers, num_heads)`, _optional_) --
  Mask to nullify selected heads of the self-attention modules. Mask values selected in `[0, 1]`:

  - 1 indicates the head is **not masked**,
  - 0 indicates the head is **masked**.

- **inputs_embeds** (`torch.FloatTensor` of shape `(batch_size, sequence_length, hidden_size)`, _optional_) --
  Optionally, instead of passing `input_ids` you can choose to directly pass an embedded representation.
  This is useful if you want more control over how to convert _input_ids_ indices into associated vectors
  than the model's internal embedding lookup matrix.
- **output_attentions** (`bool`, _optional_) --
  Whether or not to return the attentions tensors of all attention layers. See `attentions` under returned
  tensors for more detail.
- **output_hidden_states** (`bool`, _optional_) --
  Whether or not to return the hidden states of all layers. See `hidden_states` under returned tensors for
  more detail.
- **return_dict** (`bool`, _optional_) --
  Whether or not to return a [ModelOutput](/docs/transformers/master/en/main_classes/output.html#transformers.file_utils.ModelOutput) instead of a plain tuple.

- **labels** (`torch.LongTensor` of shape `(batch_size,)`, _optional_) --
  Labels for computing the sequence classification/regression loss. Indices should be in `[0, ..., config.num_labels - 1]`. If `config.num_labels == 1` a regression loss is computed (Mean-Square loss),
  If `config.num_labels > 1` a classification loss is computed (Cross-Entropy).

> Returns

A [SequenceClassifierOutput](/docs/transformers/master/en/main_classes/output.html#transformers.modeling_outputs.SequenceClassifierOutput) or a tuple of
`torch.FloatTensor` (if `return_dict=False` is passed or when `config.return_dict=False`) comprising
various elements depending on the configuration ([BigBirdConfig](/docs/transformers/master/en/model_doc/bigbird.html#transformers.BigBirdConfig)) and inputs.

- **loss** (`torch.FloatTensor` of shape `(1,)`, _optional_, returned when `labels` is provided) -- Classification (or regression if config.num_labels==1) loss.
- **logits** (`torch.FloatTensor` of shape `(batch_size, config.num_labels)`) -- Classification (or regression if config.num_labels==1) scores (before SoftMax).
- **hidden_states** (`tuple(torch.FloatTensor)`, _optional_, returned when `output_hidden_states=True` is passed or when `config.output_hidden_states=True`) -- Tuple of `torch.FloatTensor` (one for the output of the embeddings + one for the output of each layer)
  of shape `(batch_size, sequence_length, hidden_size)`.

  Hidden-states of the model at the output of each layer plus the initial embedding outputs.
- **attentions** (`tuple(torch.FloatTensor)`, _optional_, returned when `output_attentions=True` is passed or when `config.output_attentions=True`) -- Tuple of `torch.FloatTensor` (one for each layer) of shape `(batch_size, num_heads, sequence_length, sequence_length)`.

  Attentions weights after the attention softmax, used to compute the weighted average in the self-attention
  heads.

> Return type

[SequenceClassifierOutput](/docs/transformers/master/en/main_classes/output.html#transformers.modeling_outputs.SequenceClassifierOutput) or `tuple(torch.FloatTensor)`

> Example:

```python
>>> from transformers import BigBirdTokenizer, BigBirdForSequenceClassification
>>> import torch

>>> tokenizer = BigBirdTokenizer.from_pretrained('google/bigbird-roberta-base')
>>> model = BigBirdForSequenceClassification.from_pretrained('google/bigbird-roberta-base')

>>> inputs = tokenizer("Hello, my dog is cute", return_tensors="pt")
>>> labels = torch.tensor([1]).unsqueeze(0)  # Batch size 1
>>> outputs = model(**inputs, labels=labels)
>>> loss = outputs.loss
>>> logits = outputs.logits
```


## [BigBirdForMultipleChoice](#bigbirdformultiplechoice)

<a id='transformers.BigBirdForMultipleChoice'></a>
> **class transformers.BigBirdForMultipleChoice**(config)


BigBird Model with a multiple choice classification head on top (a linear layer on top of the pooled output and a
softmax) e.g. for RocStories/SWAG tasks.

This model is a PyTorch [torch.nn.Module](https://pytorch.org/docs/stable/nn.html#torch.nn.Module) sub-class. Use
it as a regular PyTorch Module and refer to the PyTorch documentation for all matter related to general usage and
behavior.

> Parameters

- **config** ([BigBirdConfig](/docs/transformers/master/en/model_doc/bigbird.html#transformers.BigBirdConfig)) -- Model configuration class with all the parameters of the model.
  Initializing with a config file does not load the weights associated with the model, only the
  configuration. Check out the [from_pretrained()](/docs/transformers/master/en/main_classes/model.html#transformers.PreTrainedModel.from_pretrained) method to load the model
  weights.


<a id='transformers.BigBirdForMultipleChoice.forward'></a>
> **forward**(self, input_ids = None, attention_mask = None, token_type_ids = None, position_ids = None, head_mask = None, inputs_embeds = None, labels = None, output_attentions = None, output_hidden_states = None, return_dict = None)

The [BigBirdForMultipleChoice](/docs/transformers/master/en/model_doc/bigbird.html#transformers.BigBirdForMultipleChoice) forward method, overrides the `__call__` special method.

<Tip>

Although the recipe for forward pass needs to be defined within this function, one should call the
`Module` instance afterwards instead of this since the former takes care of running the pre and post
processing steps while the latter silently ignores them.

</Tip>

> Parameters

- **input_ids** (`torch.LongTensor` of shape `(batch_size, num_choices, sequence_length)`) --
  Indices of input sequence tokens in the vocabulary.

  Indices can be obtained using [transformers.BigBirdTokenizer](/docs/transformers/master/en/model_doc/bigbird.html#transformers.BigBirdTokenizer). See
  [transformers.PreTrainedTokenizer.encode()](/docs/transformers/master/en/internal/tokenization_utils.html#transformers.PreTrainedTokenizerBase.encode) and [transformers.PreTrainedTokenizer.__call__()](/docs/transformers/master/en/internal/tokenization_utils.html#transformers.PreTrainedTokenizerBase.__call__) for
  details.

  [What are input IDs?](../glossary.html#input-ids)
- **attention_mask** (`torch.FloatTensor` of shape `(batch_size, num_choices, sequence_length)`, _optional_) --
  Mask to avoid performing attention on padding token indices. Mask values selected in `[0, 1]`:

  - 1 for tokens that are **not masked**,
  - 0 for tokens that are **masked**.

  [What are attention masks?](../glossary.html#attention-mask)
- **token_type_ids** (`torch.LongTensor` of shape `(batch_size, num_choices, sequence_length)`, _optional_) --
  Segment token indices to indicate first and second portions of the inputs. Indices are selected in `[0, 1]`:

  - 0 corresponds to a _sentence A_ token,
  - 1 corresponds to a _sentence B_ token.

  [What are token type IDs?](../glossary.html#token-type-ids)
- **position_ids** (`torch.LongTensor` of shape `(batch_size, num_choices, sequence_length)`, _optional_) --
  Indices of positions of each input sequence tokens in the position embeddings. Selected in the range `[0, config.max_position_embeddings - 1]`.

  [What are position IDs?](../glossary.html#position-ids)
- **head_mask** (`torch.FloatTensor` of shape `(num_heads,)` or `(num_layers, num_heads)`, _optional_) --
  Mask to nullify selected heads of the self-attention modules. Mask values selected in `[0, 1]`:

  - 1 indicates the head is **not masked**,
  - 0 indicates the head is **masked**.

- **inputs_embeds** (`torch.FloatTensor` of shape `(batch_size, num_choices, sequence_length, hidden_size)`, _optional_) --
  Optionally, instead of passing `input_ids` you can choose to directly pass an embedded representation.
  This is useful if you want more control over how to convert _input_ids_ indices into associated vectors
  than the model's internal embedding lookup matrix.
- **output_attentions** (`bool`, _optional_) --
  Whether or not to return the attentions tensors of all attention layers. See `attentions` under returned
  tensors for more detail.
- **output_hidden_states** (`bool`, _optional_) --
  Whether or not to return the hidden states of all layers. See `hidden_states` under returned tensors for
  more detail.
- **return_dict** (`bool`, _optional_) --
  Whether or not to return a [ModelOutput](/docs/transformers/master/en/main_classes/output.html#transformers.file_utils.ModelOutput) instead of a plain tuple.

- **labels** (`torch.LongTensor` of shape `(batch_size,)`, _optional_) --
  Labels for computing the multiple choice classification loss. Indices should be in `[0, ..., num_choices-1]` where `num_choices` is the size of the second dimension of the input tensors. (See
  `input_ids` above)

> Returns

A [MultipleChoiceModelOutput](/docs/transformers/master/en/main_classes/output.html#transformers.modeling_outputs.MultipleChoiceModelOutput) or a tuple of
`torch.FloatTensor` (if `return_dict=False` is passed or when `config.return_dict=False`) comprising
various elements depending on the configuration ([BigBirdConfig](/docs/transformers/master/en/model_doc/bigbird.html#transformers.BigBirdConfig)) and inputs.

- **loss** (`torch.FloatTensor` of shape _(1,)_, _optional_, returned when `labels` is provided) -- Classification loss.
- **logits** (`torch.FloatTensor` of shape `(batch_size, num_choices)`) -- _num_choices_ is the second dimension of the input tensors. (see _input_ids_ above).

  Classification scores (before SoftMax).
- **hidden_states** (`tuple(torch.FloatTensor)`, _optional_, returned when `output_hidden_states=True` is passed or when `config.output_hidden_states=True`) -- Tuple of `torch.FloatTensor` (one for the output of the embeddings + one for the output of each layer)
  of shape `(batch_size, sequence_length, hidden_size)`.

  Hidden-states of the model at the output of each layer plus the initial embedding outputs.
- **attentions** (`tuple(torch.FloatTensor)`, _optional_, returned when `output_attentions=True` is passed or when `config.output_attentions=True`) -- Tuple of `torch.FloatTensor` (one for each layer) of shape `(batch_size, num_heads, sequence_length, sequence_length)`.

  Attentions weights after the attention softmax, used to compute the weighted average in the self-attention
  heads.

> Return type

[MultipleChoiceModelOutput](/docs/transformers/master/en/main_classes/output.html#transformers.modeling_outputs.MultipleChoiceModelOutput) or `tuple(torch.FloatTensor)`

> Example:

```python
>>> from transformers import BigBirdTokenizer, BigBirdForMultipleChoice
>>> import torch

>>> tokenizer = BigBirdTokenizer.from_pretrained('google/bigbird-roberta-base')
>>> model = BigBirdForMultipleChoice.from_pretrained('google/bigbird-roberta-base')

>>> prompt = "In Italy, pizza served in formal settings, such as at a restaurant, is presented unsliced."
>>> choice0 = "It is eaten with a fork and a knife."
>>> choice1 = "It is eaten while held in the hand."
>>> labels = torch.tensor(0).unsqueeze(0)  # choice0 is correct (according to Wikipedia ;)), batch size 1

>>> encoding = tokenizer([prompt, prompt], [choice0, choice1], return_tensors='pt', padding=True)
>>> outputs = model(**&amp;lcub;k: v.unsqueeze(0) for k,v in encoding.items()}, labels=labels)  # batch size is 1

>>> # the linear classifier still needs to be trained
>>> loss = outputs.loss
>>> logits = outputs.logits
```


## [BigBirdForTokenClassification](#bigbirdfortokenclassification)

<a id='transformers.BigBirdForTokenClassification'></a>
> **class transformers.BigBirdForTokenClassification**(config)


BigBird Model with a token classification head on top (a linear layer on top of the hidden-states output) e.g. for
Named-Entity-Recognition (NER) tasks.

This model is a PyTorch [torch.nn.Module](https://pytorch.org/docs/stable/nn.html#torch.nn.Module) sub-class. Use
it as a regular PyTorch Module and refer to the PyTorch documentation for all matter related to general usage and
behavior.

> Parameters

- **config** ([BigBirdConfig](/docs/transformers/master/en/model_doc/bigbird.html#transformers.BigBirdConfig)) -- Model configuration class with all the parameters of the model.
  Initializing with a config file does not load the weights associated with the model, only the
  configuration. Check out the [from_pretrained()](/docs/transformers/master/en/main_classes/model.html#transformers.PreTrainedModel.from_pretrained) method to load the model
  weights.


<a id='transformers.BigBirdForTokenClassification.forward'></a>
> **forward**(self, input_ids = None, attention_mask = None, token_type_ids = None, position_ids = None, head_mask = None, inputs_embeds = None, labels = None, output_attentions = None, output_hidden_states = None, return_dict = None)

The [BigBirdForTokenClassification](/docs/transformers/master/en/model_doc/bigbird.html#transformers.BigBirdForTokenClassification) forward method, overrides the `__call__` special method.

<Tip>

Although the recipe for forward pass needs to be defined within this function, one should call the
`Module` instance afterwards instead of this since the former takes care of running the pre and post
processing steps while the latter silently ignores them.

</Tip>

> Parameters

- **input_ids** (`torch.LongTensor` of shape `(batch_size, sequence_length)`) --
  Indices of input sequence tokens in the vocabulary.

  Indices can be obtained using [transformers.BigBirdTokenizer](/docs/transformers/master/en/model_doc/bigbird.html#transformers.BigBirdTokenizer). See
  [transformers.PreTrainedTokenizer.encode()](/docs/transformers/master/en/internal/tokenization_utils.html#transformers.PreTrainedTokenizerBase.encode) and [transformers.PreTrainedTokenizer.__call__()](/docs/transformers/master/en/internal/tokenization_utils.html#transformers.PreTrainedTokenizerBase.__call__) for
  details.

  [What are input IDs?](../glossary.html#input-ids)
- **attention_mask** (`torch.FloatTensor` of shape `(batch_size, sequence_length)`, _optional_) --
  Mask to avoid performing attention on padding token indices. Mask values selected in `[0, 1]`:

  - 1 for tokens that are **not masked**,
  - 0 for tokens that are **masked**.

  [What are attention masks?](../glossary.html#attention-mask)
- **token_type_ids** (`torch.LongTensor` of shape `(batch_size, sequence_length)`, _optional_) --
  Segment token indices to indicate first and second portions of the inputs. Indices are selected in `[0, 1]`:

  - 0 corresponds to a _sentence A_ token,
  - 1 corresponds to a _sentence B_ token.

  [What are token type IDs?](../glossary.html#token-type-ids)
- **position_ids** (`torch.LongTensor` of shape `(batch_size, sequence_length)`, _optional_) --
  Indices of positions of each input sequence tokens in the position embeddings. Selected in the range `[0, config.max_position_embeddings - 1]`.

  [What are position IDs?](../glossary.html#position-ids)
- **head_mask** (`torch.FloatTensor` of shape `(num_heads,)` or `(num_layers, num_heads)`, _optional_) --
  Mask to nullify selected heads of the self-attention modules. Mask values selected in `[0, 1]`:

  - 1 indicates the head is **not masked**,
  - 0 indicates the head is **masked**.

- **inputs_embeds** (`torch.FloatTensor` of shape `(batch_size, sequence_length, hidden_size)`, _optional_) --
  Optionally, instead of passing `input_ids` you can choose to directly pass an embedded representation.
  This is useful if you want more control over how to convert _input_ids_ indices into associated vectors
  than the model's internal embedding lookup matrix.
- **output_attentions** (`bool`, _optional_) --
  Whether or not to return the attentions tensors of all attention layers. See `attentions` under returned
  tensors for more detail.
- **output_hidden_states** (`bool`, _optional_) --
  Whether or not to return the hidden states of all layers. See `hidden_states` under returned tensors for
  more detail.
- **return_dict** (`bool`, _optional_) --
  Whether or not to return a [ModelOutput](/docs/transformers/master/en/main_classes/output.html#transformers.file_utils.ModelOutput) instead of a plain tuple.

- **labels** (`torch.LongTensor` of shape `(batch_size, sequence_length)`, _optional_) --
  Labels for computing the token classification loss. Indices should be in `[0, ..., config.num_labels - 1]`.

> Returns

A [TokenClassifierOutput](/docs/transformers/master/en/main_classes/output.html#transformers.modeling_outputs.TokenClassifierOutput) or a tuple of
`torch.FloatTensor` (if `return_dict=False` is passed or when `config.return_dict=False`) comprising
various elements depending on the configuration ([BigBirdConfig](/docs/transformers/master/en/model_doc/bigbird.html#transformers.BigBirdConfig)) and inputs.

- **loss** (`torch.FloatTensor` of shape `(1,)`, _optional_, returned when `labels` is provided)  -- Classification loss.
- **logits** (`torch.FloatTensor` of shape `(batch_size, sequence_length, config.num_labels)`) -- Classification scores (before SoftMax).
- **hidden_states** (`tuple(torch.FloatTensor)`, _optional_, returned when `output_hidden_states=True` is passed or when `config.output_hidden_states=True`) -- Tuple of `torch.FloatTensor` (one for the output of the embeddings + one for the output of each layer)
  of shape `(batch_size, sequence_length, hidden_size)`.

  Hidden-states of the model at the output of each layer plus the initial embedding outputs.
- **attentions** (`tuple(torch.FloatTensor)`, _optional_, returned when `output_attentions=True` is passed or when `config.output_attentions=True`) -- Tuple of `torch.FloatTensor` (one for each layer) of shape `(batch_size, num_heads, sequence_length, sequence_length)`.

  Attentions weights after the attention softmax, used to compute the weighted average in the self-attention
  heads.

> Return type

[TokenClassifierOutput](/docs/transformers/master/en/main_classes/output.html#transformers.modeling_outputs.TokenClassifierOutput) or `tuple(torch.FloatTensor)`

> Example:

```python
>>> from transformers import BigBirdTokenizer, BigBirdForTokenClassification
>>> import torch

>>> tokenizer = BigBirdTokenizer.from_pretrained('google/bigbird-roberta-base')
>>> model = BigBirdForTokenClassification.from_pretrained('google/bigbird-roberta-base')

>>> inputs = tokenizer("Hello, my dog is cute", return_tensors="pt")
>>> labels = torch.tensor([1] * inputs["input_ids"].size(1)).unsqueeze(0)  # Batch size 1

>>> outputs = model(**inputs, labels=labels)
>>> loss = outputs.loss
>>> logits = outputs.logits
```


## [BigBirdForQuestionAnswering](#bigbirdforquestionanswering)

<a id='transformers.BigBirdForQuestionAnswering'></a>
> **class transformers.BigBirdForQuestionAnswering**(config, add_pooling_layer = False)


BigBird Model with a span classification head on top for extractive question-answering tasks like SQuAD (a linear
layers on top of the hidden-states output to compute _span start logits_ and _span end logits_).

This model is a PyTorch [torch.nn.Module](https://pytorch.org/docs/stable/nn.html#torch.nn.Module) sub-class. Use
it as a regular PyTorch Module and refer to the PyTorch documentation for all matter related to general usage and
behavior.

> Parameters

- **config** ([BigBirdConfig](/docs/transformers/master/en/model_doc/bigbird.html#transformers.BigBirdConfig)) -- Model configuration class with all the parameters of the model.
  Initializing with a config file does not load the weights associated with the model, only the
  configuration. Check out the [from_pretrained()](/docs/transformers/master/en/main_classes/model.html#transformers.PreTrainedModel.from_pretrained) method to load the model
  weights.


<a id='transformers.BigBirdForQuestionAnswering.forward'></a>
> **forward**(self, input_ids = None, attention_mask = None, question_lengths = None, token_type_ids = None, position_ids = None, head_mask = None, inputs_embeds = None, start_positions = None, end_positions = None, output_attentions = None, output_hidden_states = None, return_dict = None)

The [BigBirdForQuestionAnswering](/docs/transformers/master/en/model_doc/bigbird.html#transformers.BigBirdForQuestionAnswering) forward method, overrides the `__call__` special method.

<Tip>

Although the recipe for forward pass needs to be defined within this function, one should call the
`Module` instance afterwards instead of this since the former takes care of running the pre and post
processing steps while the latter silently ignores them.

</Tip>

> Parameters

- **input_ids** (`torch.LongTensor` of shape `(batch_size, sequence_length)`) --
  Indices of input sequence tokens in the vocabulary.

  Indices can be obtained using [transformers.BigBirdTokenizer](/docs/transformers/master/en/model_doc/bigbird.html#transformers.BigBirdTokenizer). See
  [transformers.PreTrainedTokenizer.encode()](/docs/transformers/master/en/internal/tokenization_utils.html#transformers.PreTrainedTokenizerBase.encode) and [transformers.PreTrainedTokenizer.__call__()](/docs/transformers/master/en/internal/tokenization_utils.html#transformers.PreTrainedTokenizerBase.__call__) for
  details.

  [What are input IDs?](../glossary.html#input-ids)
- **attention_mask** (`torch.FloatTensor` of shape `(batch_size, sequence_length)`, _optional_) --
  Mask to avoid performing attention on padding token indices. Mask values selected in `[0, 1]`:

  - 1 for tokens that are **not masked**,
  - 0 for tokens that are **masked**.

  [What are attention masks?](../glossary.html#attention-mask)
- **token_type_ids** (`torch.LongTensor` of shape `(batch_size, sequence_length)`, _optional_) --
  Segment token indices to indicate first and second portions of the inputs. Indices are selected in `[0, 1]`:

  - 0 corresponds to a _sentence A_ token,
  - 1 corresponds to a _sentence B_ token.

  [What are token type IDs?](../glossary.html#token-type-ids)
- **position_ids** (`torch.LongTensor` of shape `(batch_size, sequence_length)`, _optional_) --
  Indices of positions of each input sequence tokens in the position embeddings. Selected in the range `[0, config.max_position_embeddings - 1]`.

  [What are position IDs?](../glossary.html#position-ids)
- **head_mask** (`torch.FloatTensor` of shape `(num_heads,)` or `(num_layers, num_heads)`, _optional_) --
  Mask to nullify selected heads of the self-attention modules. Mask values selected in `[0, 1]`:

  - 1 indicates the head is **not masked**,
  - 0 indicates the head is **masked**.

- **inputs_embeds** (`torch.FloatTensor` of shape `(batch_size, sequence_length, hidden_size)`, _optional_) --
  Optionally, instead of passing `input_ids` you can choose to directly pass an embedded representation.
  This is useful if you want more control over how to convert _input_ids_ indices into associated vectors
  than the model's internal embedding lookup matrix.
- **output_attentions** (`bool`, _optional_) --
  Whether or not to return the attentions tensors of all attention layers. See `attentions` under returned
  tensors for more detail.
- **output_hidden_states** (`bool`, _optional_) --
  Whether or not to return the hidden states of all layers. See `hidden_states` under returned tensors for
  more detail.
- **return_dict** (`bool`, _optional_) --
  Whether or not to return a [ModelOutput](/docs/transformers/master/en/main_classes/output.html#transformers.file_utils.ModelOutput) instead of a plain tuple.

- **start_positions** (`torch.LongTensor` of shape `(batch_size,)`, _optional_) --
  Labels for position (index) of the start of the labelled span for computing the token classification loss.
  Positions are clamped to the length of the sequence (`sequence_length`). Position outside of the
  sequence are not taken into account for computing the loss.
- **end_positions** (`torch.LongTensor` of shape `(batch_size,)`, _optional_) --
  Labels for position (index) of the end of the labelled span for computing the token classification loss.
  Positions are clamped to the length of the sequence (`sequence_length`). Position outside of the
  sequence are not taken into account for computing the loss.

> Returns

A `BigBirdForQuestionAnsweringModelOutput` or a tuple of
`torch.FloatTensor` (if `return_dict=False` is passed or when `config.return_dict=False`) comprising
various elements depending on the configuration ([BigBirdConfig](/docs/transformers/master/en/model_doc/bigbird.html#transformers.BigBirdConfig)) and inputs.

- **loss** (`torch.FloatTensor` of shape `(1,)`, _optional_, returned when `labels` is provided) -- Total span extraction loss is the sum of a Cross-Entropy for the start and end positions.
- **start_logits** (`torch.FloatTensor` of shape `(batch_size, sequence_length)`) -- Span-start scores (before SoftMax).
- **end_logits** (`torch.FloatTensor` of shape `(batch_size, sequence_length)`) -- Span-end scores (before SoftMax).
- **pooler_output** (`torch.FloatTensor` of shape `(batch_size, 1)`) -- pooler output from BigBigModel
- **hidden_states** (`tuple(torch.FloatTensor)`, _optional_, returned when `output_hidden_states=True` is passed or when `config.output_hidden_states=True`) -- Tuple of `torch.FloatTensor` (one for the output of the embeddings + one for the output of each layer)
  of shape `(batch_size, sequence_length, hidden_size)`.

  Hidden-states of the model at the output of each layer plus the initial embedding outputs.
- **attentions** (`tuple(torch.FloatTensor)`, _optional_, returned when `output_attentions=True` is passed or when `config.output_attentions=True`) -- Tuple of `torch.FloatTensor` (one for each layer) of shape `(batch_size, num_heads, sequence_length, sequence_length)`.

  Attentions weights after the attention softmax, used to compute the weighted average in the self-attention
  heads.

> Return type

`BigBirdForQuestionAnsweringModelOutput` or `tuple(torch.FloatTensor)`

> Example:

```python
>>> from transformers import BigBirdTokenizer, BigBirdForQuestionAnswering
>>> import torch

>>> tokenizer = BigBirdTokenizer.from_pretrained('google/bigbird-base-trivia-itc')
>>> model = BigBirdForQuestionAnswering.from_pretrained('google/bigbird-base-trivia-itc')

>>> question, text = "Who was Jim Henson?", "Jim Henson was a nice puppet"
>>> inputs = tokenizer(question, text, return_tensors='pt')
>>> start_positions = torch.tensor([1])
>>> end_positions = torch.tensor([3])

>>> outputs = model(**inputs, start_positions=start_positions, end_positions=end_positions)
>>> loss = outputs.loss
>>> start_scores = outputs.start_logits
>>> end_scores = outputs.end_logits
```


## [FlaxBigBirdModel](#flaxbigbirdmodel)

<a id='transformers.FlaxBigBirdModel'></a>
<<<<<<< HEAD
> **class transformers.FlaxBigBirdModel**(config: BigBirdConfig, input_shape: typing.Optional[tuple] = None, seed: int = 0, dtype: dtype = &lcubclass 'jax._src.numpy.lax_numpy.float32'&rcub, **kwargs)
=======
> **class transformers.FlaxBigBirdModel**(config: BigBirdConfig, input_shape: typing.Optional[tuple] = None, seed: int = 0, dtype: dtype = &amp;lt;class 'jax._src.numpy.lax_numpy.float32'>, **kwargs)
>>>>>>> afdf509c

The bare BigBird Model transformer outputting raw hidden-states without any specific head on top.

This model inherits from [FlaxPreTrainedModel](/docs/transformers/master/en/main_classes/model.html#transformers.FlaxPreTrainedModel). Check the superclass documentation for the
generic methods the library implements for all its model (such as downloading, saving and converting weights from
PyTorch models)

This model is also a Flax Linen [flax.linen.Module](https://flax.readthedocs.io/en/latest/flax.linen.html#module) subclass. Use it as a regular Flax linen Module
and refer to the Flax documentation for all matter related to general usage and behavior.

Finally, this model supports inherent JAX features such as:

- [Just-In-Time (JIT) compilation](https://jax.readthedocs.io/en/latest/jax.html#just-in-time-compilation-jit)
- [Automatic Differentiation](https://jax.readthedocs.io/en/latest/jax.html#automatic-differentiation)
- [Vectorization](https://jax.readthedocs.io/en/latest/jax.html#vectorization-vmap)
- [Parallelization](https://jax.readthedocs.io/en/latest/jax.html#parallelization-pmap)

> Parameters

- **config** ([BigBirdConfig](/docs/transformers/master/en/model_doc/bigbird.html#transformers.BigBirdConfig)) -- Model configuration class with all the parameters of the model.
  Initializing with a config file does not load the weights associated with the model, only the
  configuration. Check out the [from_pretrained()](/docs/transformers/master/en/main_classes/model.html#transformers.FlaxPreTrainedModel.from_pretrained) method to load the
  model weights.


<a id='transformers.FlaxBigBirdPreTrainedModel.__call__'></a>
> **\_\_call\_\_**(self, input_ids, attention_mask = None, token_type_ids = None, position_ids = None, params: dict = None, dropout_rng: PRNGKey = None, train: bool = False, output_attentions: typing.Optional[bool] = None, output_hidden_states: typing.Optional[bool] = None, return_dict: typing.Optional[bool] = None)

The `FlaxBigBirdPreTrainedModel` forward method, overrides the `__call__` special method.

<Tip>

Although the recipe for forward pass needs to be defined within this function, one should call the
`Module` instance afterwards instead of this since the former takes care of running the pre and post
processing steps while the latter silently ignores them.

</Tip>

> Parameters

- **input_ids** (`numpy.ndarray` of shape `(batch_size, sequence_length)`) --
  Indices of input sequence tokens in the vocabulary.

  Indices can be obtained using [BigBirdTokenizer](/docs/transformers/master/en/model_doc/bigbird.html#transformers.BigBirdTokenizer). See
  [transformers.PreTrainedTokenizer.encode()](/docs/transformers/master/en/internal/tokenization_utils.html#transformers.PreTrainedTokenizerBase.encode) and [transformers.PreTrainedTokenizer.__call__()](/docs/transformers/master/en/internal/tokenization_utils.html#transformers.PreTrainedTokenizerBase.__call__) for
  details.

  [What are input IDs?](../glossary.html#input-ids)
- **attention_mask** (`numpy.ndarray` of shape `(batch_size, sequence_length)`, _optional_) --
  Mask to avoid performing attention on padding token indices. Mask values selected in `[0, 1]`:

  - 1 for tokens that are **not masked**,
  - 0 for tokens that are **masked**.

  [What are attention masks?](../glossary.html#attention-mask)
- **token_type_ids** (`numpy.ndarray` of shape `(batch_size, sequence_length)`, _optional_) --
  Segment token indices to indicate first and second portions of the inputs. Indices are selected in `[0, 1]`:

  - 0 corresponds to a _sentence A_ token,
  - 1 corresponds to a _sentence B_ token.

  [What are token type IDs?](../glossary.html#token-type-ids)
- **position_ids** (`numpy.ndarray` of shape `(batch_size, sequence_length)`, _optional_) --
  Indices of positions of each input sequence tokens in the position embeddings. Selected in the range `[0, config.max_position_embeddings - 1]`.
- **return_dict** (`bool`, _optional_) --
  Whether or not to return a [ModelOutput](/docs/transformers/master/en/main_classes/output.html#transformers.file_utils.ModelOutput) instead of a plain tuple.


> Returns

A [FlaxBaseModelOutputWithPooling](/docs/transformers/master/en/main_classes/output.html#transformers.modeling_flax_outputs.FlaxBaseModelOutputWithPooling) or a tuple of
`torch.FloatTensor` (if `return_dict=False` is passed or when `config.return_dict=False`) comprising
various elements depending on the configuration ([BigBirdConfig](/docs/transformers/master/en/model_doc/bigbird.html#transformers.BigBirdConfig)) and inputs.

- **last_hidden_state** (`jnp.ndarray` of shape `(batch_size, sequence_length, hidden_size)`) -- Sequence of hidden-states at the output of the last layer of the model.
- **pooler_output** (`jnp.ndarray` of shape `(batch_size, hidden_size)`) -- Last layer hidden-state of the first token of the sequence (classification token) further processed by a
  Linear layer and a Tanh activation function. The Linear layer weights are trained from the next sentence
  prediction (classification) objective during pretraining.
- **hidden_states** (`tuple(jnp.ndarray)`, _optional_, returned when `output_hidden_states=True` is passed or when `config.output_hidden_states=True`) -- Tuple of `jnp.ndarray` (one for the output of the embeddings + one for the output of each layer) of
  shape `(batch_size, sequence_length, hidden_size)`.

  Hidden-states of the model at the output of each layer plus the initial embedding outputs.
- **attentions** (`tuple(jnp.ndarray)`, _optional_, returned when `output_attentions=True` is passed or when `config.output_attentions=True`) -- Tuple of `jnp.ndarray` (one for each layer) of shape `(batch_size, num_heads, sequence_length, sequence_length)`.

  Attentions weights after the attention softmax, used to compute the weighted average in the self-attention
  heads.

> Return type

[FlaxBaseModelOutputWithPooling](/docs/transformers/master/en/main_classes/output.html#transformers.modeling_flax_outputs.FlaxBaseModelOutputWithPooling) or `tuple(torch.FloatTensor)`

> Example:

```python
>>> from transformers import BigBirdTokenizer, FlaxBigBirdModel

>>> tokenizer = BigBirdTokenizer.from_pretrained('google/bigbird-roberta-base')
>>> model = FlaxBigBirdModel.from_pretrained('google/bigbird-roberta-base')

>>> inputs = tokenizer("Hello, my dog is cute", return_tensors='jax')
>>> outputs = model(**inputs)

>>> last_hidden_states = outputs.last_hidden_state
```


## [FlaxBigBirdForPreTraining](#flaxbigbirdforpretraining)

<a id='transformers.FlaxBigBirdForPreTraining'></a>
<<<<<<< HEAD
> **class transformers.FlaxBigBirdForPreTraining**(config: BigBirdConfig, input_shape: typing.Optional[tuple] = None, seed: int = 0, dtype: dtype = &lcubclass 'jax._src.numpy.lax_numpy.float32'&rcub, **kwargs)
=======
> **class transformers.FlaxBigBirdForPreTraining**(config: BigBirdConfig, input_shape: typing.Optional[tuple] = None, seed: int = 0, dtype: dtype = &amp;lt;class 'jax._src.numpy.lax_numpy.float32'>, **kwargs)
>>>>>>> afdf509c


BigBird Model with two heads on top as done during the pretraining: a _masked language modeling_ head and a _next
sentence prediction (classification)_ head.


This model inherits from [FlaxPreTrainedModel](/docs/transformers/master/en/main_classes/model.html#transformers.FlaxPreTrainedModel). Check the superclass documentation for the
generic methods the library implements for all its model (such as downloading, saving and converting weights from
PyTorch models)

This model is also a Flax Linen [flax.linen.Module](https://flax.readthedocs.io/en/latest/flax.linen.html#module) subclass. Use it as a regular Flax linen Module
and refer to the Flax documentation for all matter related to general usage and behavior.

Finally, this model supports inherent JAX features such as:

- [Just-In-Time (JIT) compilation](https://jax.readthedocs.io/en/latest/jax.html#just-in-time-compilation-jit)
- [Automatic Differentiation](https://jax.readthedocs.io/en/latest/jax.html#automatic-differentiation)
- [Vectorization](https://jax.readthedocs.io/en/latest/jax.html#vectorization-vmap)
- [Parallelization](https://jax.readthedocs.io/en/latest/jax.html#parallelization-pmap)

> Parameters

- **config** ([BigBirdConfig](/docs/transformers/master/en/model_doc/bigbird.html#transformers.BigBirdConfig)) -- Model configuration class with all the parameters of the model.
  Initializing with a config file does not load the weights associated with the model, only the
  configuration. Check out the [from_pretrained()](/docs/transformers/master/en/main_classes/model.html#transformers.FlaxPreTrainedModel.from_pretrained) method to load the
  model weights.


<a id='transformers.FlaxBigBirdPreTrainedModel.__call__'></a>
> **\_\_call\_\_**(self, input_ids, attention_mask = None, token_type_ids = None, position_ids = None, params: dict = None, dropout_rng: PRNGKey = None, train: bool = False, output_attentions: typing.Optional[bool] = None, output_hidden_states: typing.Optional[bool] = None, return_dict: typing.Optional[bool] = None)

The `FlaxBigBirdPreTrainedModel` forward method, overrides the `__call__` special method.

<Tip>

Although the recipe for forward pass needs to be defined within this function, one should call the
`Module` instance afterwards instead of this since the former takes care of running the pre and post
processing steps while the latter silently ignores them.

</Tip>

> Parameters

- **input_ids** (`numpy.ndarray` of shape `(batch_size, sequence_length)`) --
  Indices of input sequence tokens in the vocabulary.

  Indices can be obtained using [BigBirdTokenizer](/docs/transformers/master/en/model_doc/bigbird.html#transformers.BigBirdTokenizer). See
  [transformers.PreTrainedTokenizer.encode()](/docs/transformers/master/en/internal/tokenization_utils.html#transformers.PreTrainedTokenizerBase.encode) and [transformers.PreTrainedTokenizer.__call__()](/docs/transformers/master/en/internal/tokenization_utils.html#transformers.PreTrainedTokenizerBase.__call__) for
  details.

  [What are input IDs?](../glossary.html#input-ids)
- **attention_mask** (`numpy.ndarray` of shape `(batch_size, sequence_length)`, _optional_) --
  Mask to avoid performing attention on padding token indices. Mask values selected in `[0, 1]`:

  - 1 for tokens that are **not masked**,
  - 0 for tokens that are **masked**.

  [What are attention masks?](../glossary.html#attention-mask)
- **token_type_ids** (`numpy.ndarray` of shape `(batch_size, sequence_length)`, _optional_) --
  Segment token indices to indicate first and second portions of the inputs. Indices are selected in `[0, 1]`:

  - 0 corresponds to a _sentence A_ token,
  - 1 corresponds to a _sentence B_ token.

  [What are token type IDs?](../glossary.html#token-type-ids)
- **position_ids** (`numpy.ndarray` of shape `(batch_size, sequence_length)`, _optional_) --
  Indices of positions of each input sequence tokens in the position embeddings. Selected in the range `[0, config.max_position_embeddings - 1]`.
- **return_dict** (`bool`, _optional_) --
  Whether or not to return a [ModelOutput](/docs/transformers/master/en/main_classes/output.html#transformers.file_utils.ModelOutput) instead of a plain tuple.



> Returns

A `FlaxBigBirdForPreTrainingOutput` or a tuple of
`torch.FloatTensor` (if `return_dict=False` is passed or when `config.return_dict=False`) comprising
various elements depending on the configuration ([BigBirdConfig](/docs/transformers/master/en/model_doc/bigbird.html#transformers.BigBirdConfig)) and inputs.

- **prediction_logits** (`jnp.ndarray` of shape `(batch_size, sequence_length, config.vocab_size)`) -- Prediction scores of the language modeling head (scores for each vocabulary token before SoftMax).
- **seq_relationship_logits** (`jnp.ndarray` of shape `(batch_size, 2)`) -- Prediction scores of the next sequence prediction (classification) head (scores of True/False continuation
  before SoftMax).
- **hidden_states** (`tuple(jnp.ndarray)`, _optional_, returned when `output_hidden_states=True` is passed or when `config.output_hidden_states=True`) -- Tuple of `jnp.ndarray` (one for the output of the embeddings + one for the output of each layer) of
  shape `(batch_size, sequence_length, hidden_size)`.

  Hidden-states of the model at the output of each layer plus the initial embedding outputs.
- **attentions** (`tuple(jnp.ndarray)`, _optional_, returned when `output_attentions=True` is passed or when `config.output_attentions=True`) -- Tuple of `jnp.ndarray` (one for each layer) of shape `(batch_size, num_heads, sequence_length, sequence_length)`.

  Attentions weights after the attention softmax, used to compute the weighted average in the self-attention
  heads.


> Return type

`FlaxBigBirdForPreTrainingOutput` or `tuple(torch.FloatTensor)`

> Example:

```python
>>> from transformers import BigBirdTokenizer, FlaxBigBirdForPreTraining

>>> tokenizer = BigBirdTokenizer.from_pretrained('google/bigbird-roberta-base')
>>> model = FlaxBigBirdForPreTraining.from_pretrained('google/bigbird-roberta-base')

>>> inputs = tokenizer("Hello, my dog is cute", return_tensors="np")
>>> outputs = model(**inputs)

>>> prediction_logits = outputs.prediction_logits
>>> seq_relationship_logits = outputs.seq_relationship_logits
```


## [FlaxBigBirdForMaskedLM](#flaxbigbirdformaskedlm)

<a id='transformers.FlaxBigBirdForMaskedLM'></a>
<<<<<<< HEAD
> **class transformers.FlaxBigBirdForMaskedLM**(config: BigBirdConfig, input_shape: typing.Optional[tuple] = None, seed: int = 0, dtype: dtype = &lcubclass 'jax._src.numpy.lax_numpy.float32'&rcub, **kwargs)
=======
> **class transformers.FlaxBigBirdForMaskedLM**(config: BigBirdConfig, input_shape: typing.Optional[tuple] = None, seed: int = 0, dtype: dtype = &amp;lt;class 'jax._src.numpy.lax_numpy.float32'>, **kwargs)
>>>>>>> afdf509c

BigBird Model with a _language modeling_ head on top. 

This model inherits from [FlaxPreTrainedModel](/docs/transformers/master/en/main_classes/model.html#transformers.FlaxPreTrainedModel). Check the superclass documentation for the
generic methods the library implements for all its model (such as downloading, saving and converting weights from
PyTorch models)

This model is also a Flax Linen [flax.linen.Module](https://flax.readthedocs.io/en/latest/flax.linen.html#module) subclass. Use it as a regular Flax linen Module
and refer to the Flax documentation for all matter related to general usage and behavior.

Finally, this model supports inherent JAX features such as:

- [Just-In-Time (JIT) compilation](https://jax.readthedocs.io/en/latest/jax.html#just-in-time-compilation-jit)
- [Automatic Differentiation](https://jax.readthedocs.io/en/latest/jax.html#automatic-differentiation)
- [Vectorization](https://jax.readthedocs.io/en/latest/jax.html#vectorization-vmap)
- [Parallelization](https://jax.readthedocs.io/en/latest/jax.html#parallelization-pmap)

> Parameters

- **config** ([BigBirdConfig](/docs/transformers/master/en/model_doc/bigbird.html#transformers.BigBirdConfig)) -- Model configuration class with all the parameters of the model.
  Initializing with a config file does not load the weights associated with the model, only the
  configuration. Check out the [from_pretrained()](/docs/transformers/master/en/main_classes/model.html#transformers.FlaxPreTrainedModel.from_pretrained) method to load the
  model weights.


<a id='transformers.FlaxBigBirdPreTrainedModel.__call__'></a>
> **\_\_call\_\_**(self, input_ids, attention_mask = None, token_type_ids = None, position_ids = None, params: dict = None, dropout_rng: PRNGKey = None, train: bool = False, output_attentions: typing.Optional[bool] = None, output_hidden_states: typing.Optional[bool] = None, return_dict: typing.Optional[bool] = None)

The `FlaxBigBirdPreTrainedModel` forward method, overrides the `__call__` special method.

<Tip>

Although the recipe for forward pass needs to be defined within this function, one should call the
`Module` instance afterwards instead of this since the former takes care of running the pre and post
processing steps while the latter silently ignores them.

</Tip>

> Parameters

- **input_ids** (`numpy.ndarray` of shape `(batch_size, sequence_length)`) --
  Indices of input sequence tokens in the vocabulary.

  Indices can be obtained using [BigBirdTokenizer](/docs/transformers/master/en/model_doc/bigbird.html#transformers.BigBirdTokenizer). See
  [transformers.PreTrainedTokenizer.encode()](/docs/transformers/master/en/internal/tokenization_utils.html#transformers.PreTrainedTokenizerBase.encode) and [transformers.PreTrainedTokenizer.__call__()](/docs/transformers/master/en/internal/tokenization_utils.html#transformers.PreTrainedTokenizerBase.__call__) for
  details.

  [What are input IDs?](../glossary.html#input-ids)
- **attention_mask** (`numpy.ndarray` of shape `(batch_size, sequence_length)`, _optional_) --
  Mask to avoid performing attention on padding token indices. Mask values selected in `[0, 1]`:

  - 1 for tokens that are **not masked**,
  - 0 for tokens that are **masked**.

  [What are attention masks?](../glossary.html#attention-mask)
- **token_type_ids** (`numpy.ndarray` of shape `(batch_size, sequence_length)`, _optional_) --
  Segment token indices to indicate first and second portions of the inputs. Indices are selected in `[0, 1]`:

  - 0 corresponds to a _sentence A_ token,
  - 1 corresponds to a _sentence B_ token.

  [What are token type IDs?](../glossary.html#token-type-ids)
- **position_ids** (`numpy.ndarray` of shape `(batch_size, sequence_length)`, _optional_) --
  Indices of positions of each input sequence tokens in the position embeddings. Selected in the range `[0, config.max_position_embeddings - 1]`.
- **return_dict** (`bool`, _optional_) --
  Whether or not to return a [ModelOutput](/docs/transformers/master/en/main_classes/output.html#transformers.file_utils.ModelOutput) instead of a plain tuple.


> Returns

A [FlaxMaskedLMOutput](/docs/transformers/master/en/main_classes/output.html#transformers.modeling_flax_outputs.FlaxMaskedLMOutput) or a tuple of
`torch.FloatTensor` (if `return_dict=False` is passed or when `config.return_dict=False`) comprising
various elements depending on the configuration ([BigBirdConfig](/docs/transformers/master/en/model_doc/bigbird.html#transformers.BigBirdConfig)) and inputs.

- **logits** (`jnp.ndarray` of shape `(batch_size, sequence_length, config.vocab_size)`) -- Prediction scores of the language modeling head (scores for each vocabulary token before SoftMax).
- **hidden_states** (`tuple(jnp.ndarray)`, _optional_, returned when `output_hidden_states=True` is passed or when `config.output_hidden_states=True`) -- Tuple of `jnp.ndarray` (one for the output of the embeddings + one for the output of each layer) of
  shape `(batch_size, sequence_length, hidden_size)`.

  Hidden-states of the model at the output of each layer plus the initial embedding outputs.
- **attentions** (`tuple(jnp.ndarray)`, _optional_, returned when `output_attentions=True` is passed or when `config.output_attentions=True`) -- Tuple of `jnp.ndarray` (one for each layer) of shape `(batch_size, num_heads, sequence_length, sequence_length)`.

  Attentions weights after the attention softmax, used to compute the weighted average in the self-attention
  heads.

> Return type

[FlaxMaskedLMOutput](/docs/transformers/master/en/main_classes/output.html#transformers.modeling_flax_outputs.FlaxMaskedLMOutput) or `tuple(torch.FloatTensor)`

> Example:

```python
>>> from transformers import BigBirdTokenizer, FlaxBigBirdForMaskedLM

>>> tokenizer = BigBirdTokenizer.from_pretrained('google/bigbird-roberta-base')
>>> model = FlaxBigBirdForMaskedLM.from_pretrained('google/bigbird-roberta-base')

>>> inputs = tokenizer("The capital of France is [MASK].", return_tensors='jax')

>>> outputs = model(**inputs)
>>> logits = outputs.logits
```


## [FlaxBigBirdForSequenceClassification](#flaxbigbirdforsequenceclassification)

<a id='transformers.FlaxBigBirdForSequenceClassification'></a>
<<<<<<< HEAD
> **class transformers.FlaxBigBirdForSequenceClassification**(config: BigBirdConfig, input_shape: typing.Optional[tuple] = None, seed: int = 0, dtype: dtype = &lcubclass 'jax._src.numpy.lax_numpy.float32'&rcub, **kwargs)
=======
> **class transformers.FlaxBigBirdForSequenceClassification**(config: BigBirdConfig, input_shape: typing.Optional[tuple] = None, seed: int = 0, dtype: dtype = &amp;lt;class 'jax._src.numpy.lax_numpy.float32'>, **kwargs)
>>>>>>> afdf509c


BigBird Model transformer with a sequence classification/regression head on top (a linear layer on top of the
pooled output) e.g. for GLUE tasks.


This model inherits from [FlaxPreTrainedModel](/docs/transformers/master/en/main_classes/model.html#transformers.FlaxPreTrainedModel). Check the superclass documentation for the
generic methods the library implements for all its model (such as downloading, saving and converting weights from
PyTorch models)

This model is also a Flax Linen [flax.linen.Module](https://flax.readthedocs.io/en/latest/flax.linen.html#module) subclass. Use it as a regular Flax linen Module
and refer to the Flax documentation for all matter related to general usage and behavior.

Finally, this model supports inherent JAX features such as:

- [Just-In-Time (JIT) compilation](https://jax.readthedocs.io/en/latest/jax.html#just-in-time-compilation-jit)
- [Automatic Differentiation](https://jax.readthedocs.io/en/latest/jax.html#automatic-differentiation)
- [Vectorization](https://jax.readthedocs.io/en/latest/jax.html#vectorization-vmap)
- [Parallelization](https://jax.readthedocs.io/en/latest/jax.html#parallelization-pmap)

> Parameters

- **config** ([BigBirdConfig](/docs/transformers/master/en/model_doc/bigbird.html#transformers.BigBirdConfig)) -- Model configuration class with all the parameters of the model.
  Initializing with a config file does not load the weights associated with the model, only the
  configuration. Check out the [from_pretrained()](/docs/transformers/master/en/main_classes/model.html#transformers.FlaxPreTrainedModel.from_pretrained) method to load the
  model weights.


<a id='transformers.FlaxBigBirdPreTrainedModel.__call__'></a>
> **\_\_call\_\_**(self, input_ids, attention_mask = None, token_type_ids = None, position_ids = None, params: dict = None, dropout_rng: PRNGKey = None, train: bool = False, output_attentions: typing.Optional[bool] = None, output_hidden_states: typing.Optional[bool] = None, return_dict: typing.Optional[bool] = None)

The `FlaxBigBirdPreTrainedModel` forward method, overrides the `__call__` special method.

<Tip>

Although the recipe for forward pass needs to be defined within this function, one should call the
`Module` instance afterwards instead of this since the former takes care of running the pre and post
processing steps while the latter silently ignores them.

</Tip>

> Parameters

- **input_ids** (`numpy.ndarray` of shape `(batch_size, sequence_length)`) --
  Indices of input sequence tokens in the vocabulary.

  Indices can be obtained using [BigBirdTokenizer](/docs/transformers/master/en/model_doc/bigbird.html#transformers.BigBirdTokenizer). See
  [transformers.PreTrainedTokenizer.encode()](/docs/transformers/master/en/internal/tokenization_utils.html#transformers.PreTrainedTokenizerBase.encode) and [transformers.PreTrainedTokenizer.__call__()](/docs/transformers/master/en/internal/tokenization_utils.html#transformers.PreTrainedTokenizerBase.__call__) for
  details.

  [What are input IDs?](../glossary.html#input-ids)
- **attention_mask** (`numpy.ndarray` of shape `(batch_size, sequence_length)`, _optional_) --
  Mask to avoid performing attention on padding token indices. Mask values selected in `[0, 1]`:

  - 1 for tokens that are **not masked**,
  - 0 for tokens that are **masked**.

  [What are attention masks?](../glossary.html#attention-mask)
- **token_type_ids** (`numpy.ndarray` of shape `(batch_size, sequence_length)`, _optional_) --
  Segment token indices to indicate first and second portions of the inputs. Indices are selected in `[0, 1]`:

  - 0 corresponds to a _sentence A_ token,
  - 1 corresponds to a _sentence B_ token.

  [What are token type IDs?](../glossary.html#token-type-ids)
- **position_ids** (`numpy.ndarray` of shape `(batch_size, sequence_length)`, _optional_) --
  Indices of positions of each input sequence tokens in the position embeddings. Selected in the range `[0, config.max_position_embeddings - 1]`.
- **return_dict** (`bool`, _optional_) --
  Whether or not to return a [ModelOutput](/docs/transformers/master/en/main_classes/output.html#transformers.file_utils.ModelOutput) instead of a plain tuple.


> Returns

A [FlaxSequenceClassifierOutput](/docs/transformers/master/en/main_classes/output.html#transformers.modeling_flax_outputs.FlaxSequenceClassifierOutput) or a tuple of
`torch.FloatTensor` (if `return_dict=False` is passed or when `config.return_dict=False`) comprising
various elements depending on the configuration ([BigBirdConfig](/docs/transformers/master/en/model_doc/bigbird.html#transformers.BigBirdConfig)) and inputs.

- **logits** (`jnp.ndarray` of shape `(batch_size, config.num_labels)`) -- Classification (or regression if config.num_labels==1) scores (before SoftMax).
- **hidden_states** (`tuple(jnp.ndarray)`, _optional_, returned when `output_hidden_states=True` is passed or when `config.output_hidden_states=True`) -- Tuple of `jnp.ndarray` (one for the output of the embeddings + one for the output of each layer) of
  shape `(batch_size, sequence_length, hidden_size)`.

  Hidden-states of the model at the output of each layer plus the initial embedding outputs.
- **attentions** (`tuple(jnp.ndarray)`, _optional_, returned when `output_attentions=True` is passed or when `config.output_attentions=True`) -- Tuple of `jnp.ndarray` (one for each layer) of shape `(batch_size, num_heads, sequence_length, sequence_length)`.

  Attentions weights after the attention softmax, used to compute the weighted average in the self-attention
  heads.

> Return type

[FlaxSequenceClassifierOutput](/docs/transformers/master/en/main_classes/output.html#transformers.modeling_flax_outputs.FlaxSequenceClassifierOutput) or `tuple(torch.FloatTensor)`

> Example:

```python
>>> from transformers import BigBirdTokenizer, FlaxBigBirdForSequenceClassification

>>> tokenizer = BigBirdTokenizer.from_pretrained('google/bigbird-roberta-base')
>>> model = FlaxBigBirdForSequenceClassification.from_pretrained('google/bigbird-roberta-base')

>>> inputs = tokenizer("Hello, my dog is cute", return_tensors='jax')

>>> outputs = model(**inputs)
>>> logits = outputs.logits
```


## [FlaxBigBirdForMultipleChoice](#flaxbigbirdformultiplechoice)

<a id='transformers.FlaxBigBirdForMultipleChoice'></a>
<<<<<<< HEAD
> **class transformers.FlaxBigBirdForMultipleChoice**(config: BigBirdConfig, input_shape: typing.Optional[tuple] = None, seed: int = 0, dtype: dtype = &lcubclass 'jax._src.numpy.lax_numpy.float32'&rcub, **kwargs)
=======
> **class transformers.FlaxBigBirdForMultipleChoice**(config: BigBirdConfig, input_shape: typing.Optional[tuple] = None, seed: int = 0, dtype: dtype = &amp;lt;class 'jax._src.numpy.lax_numpy.float32'>, **kwargs)
>>>>>>> afdf509c


BigBird Model with a multiple choice classification head on top (a linear layer on top of the pooled output and a
softmax) e.g. for RocStories/SWAG tasks.


This model inherits from [FlaxPreTrainedModel](/docs/transformers/master/en/main_classes/model.html#transformers.FlaxPreTrainedModel). Check the superclass documentation for the
generic methods the library implements for all its model (such as downloading, saving and converting weights from
PyTorch models)

This model is also a Flax Linen [flax.linen.Module](https://flax.readthedocs.io/en/latest/flax.linen.html#module) subclass. Use it as a regular Flax linen Module
and refer to the Flax documentation for all matter related to general usage and behavior.

Finally, this model supports inherent JAX features such as:

- [Just-In-Time (JIT) compilation](https://jax.readthedocs.io/en/latest/jax.html#just-in-time-compilation-jit)
- [Automatic Differentiation](https://jax.readthedocs.io/en/latest/jax.html#automatic-differentiation)
- [Vectorization](https://jax.readthedocs.io/en/latest/jax.html#vectorization-vmap)
- [Parallelization](https://jax.readthedocs.io/en/latest/jax.html#parallelization-pmap)

> Parameters

- **config** ([BigBirdConfig](/docs/transformers/master/en/model_doc/bigbird.html#transformers.BigBirdConfig)) -- Model configuration class with all the parameters of the model.
  Initializing with a config file does not load the weights associated with the model, only the
  configuration. Check out the [from_pretrained()](/docs/transformers/master/en/main_classes/model.html#transformers.FlaxPreTrainedModel.from_pretrained) method to load the
  model weights.


<a id='transformers.FlaxBigBirdPreTrainedModel.__call__'></a>
> **\_\_call\_\_**(self, input_ids, attention_mask = None, token_type_ids = None, position_ids = None, params: dict = None, dropout_rng: PRNGKey = None, train: bool = False, output_attentions: typing.Optional[bool] = None, output_hidden_states: typing.Optional[bool] = None, return_dict: typing.Optional[bool] = None)

The `FlaxBigBirdPreTrainedModel` forward method, overrides the `__call__` special method.

<Tip>

Although the recipe for forward pass needs to be defined within this function, one should call the
`Module` instance afterwards instead of this since the former takes care of running the pre and post
processing steps while the latter silently ignores them.

</Tip>

> Parameters

- **input_ids** (`numpy.ndarray` of shape `(batch_size, num_choices, sequence_length)`) --
  Indices of input sequence tokens in the vocabulary.

  Indices can be obtained using [BigBirdTokenizer](/docs/transformers/master/en/model_doc/bigbird.html#transformers.BigBirdTokenizer). See
  [transformers.PreTrainedTokenizer.encode()](/docs/transformers/master/en/internal/tokenization_utils.html#transformers.PreTrainedTokenizerBase.encode) and [transformers.PreTrainedTokenizer.__call__()](/docs/transformers/master/en/internal/tokenization_utils.html#transformers.PreTrainedTokenizerBase.__call__) for
  details.

  [What are input IDs?](../glossary.html#input-ids)
- **attention_mask** (`numpy.ndarray` of shape `(batch_size, num_choices, sequence_length)`, _optional_) --
  Mask to avoid performing attention on padding token indices. Mask values selected in `[0, 1]`:

  - 1 for tokens that are **not masked**,
  - 0 for tokens that are **masked**.

  [What are attention masks?](../glossary.html#attention-mask)
- **token_type_ids** (`numpy.ndarray` of shape `(batch_size, num_choices, sequence_length)`, _optional_) --
  Segment token indices to indicate first and second portions of the inputs. Indices are selected in `[0, 1]`:

  - 0 corresponds to a _sentence A_ token,
  - 1 corresponds to a _sentence B_ token.

  [What are token type IDs?](../glossary.html#token-type-ids)
- **position_ids** (`numpy.ndarray` of shape `(batch_size, num_choices, sequence_length)`, _optional_) --
  Indices of positions of each input sequence tokens in the position embeddings. Selected in the range `[0, config.max_position_embeddings - 1]`.
- **return_dict** (`bool`, _optional_) --
  Whether or not to return a [ModelOutput](/docs/transformers/master/en/main_classes/output.html#transformers.file_utils.ModelOutput) instead of a plain tuple.


> Returns

A [FlaxMultipleChoiceModelOutput](/docs/transformers/master/en/main_classes/output.html#transformers.modeling_flax_outputs.FlaxMultipleChoiceModelOutput) or a tuple of
`torch.FloatTensor` (if `return_dict=False` is passed or when `config.return_dict=False`) comprising
various elements depending on the configuration ([BigBirdConfig](/docs/transformers/master/en/model_doc/bigbird.html#transformers.BigBirdConfig)) and inputs.

- **logits** (`jnp.ndarray` of shape `(batch_size, num_choices)`) -- _num_choices_ is the second dimension of the input tensors. (see _input_ids_ above).

  Classification scores (before SoftMax).
- **hidden_states** (`tuple(jnp.ndarray)`, _optional_, returned when `output_hidden_states=True` is passed or when `config.output_hidden_states=True`) -- Tuple of `jnp.ndarray` (one for the output of the embeddings + one for the output of each layer) of
  shape `(batch_size, sequence_length, hidden_size)`.

  Hidden-states of the model at the output of each layer plus the initial embedding outputs.
- **attentions** (`tuple(jnp.ndarray)`, _optional_, returned when `output_attentions=True` is passed or when `config.output_attentions=True`) -- Tuple of `jnp.ndarray` (one for each layer) of shape `(batch_size, num_heads, sequence_length, sequence_length)`.

  Attentions weights after the attention softmax, used to compute the weighted average in the self-attention
  heads.

> Return type

[FlaxMultipleChoiceModelOutput](/docs/transformers/master/en/main_classes/output.html#transformers.modeling_flax_outputs.FlaxMultipleChoiceModelOutput) or `tuple(torch.FloatTensor)`

> Example:

```python
>>> from transformers import BigBirdTokenizer, FlaxBigBirdForMultipleChoice

>>> tokenizer = BigBirdTokenizer.from_pretrained('google/bigbird-roberta-base')
>>> model = FlaxBigBirdForMultipleChoice.from_pretrained('google/bigbird-roberta-base')

>>> prompt = "In Italy, pizza served in formal settings, such as at a restaurant, is presented unsliced."
>>> choice0 = "It is eaten with a fork and a knife."
>>> choice1 = "It is eaten while held in the hand."

>>> encoding = tokenizer([prompt, prompt], [choice0, choice1], return_tensors='jax', padding=True)
>>> outputs = model(**&amp;lcub;k: v[None, :] for k,v in encoding.items()})

>>> logits = outputs.logits
```


## [FlaxBigBirdForTokenClassification](#flaxbigbirdfortokenclassification)

<a id='transformers.FlaxBigBirdForTokenClassification'></a>
<<<<<<< HEAD
> **class transformers.FlaxBigBirdForTokenClassification**(config: BigBirdConfig, input_shape: typing.Optional[tuple] = None, seed: int = 0, dtype: dtype = &lcubclass 'jax._src.numpy.lax_numpy.float32'&rcub, **kwargs)
=======
> **class transformers.FlaxBigBirdForTokenClassification**(config: BigBirdConfig, input_shape: typing.Optional[tuple] = None, seed: int = 0, dtype: dtype = &amp;lt;class 'jax._src.numpy.lax_numpy.float32'>, **kwargs)
>>>>>>> afdf509c


BigBird Model with a token classification head on top (a linear layer on top of the hidden-states output) e.g. for
Named-Entity-Recognition (NER) tasks.


This model inherits from [FlaxPreTrainedModel](/docs/transformers/master/en/main_classes/model.html#transformers.FlaxPreTrainedModel). Check the superclass documentation for the
generic methods the library implements for all its model (such as downloading, saving and converting weights from
PyTorch models)

This model is also a Flax Linen [flax.linen.Module](https://flax.readthedocs.io/en/latest/flax.linen.html#module) subclass. Use it as a regular Flax linen Module
and refer to the Flax documentation for all matter related to general usage and behavior.

Finally, this model supports inherent JAX features such as:

- [Just-In-Time (JIT) compilation](https://jax.readthedocs.io/en/latest/jax.html#just-in-time-compilation-jit)
- [Automatic Differentiation](https://jax.readthedocs.io/en/latest/jax.html#automatic-differentiation)
- [Vectorization](https://jax.readthedocs.io/en/latest/jax.html#vectorization-vmap)
- [Parallelization](https://jax.readthedocs.io/en/latest/jax.html#parallelization-pmap)

> Parameters

- **config** ([BigBirdConfig](/docs/transformers/master/en/model_doc/bigbird.html#transformers.BigBirdConfig)) -- Model configuration class with all the parameters of the model.
  Initializing with a config file does not load the weights associated with the model, only the
  configuration. Check out the [from_pretrained()](/docs/transformers/master/en/main_classes/model.html#transformers.FlaxPreTrainedModel.from_pretrained) method to load the
  model weights.


<a id='transformers.FlaxBigBirdPreTrainedModel.__call__'></a>
> **\_\_call\_\_**(self, input_ids, attention_mask = None, token_type_ids = None, position_ids = None, params: dict = None, dropout_rng: PRNGKey = None, train: bool = False, output_attentions: typing.Optional[bool] = None, output_hidden_states: typing.Optional[bool] = None, return_dict: typing.Optional[bool] = None)

The `FlaxBigBirdPreTrainedModel` forward method, overrides the `__call__` special method.

<Tip>

Although the recipe for forward pass needs to be defined within this function, one should call the
`Module` instance afterwards instead of this since the former takes care of running the pre and post
processing steps while the latter silently ignores them.

</Tip>

> Parameters

- **input_ids** (`numpy.ndarray` of shape `(batch_size, sequence_length)`) --
  Indices of input sequence tokens in the vocabulary.

  Indices can be obtained using [BigBirdTokenizer](/docs/transformers/master/en/model_doc/bigbird.html#transformers.BigBirdTokenizer). See
  [transformers.PreTrainedTokenizer.encode()](/docs/transformers/master/en/internal/tokenization_utils.html#transformers.PreTrainedTokenizerBase.encode) and [transformers.PreTrainedTokenizer.__call__()](/docs/transformers/master/en/internal/tokenization_utils.html#transformers.PreTrainedTokenizerBase.__call__) for
  details.

  [What are input IDs?](../glossary.html#input-ids)
- **attention_mask** (`numpy.ndarray` of shape `(batch_size, sequence_length)`, _optional_) --
  Mask to avoid performing attention on padding token indices. Mask values selected in `[0, 1]`:

  - 1 for tokens that are **not masked**,
  - 0 for tokens that are **masked**.

  [What are attention masks?](../glossary.html#attention-mask)
- **token_type_ids** (`numpy.ndarray` of shape `(batch_size, sequence_length)`, _optional_) --
  Segment token indices to indicate first and second portions of the inputs. Indices are selected in `[0, 1]`:

  - 0 corresponds to a _sentence A_ token,
  - 1 corresponds to a _sentence B_ token.

  [What are token type IDs?](../glossary.html#token-type-ids)
- **position_ids** (`numpy.ndarray` of shape `(batch_size, sequence_length)`, _optional_) --
  Indices of positions of each input sequence tokens in the position embeddings. Selected in the range `[0, config.max_position_embeddings - 1]`.
- **return_dict** (`bool`, _optional_) --
  Whether or not to return a [ModelOutput](/docs/transformers/master/en/main_classes/output.html#transformers.file_utils.ModelOutput) instead of a plain tuple.


> Returns

A [FlaxTokenClassifierOutput](/docs/transformers/master/en/main_classes/output.html#transformers.modeling_flax_outputs.FlaxTokenClassifierOutput) or a tuple of
`torch.FloatTensor` (if `return_dict=False` is passed or when `config.return_dict=False`) comprising
various elements depending on the configuration ([BigBirdConfig](/docs/transformers/master/en/model_doc/bigbird.html#transformers.BigBirdConfig)) and inputs.

- **logits** (`jnp.ndarray` of shape `(batch_size, sequence_length, config.num_labels)`) -- Classification scores (before SoftMax).
- **hidden_states** (`tuple(jnp.ndarray)`, _optional_, returned when `output_hidden_states=True` is passed or when `config.output_hidden_states=True`) -- Tuple of `jnp.ndarray` (one for the output of the embeddings + one for the output of each layer) of
  shape `(batch_size, sequence_length, hidden_size)`.

  Hidden-states of the model at the output of each layer plus the initial embedding outputs.
- **attentions** (`tuple(jnp.ndarray)`, _optional_, returned when `output_attentions=True` is passed or when `config.output_attentions=True`) -- Tuple of `jnp.ndarray` (one for each layer) of shape `(batch_size, num_heads, sequence_length, sequence_length)`.

  Attentions weights after the attention softmax, used to compute the weighted average in the self-attention
  heads.

> Return type

[FlaxTokenClassifierOutput](/docs/transformers/master/en/main_classes/output.html#transformers.modeling_flax_outputs.FlaxTokenClassifierOutput) or `tuple(torch.FloatTensor)`

> Example:

```python
>>> from transformers import BigBirdTokenizer, FlaxBigBirdForTokenClassification

>>> tokenizer = BigBirdTokenizer.from_pretrained('google/bigbird-roberta-base')
>>> model = FlaxBigBirdForTokenClassification.from_pretrained('google/bigbird-roberta-base')

>>> inputs = tokenizer("Hello, my dog is cute", return_tensors='jax')

>>> outputs = model(**inputs)
>>> logits = outputs.logits
```


## [FlaxBigBirdForQuestionAnswering](#flaxbigbirdforquestionanswering)

<a id='transformers.FlaxBigBirdForQuestionAnswering'></a>
<<<<<<< HEAD
> **class transformers.FlaxBigBirdForQuestionAnswering**(config: BigBirdConfig, input_shape: typing.Optional[tuple] = None, seed: int = 0, dtype: dtype = &lcubclass 'jax._src.numpy.lax_numpy.float32'&rcub, **kwargs)
=======
> **class transformers.FlaxBigBirdForQuestionAnswering**(config: BigBirdConfig, input_shape: typing.Optional[tuple] = None, seed: int = 0, dtype: dtype = &amp;lt;class 'jax._src.numpy.lax_numpy.float32'>, **kwargs)
>>>>>>> afdf509c


BigBird Model with a span classification head on top for extractive question-answering tasks like SQuAD (a linear
layers on top of the hidden-states output to compute _span start logits_ and _span end logits_).


This model inherits from [FlaxPreTrainedModel](/docs/transformers/master/en/main_classes/model.html#transformers.FlaxPreTrainedModel). Check the superclass documentation for the
generic methods the library implements for all its model (such as downloading, saving and converting weights from
PyTorch models)

This model is also a Flax Linen [flax.linen.Module](https://flax.readthedocs.io/en/latest/flax.linen.html#module) subclass. Use it as a regular Flax linen Module
and refer to the Flax documentation for all matter related to general usage and behavior.

Finally, this model supports inherent JAX features such as:

- [Just-In-Time (JIT) compilation](https://jax.readthedocs.io/en/latest/jax.html#just-in-time-compilation-jit)
- [Automatic Differentiation](https://jax.readthedocs.io/en/latest/jax.html#automatic-differentiation)
- [Vectorization](https://jax.readthedocs.io/en/latest/jax.html#vectorization-vmap)
- [Parallelization](https://jax.readthedocs.io/en/latest/jax.html#parallelization-pmap)

> Parameters

- **config** ([BigBirdConfig](/docs/transformers/master/en/model_doc/bigbird.html#transformers.BigBirdConfig)) -- Model configuration class with all the parameters of the model.
  Initializing with a config file does not load the weights associated with the model, only the
  configuration. Check out the [from_pretrained()](/docs/transformers/master/en/main_classes/model.html#transformers.FlaxPreTrainedModel.from_pretrained) method to load the
  model weights.


<a id='transformers.FlaxBigBirdForQuestionAnswering.__call__'></a>
> **\_\_call\_\_**(self, input_ids, attention_mask = None, token_type_ids = None, position_ids = None, question_lengths = None, params: dict = None, dropout_rng: PRNGKey = None, train: bool = False, output_attentions: typing.Optional[bool] = None, output_hidden_states: typing.Optional[bool] = None, return_dict: typing.Optional[bool] = None)

The [FlaxBigBirdForQuestionAnswering](/docs/transformers/master/en/model_doc/bigbird.html#transformers.FlaxBigBirdForQuestionAnswering) forward method, overrides the `__call__` special method.

<Tip>

Although the recipe for forward pass needs to be defined within this function, one should call the
`Module` instance afterwards instead of this since the former takes care of running the pre and post
processing steps while the latter silently ignores them.

</Tip>

> Parameters

- **input_ids** (`numpy.ndarray` of shape `(batch_size, sequence_length)`) --
  Indices of input sequence tokens in the vocabulary.

  Indices can be obtained using [BigBirdTokenizer](/docs/transformers/master/en/model_doc/bigbird.html#transformers.BigBirdTokenizer). See
  [transformers.PreTrainedTokenizer.encode()](/docs/transformers/master/en/internal/tokenization_utils.html#transformers.PreTrainedTokenizerBase.encode) and [transformers.PreTrainedTokenizer.__call__()](/docs/transformers/master/en/internal/tokenization_utils.html#transformers.PreTrainedTokenizerBase.__call__) for
  details.

  [What are input IDs?](../glossary.html#input-ids)
- **attention_mask** (`numpy.ndarray` of shape `(batch_size, sequence_length)`, _optional_) --
  Mask to avoid performing attention on padding token indices. Mask values selected in `[0, 1]`:

  - 1 for tokens that are **not masked**,
  - 0 for tokens that are **masked**.

  [What are attention masks?](../glossary.html#attention-mask)
- **token_type_ids** (`numpy.ndarray` of shape `(batch_size, sequence_length)`, _optional_) --
  Segment token indices to indicate first and second portions of the inputs. Indices are selected in `[0, 1]`:

  - 0 corresponds to a _sentence A_ token,
  - 1 corresponds to a _sentence B_ token.

  [What are token type IDs?](../glossary.html#token-type-ids)
- **position_ids** (`numpy.ndarray` of shape `(batch_size, sequence_length)`, _optional_) --
  Indices of positions of each input sequence tokens in the position embeddings. Selected in the range `[0, config.max_position_embeddings - 1]`.
- **return_dict** (`bool`, _optional_) --
  Whether or not to return a [ModelOutput](/docs/transformers/master/en/main_classes/output.html#transformers.file_utils.ModelOutput) instead of a plain tuple.


> Returns

A `FlaxBigBirdForQuestionAnsweringModelOutput` or a tuple of
`torch.FloatTensor` (if `return_dict=False` is passed or when `config.return_dict=False`) comprising
various elements depending on the configuration ([BigBirdConfig](/docs/transformers/master/en/model_doc/bigbird.html#transformers.BigBirdConfig)) and inputs.

- **start_logits** (`jnp.ndarray` of shape `(batch_size, sequence_length)`) -- Span-start scores (before SoftMax).
- **end_logits** (`jnp.ndarray` of shape `(batch_size, sequence_length)`) -- Span-end scores (before SoftMax).
- **pooled_output** (`jnp.ndarray` of shape `(batch_size, hidden_size)`) -- pooled_output returned by FlaxBigBirdModel.
- **hidden_states** (`tuple(jnp.ndarray)`, _optional_, returned when `output_hidden_states=True` is passed or when `config.output_hidden_states=True`) -- Tuple of `jnp.ndarray` (one for the output of the embeddings + one for the output of each layer) of
  shape `(batch_size, sequence_length, hidden_size)`.

  Hidden-states of the model at the output of each layer plus the initial embedding outputs.
- **attentions** (`tuple(jnp.ndarray)`, _optional_, returned when `output_attentions=True` is passed or when `config.output_attentions=True`) -- Tuple of `jnp.ndarray` (one for each layer) of shape `(batch_size, num_heads, sequence_length, sequence_length)`.

  Attentions weights after the attention softmax, used to compute the weighted average in the self-attention
  heads.

> Return type

`FlaxBigBirdForQuestionAnsweringModelOutput` or `tuple(torch.FloatTensor)`

> Example:

```python
>>> from transformers import BigBirdTokenizer, FlaxBigBirdForQuestionAnswering

>>> tokenizer = BigBirdTokenizer.from_pretrained('google/bigbird-roberta-base')
>>> model = FlaxBigBirdForQuestionAnswering.from_pretrained('google/bigbird-roberta-base')

>>> question, text = "Who was Jim Henson?", "Jim Henson was a nice puppet"
>>> inputs = tokenizer(question, text, return_tensors='jax')

>>> outputs = model(**inputs)
>>> start_scores = outputs.start_logits
>>> end_scores = outputs.end_logits
```
<|MERGE_RESOLUTION|>--- conflicted
+++ resolved
@@ -91,11 +91,7 @@
 Tips:
 
 - For an in-detail explanation on how BigBird's attention works, see [this blog post](https://huggingface.co/blog/big-bird).
-<<<<<<< HEAD
-- BigBird comes with 2 implementations: **original_full** & **block_sparse**. For the sequence length&amp;lt;1024, using
-=======
 - BigBird comes with 2 implementations: **original_full** & **block_sparse**. For the sequence length &amp;lt; 1024, using
->>>>>>> afdf509c
   **original_full** is advised as there is no benefit in using **block_sparse** attention.
 - The code currently uses window size of 3 blocks and 2 global blocks.
 - Sequence length must be divisible by block size.
@@ -183,11 +179,7 @@
 ## [BigBirdTokenizer](#bigbirdtokenizer)
 
 <a id='transformers.BigBirdTokenizer'></a>
-<<<<<<< HEAD
-> **class transformers.BigBirdTokenizer**(vocab_file, unk_token = &lcubunk>, bos_token = &lcubs>, eos_token = &lcub/s>, pad_token = &lcubpad>, sep_token = [SEP], mask_token = [MASK], cls_token = [CLS], sp_model_kwargs: typing.Union[typing.Dict[str, typing.Any], NoneType] = None, **kwargs)
-=======
 > **class transformers.BigBirdTokenizer**(vocab_file, unk_token = '&amp;lt;unk>', bos_token = '&amp;lt;s>', eos_token = '&amp;lt;/s>', pad_token = '&amp;lt;pad>', sep_token = '[SEP]', mask_token = '[MASK]', cls_token = '[CLS]', sp_model_kwargs: typing.Union[typing.Dict[str, typing.Any], NoneType] = None, **kwargs)
->>>>>>> afdf509c
 
 
 Construct a BigBird tokenizer. Based on [SentencePiece](https://github.com/google/sentencepiece).
@@ -200,16 +192,6 @@
 - **vocab_file** (`str`) --
   [SentencePiece](https://github.com/google/sentencepiece) file (generally has a _.spm_ extension) that
   contains the vocabulary necessary to instantiate a tokenizer.
-<<<<<<< HEAD
-- **eos_token** (`str`, _optional_, defaults to `"&lcub/s>"`) --
-  The end of sequence token.
-- **bos_token** (`str`, _optional_, defaults to `"&lcubs>"`) --
-  The begin of sequence token.
-- **unk_token** (`str`, _optional_, defaults to `"&lcubunk>"`) --
-  The unknown token. A token that is not in the vocabulary cannot be converted to an ID and is set to be this
-  token instead.
-- **pad_token** (`str`, _optional_, defaults to `"&lcubpad>"`) --
-=======
 - **eos_token** (`str`, _optional_, defaults to `"&amp;lt;/s>"`) --
   The end of sequence token.
 - **bos_token** (`str`, _optional_, defaults to `"&amp;lt;s>"`) --
@@ -218,7 +200,6 @@
   The unknown token. A token that is not in the vocabulary cannot be converted to an ID and is set to be this
   token instead.
 - **pad_token** (`str`, _optional_, defaults to `"&amp;lt;pad>"`) --
->>>>>>> afdf509c
   The token used for padding, for example when batching sequences of different lengths.
 - **sep_token** (`str`, _optional_, defaults to `"[SEP]"`) --
   The separator token, which is used when building a sequence from multiple sequences, e.g. two sequences for
@@ -238,11 +219,7 @@
 
     - `nbest_size = &amp;lcub;0,1}`: No sampling is performed.
     - `nbest_size > 1`: samples from the nbest_size results.
-<<<<<<< HEAD
-    - `nbest_size&amp;lt;0`: assuming that nbest_size is infinite and samples from the all hypothesis (lattice)
-=======
     - `nbest_size &amp;lt; 0`: assuming that nbest_size is infinite and samples from the all hypothesis (lattice)
->>>>>>> afdf509c
       using forward-filtering-and-backward-sampling algorithm.
 
   - `alpha`: Smoothing parameter for unigram sampling, and dropout probability of merge operations for
@@ -331,11 +308,7 @@
 ## [BigBirdTokenizerFast](#bigbirdtokenizerfast)
 
 <a id='transformers.BigBirdTokenizerFast'></a>
-<<<<<<< HEAD
-> **class transformers.BigBirdTokenizerFast**(vocab_file = None, tokenizer_file = None, unk_token = &lcubunk>, bos_token = &lcubs>, eos_token = &lcub/s>, pad_token = &lcubpad>, sep_token = [SEP], mask_token = [MASK], cls_token = [CLS], **kwargs)
-=======
 > **class transformers.BigBirdTokenizerFast**(vocab_file = None, tokenizer_file = None, unk_token = '&amp;lt;unk>', bos_token = '&amp;lt;s>', eos_token = '&amp;lt;/s>', pad_token = '&amp;lt;pad>', sep_token = '[SEP]', mask_token = '[MASK]', cls_token = '[CLS]', **kwargs)
->>>>>>> afdf509c
 
 
 Construct a "fast" BigBird tokenizer (backed by HuggingFace's _tokenizers_ library). Based on [Unigram](https://huggingface.co/docs/tokenizers/python/latest/components.html?highlight=unigram#models). This tokenizer
@@ -360,22 +333,14 @@
 - **eos_token** (`str`, _optional_, defaults to `"&lcub/s>"`) --
   The end of sequence token. .. note:: When building a sequence using special tokens, this is not the token
   that is used for the end of sequence. The token used is the `sep_token`.
-<<<<<<< HEAD
-- **unk_token** (`str`, _optional_, defaults to `"&lcubunk>"`) --
-=======
 - **unk_token** (`str`, _optional_, defaults to `"&amp;lt;unk>"`) --
->>>>>>> afdf509c
   The unknown token. A token that is not in the vocabulary cannot be converted to an ID and is set to be this
   token instead.
 - **sep_token** (`str`, _optional_, defaults to `"[SEP]"`) --
   The separator token, which is used when building a sequence from multiple sequences, e.g. two sequences for
   sequence classification or for a text and a question for question answering. It is also used as the last
   token of a sequence built with special tokens.
-<<<<<<< HEAD
-- **pad_token** (`str`, _optional_, defaults to `"&lcubpad>"`) --
-=======
 - **pad_token** (`str`, _optional_, defaults to `"&amp;lt;pad>"`) --
->>>>>>> afdf509c
   The token used for padding, for example when batching sequences of different lengths.
 - **cls_token** (`str`, _optional_, defaults to `"[CLS]"`) --
   The classifier token which is used when doing sequence classification (classification of the whole sequence
@@ -468,11 +433,7 @@
 
 
 <a id='transformers.BigBirdTokenizer'></a>
-<<<<<<< HEAD
-> **class BigBirdTokenizer**(vocab_file, unk_token = &lcubunk>, bos_token = &lcubs>, eos_token = &lcub/s>, pad_token = &lcubpad>, sep_token = [SEP], mask_token = [MASK], cls_token = [CLS], sp_model_kwargs: typing.Union[typing.Dict[str, typing.Any], NoneType] = None, **kwargs)
-=======
 > **class BigBirdTokenizer**(vocab_file, unk_token = '&amp;lt;unk>', bos_token = '&amp;lt;s>', eos_token = '&amp;lt;/s>', pad_token = '&amp;lt;pad>', sep_token = '[SEP]', mask_token = '[MASK]', cls_token = '[CLS]', sp_model_kwargs: typing.Union[typing.Dict[str, typing.Any], NoneType] = None, **kwargs)
->>>>>>> afdf509c
 
 
 Construct a BigBird tokenizer. Based on [SentencePiece](https://github.com/google/sentencepiece).
@@ -485,16 +446,6 @@
 - **vocab_file** (`str`) --
   [SentencePiece](https://github.com/google/sentencepiece) file (generally has a _.spm_ extension) that
   contains the vocabulary necessary to instantiate a tokenizer.
-<<<<<<< HEAD
-- **eos_token** (`str`, _optional_, defaults to `"&lcub/s>"`) --
-  The end of sequence token.
-- **bos_token** (`str`, _optional_, defaults to `"&lcubs>"`) --
-  The begin of sequence token.
-- **unk_token** (`str`, _optional_, defaults to `"&lcubunk>"`) --
-  The unknown token. A token that is not in the vocabulary cannot be converted to an ID and is set to be this
-  token instead.
-- **pad_token** (`str`, _optional_, defaults to `"&lcubpad>"`) --
-=======
 - **eos_token** (`str`, _optional_, defaults to `"&amp;lt;/s>"`) --
   The end of sequence token.
 - **bos_token** (`str`, _optional_, defaults to `"&amp;lt;s>"`) --
@@ -503,7 +454,6 @@
   The unknown token. A token that is not in the vocabulary cannot be converted to an ID and is set to be this
   token instead.
 - **pad_token** (`str`, _optional_, defaults to `"&amp;lt;pad>"`) --
->>>>>>> afdf509c
   The token used for padding, for example when batching sequences of different lengths.
 - **sep_token** (`str`, _optional_, defaults to `"[SEP]"`) --
   The separator token, which is used when building a sequence from multiple sequences, e.g. two sequences for
@@ -523,11 +473,7 @@
 
     - `nbest_size = &amp;lcub;0,1}`: No sampling is performed.
     - `nbest_size > 1`: samples from the nbest_size results.
-<<<<<<< HEAD
-    - `nbest_size&amp;lt;0`: assuming that nbest_size is infinite and samples from the all hypothesis (lattice)
-=======
     - `nbest_size &amp;lt; 0`: assuming that nbest_size is infinite and samples from the all hypothesis (lattice)
->>>>>>> afdf509c
       using forward-filtering-and-backward-sampling algorithm.
 
   - `alpha`: Smoothing parameter for unigram sampling, and dropout probability of merge operations for
@@ -797,11 +743,7 @@
 
   - 0 indicates sequence B is a continuation of sequence A,
   - 1 indicates sequence B is a random sequence.
-<<<<<<< HEAD
-- **kwargs** (`Dict[str, any]`, optional, defaults to _&lcub&rcub_) --
-=======
 - **kwargs** (`Dict[str, any]`, optional, defaults to _&amp;lcub;}_) --
->>>>>>> afdf509c
   Used to hide legacy arguments that have been deprecated.
 
 
@@ -1633,11 +1575,7 @@
 ## [FlaxBigBirdModel](#flaxbigbirdmodel)
 
 <a id='transformers.FlaxBigBirdModel'></a>
-<<<<<<< HEAD
-> **class transformers.FlaxBigBirdModel**(config: BigBirdConfig, input_shape: typing.Optional[tuple] = None, seed: int = 0, dtype: dtype = &lcubclass 'jax._src.numpy.lax_numpy.float32'&rcub, **kwargs)
-=======
 > **class transformers.FlaxBigBirdModel**(config: BigBirdConfig, input_shape: typing.Optional[tuple] = None, seed: int = 0, dtype: dtype = &amp;lt;class 'jax._src.numpy.lax_numpy.float32'>, **kwargs)
->>>>>>> afdf509c
 
 The bare BigBird Model transformer outputting raw hidden-states without any specific head on top.
 
@@ -1747,11 +1685,7 @@
 ## [FlaxBigBirdForPreTraining](#flaxbigbirdforpretraining)
 
 <a id='transformers.FlaxBigBirdForPreTraining'></a>
-<<<<<<< HEAD
-> **class transformers.FlaxBigBirdForPreTraining**(config: BigBirdConfig, input_shape: typing.Optional[tuple] = None, seed: int = 0, dtype: dtype = &lcubclass 'jax._src.numpy.lax_numpy.float32'&rcub, **kwargs)
-=======
 > **class transformers.FlaxBigBirdForPreTraining**(config: BigBirdConfig, input_shape: typing.Optional[tuple] = None, seed: int = 0, dtype: dtype = &amp;lt;class 'jax._src.numpy.lax_numpy.float32'>, **kwargs)
->>>>>>> afdf509c
 
 
 BigBird Model with two heads on top as done during the pretraining: a _masked language modeling_ head and a _next
@@ -1866,11 +1800,7 @@
 ## [FlaxBigBirdForMaskedLM](#flaxbigbirdformaskedlm)
 
 <a id='transformers.FlaxBigBirdForMaskedLM'></a>
-<<<<<<< HEAD
-> **class transformers.FlaxBigBirdForMaskedLM**(config: BigBirdConfig, input_shape: typing.Optional[tuple] = None, seed: int = 0, dtype: dtype = &lcubclass 'jax._src.numpy.lax_numpy.float32'&rcub, **kwargs)
-=======
 > **class transformers.FlaxBigBirdForMaskedLM**(config: BigBirdConfig, input_shape: typing.Optional[tuple] = None, seed: int = 0, dtype: dtype = &amp;lt;class 'jax._src.numpy.lax_numpy.float32'>, **kwargs)
->>>>>>> afdf509c
 
 BigBird Model with a _language modeling_ head on top. 
 
@@ -1977,11 +1907,7 @@
 ## [FlaxBigBirdForSequenceClassification](#flaxbigbirdforsequenceclassification)
 
 <a id='transformers.FlaxBigBirdForSequenceClassification'></a>
-<<<<<<< HEAD
-> **class transformers.FlaxBigBirdForSequenceClassification**(config: BigBirdConfig, input_shape: typing.Optional[tuple] = None, seed: int = 0, dtype: dtype = &lcubclass 'jax._src.numpy.lax_numpy.float32'&rcub, **kwargs)
-=======
 > **class transformers.FlaxBigBirdForSequenceClassification**(config: BigBirdConfig, input_shape: typing.Optional[tuple] = None, seed: int = 0, dtype: dtype = &amp;lt;class 'jax._src.numpy.lax_numpy.float32'>, **kwargs)
->>>>>>> afdf509c
 
 
 BigBird Model transformer with a sequence classification/regression head on top (a linear layer on top of the
@@ -2091,11 +2017,7 @@
 ## [FlaxBigBirdForMultipleChoice](#flaxbigbirdformultiplechoice)
 
 <a id='transformers.FlaxBigBirdForMultipleChoice'></a>
-<<<<<<< HEAD
-> **class transformers.FlaxBigBirdForMultipleChoice**(config: BigBirdConfig, input_shape: typing.Optional[tuple] = None, seed: int = 0, dtype: dtype = &lcubclass 'jax._src.numpy.lax_numpy.float32'&rcub, **kwargs)
-=======
 > **class transformers.FlaxBigBirdForMultipleChoice**(config: BigBirdConfig, input_shape: typing.Optional[tuple] = None, seed: int = 0, dtype: dtype = &amp;lt;class 'jax._src.numpy.lax_numpy.float32'>, **kwargs)
->>>>>>> afdf509c
 
 
 BigBird Model with a multiple choice classification head on top (a linear layer on top of the pooled output and a
@@ -2211,11 +2133,7 @@
 ## [FlaxBigBirdForTokenClassification](#flaxbigbirdfortokenclassification)
 
 <a id='transformers.FlaxBigBirdForTokenClassification'></a>
-<<<<<<< HEAD
-> **class transformers.FlaxBigBirdForTokenClassification**(config: BigBirdConfig, input_shape: typing.Optional[tuple] = None, seed: int = 0, dtype: dtype = &lcubclass 'jax._src.numpy.lax_numpy.float32'&rcub, **kwargs)
-=======
 > **class transformers.FlaxBigBirdForTokenClassification**(config: BigBirdConfig, input_shape: typing.Optional[tuple] = None, seed: int = 0, dtype: dtype = &amp;lt;class 'jax._src.numpy.lax_numpy.float32'>, **kwargs)
->>>>>>> afdf509c
 
 
 BigBird Model with a token classification head on top (a linear layer on top of the hidden-states output) e.g. for
@@ -2325,11 +2243,7 @@
 ## [FlaxBigBirdForQuestionAnswering](#flaxbigbirdforquestionanswering)
 
 <a id='transformers.FlaxBigBirdForQuestionAnswering'></a>
-<<<<<<< HEAD
-> **class transformers.FlaxBigBirdForQuestionAnswering**(config: BigBirdConfig, input_shape: typing.Optional[tuple] = None, seed: int = 0, dtype: dtype = &lcubclass 'jax._src.numpy.lax_numpy.float32'&rcub, **kwargs)
-=======
 > **class transformers.FlaxBigBirdForQuestionAnswering**(config: BigBirdConfig, input_shape: typing.Optional[tuple] = None, seed: int = 0, dtype: dtype = &amp;lt;class 'jax._src.numpy.lax_numpy.float32'>, **kwargs)
->>>>>>> afdf509c
 
 
 BigBird Model with a span classification head on top for extractive question-answering tasks like SQuAD (a linear
