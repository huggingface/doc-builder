--- conflicted
+++ resolved
@@ -347,11 +347,7 @@
 - **labels** (`torch.LongTensor` of shape `(batch_size, sequence_length)`, _optional_) --
   Labels for computing the masked language modeling loss. Indices should be in `[-100, 0, ..., config.vocab_size]` (see `input_ids` docstring) Tokens with indices set to `-100` are ignored
   (masked), the loss is only computed for the tokens with labels in `[0, ..., config.vocab_size]`
-<<<<<<< HEAD
-- **kwargs** (`Dict[str, any]`, optional, defaults to _&lcub&rcub_) --
-=======
 - **kwargs** (`Dict[str, any]`, optional, defaults to _&amp;lcub;}_) --
->>>>>>> afdf509c
   Used to hide legacy arguments that have been deprecated.
 
 > Returns
@@ -384,11 +380,7 @@
 >>> tokenizer = RobertaTokenizer.from_pretrained('kssteven/ibert-roberta-base')
 >>> model = IBertForMaskedLM.from_pretrained('kssteven/ibert-roberta-base')
 
-<<<<<<< HEAD
->>> inputs = tokenizer("The capital of France is &lcubmask>.", return_tensors="pt")
-=======
 >>> inputs = tokenizer("The capital of France is &amp;lt;mask>.", return_tensors="pt")
->>>>>>> afdf509c
 >>> labels = tokenizer("The capital of France is Paris.", return_tensors="pt")["input_ids"]
 
 >>> outputs = model(**inputs, labels=labels)
