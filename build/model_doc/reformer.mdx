--- conflicted
+++ resolved
@@ -93,17 +93,10 @@
 
 Therefore the following holds:
 
-<<<<<<< HEAD
-$$X_{i,j} = \begin{cases}
-X^{1}_{i, k}, & \text{if }\ i&amp;lt;d^1 \text{ with } k = j \mod n_s^1 \\
-X^{2}_{i - d^1, l}, & \text{if } i \ge d^1 \text{ with } l = \lfloor\frac{j}{n_s^1}\rfloor
-\end{cases}$$
-=======
 $$X_&amp;lcub;i,j} = \begin&amp;lcub;cases}
 X^&amp;lcub;1}_&amp;lcub;i, k}, & \text&amp;lcub;if }\ i &amp;lt; d^1 \text&amp;lcub; with } k = j \mod n_s^1 \\
 X^&amp;lcub;2}_&amp;lcub;i - d^1, l}, & \text&amp;lcub;if } i \ge d^1 \text&amp;lcub; with } l = \lfloor\frac&amp;lcub;j}&amp;lcub;n_s^1}\rfloor
 \end&amp;lcub;cases}$$
->>>>>>> afdf509c
 
 Intuitively, this means that a position embedding vector \\(x_j \in \mathbb&amp;lcub;R}^&amp;lcub;d}\\) is now the composition of two
 factorized embedding vectors: \\(x^1_&amp;lcub;k, l} + x^2_&amp;lcub;l, k}\\), where as the `config.max_embedding_size` dimension
@@ -314,11 +307,7 @@
 ## [ReformerTokenizer](#reformertokenizer)
 
 <a id='transformers.ReformerTokenizer'></a>
-<<<<<<< HEAD
-> **class transformers.ReformerTokenizer**(vocab_file, eos_token = &lcub/s>, unk_token = &lcubunk>, additional_special_tokens = [], sp_model_kwargs: typing.Union[typing.Dict[str, typing.Any], NoneType] = None, **kwargs)
-=======
 > **class transformers.ReformerTokenizer**(vocab_file, eos_token = '&amp;lt;/s>', unk_token = '&amp;lt;unk>', additional_special_tokens = [], sp_model_kwargs: typing.Union[typing.Dict[str, typing.Any], NoneType] = None, **kwargs)
->>>>>>> afdf509c
 
 
 Construct a Reformer tokenizer. Based on [SentencePiece](https://github.com/google/sentencepiece) .
@@ -331,11 +320,7 @@
 - **vocab_file** (`str`) --
   [SentencePiece](https://github.com/google/sentencepiece) file (generally has a _.spm_ extension) that
   contains the vocabulary necessary to instantiate a tokenizer.
-<<<<<<< HEAD
-- **eos_token** (`str`, _optional_, defaults to `"&lcub/s>"`) --
-=======
 - **eos_token** (`str`, _optional_, defaults to `"&amp;lt;/s>"`) --
->>>>>>> afdf509c
   The end of sequence token.
 
 <Tip>
@@ -345,17 +330,10 @@
 
 </Tip>
 
-<<<<<<< HEAD
-- **unk_token** (`str`, _optional_, defaults to `"&lcubunk>"`) --
-  The unknown token. A token that is not in the vocabulary cannot be converted to an ID and is set to be this
-  token instead.
-- **pad_token** (`str`, _optional_, defaults to `"&lcubpad>"`) --
-=======
 - **unk_token** (`str`, _optional_, defaults to `"&amp;lt;unk>"`) --
   The unknown token. A token that is not in the vocabulary cannot be converted to an ID and is set to be this
   token instead.
 - **pad_token** (`str`, _optional_, defaults to `"&amp;lt;pad>"`) --
->>>>>>> afdf509c
   The token used for padding, for example when batching sequences of different lengths.
 - **additional_special_tokens** (`List[str]`, _optional_) --
   Additional special tokens used by the tokenizer.
@@ -367,11 +345,7 @@
 
     - `nbest_size = &amp;lcub;0,1}`: No sampling is performed.
     - `nbest_size > 1`: samples from the nbest_size results.
-<<<<<<< HEAD
-    - `nbest_size&amp;lt;0`: assuming that nbest_size is infinite and samples from the all hypothesis (lattice)
-=======
     - `nbest_size &amp;lt; 0`: assuming that nbest_size is infinite and samples from the all hypothesis (lattice)
->>>>>>> afdf509c
       using forward-filtering-and-backward-sampling algorithm.
 
   - `alpha`: Smoothing parameter for unigram sampling, and dropout probability of merge operations for
@@ -384,11 +358,7 @@
 ## [ReformerTokenizerFast](#reformertokenizerfast)
 
 <a id='transformers.ReformerTokenizerFast'></a>
-<<<<<<< HEAD
-> **class transformers.ReformerTokenizerFast**(vocab_file = None, tokenizer_file = None, eos_token = &lcub/s>, unk_token = &lcubunk>, additional_special_tokens = [], **kwargs)
-=======
 > **class transformers.ReformerTokenizerFast**(vocab_file = None, tokenizer_file = None, eos_token = '&amp;lt;/s>', unk_token = '&amp;lt;unk>', additional_special_tokens = [], **kwargs)
->>>>>>> afdf509c
 
 
 Construct a "fast" Reformer tokenizer (backed by HuggingFace's _tokenizers_ library). Based on [Unigram](https://huggingface.co/docs/tokenizers/python/latest/components.html?highlight=unigram#models).
@@ -401,11 +371,7 @@
 - **vocab_file** (`str`) --
   [SentencePiece](https://github.com/google/sentencepiece) file (generally has a _.spm_ extension) that
   contains the vocabulary necessary to instantiate a tokenizer.
-<<<<<<< HEAD
-- **eos_token** (`str`, _optional_, defaults to `"&lcub/s>"`) --
-=======
 - **eos_token** (`str`, _optional_, defaults to `"&amp;lt;/s>"`) --
->>>>>>> afdf509c
   The end of sequence token.
 
 <Tip>
@@ -415,28 +381,17 @@
 
 </Tip>
 
-<<<<<<< HEAD
-- **unk_token** (`str`, _optional_, defaults to `"&lcubunk>"`) --
-  The unknown token. A token that is not in the vocabulary cannot be converted to an ID and is set to be this
-  token instead.
-- **pad_token** (`str`, _optional_, defaults to `"&lcubpad>"`) --
-=======
 - **unk_token** (`str`, _optional_, defaults to `"&amp;lt;unk>"`) --
   The unknown token. A token that is not in the vocabulary cannot be converted to an ID and is set to be this
   token instead.
 - **pad_token** (`str`, _optional_, defaults to `"&amp;lt;pad>"`) --
->>>>>>> afdf509c
   The token used for padding, for example when batching sequences of different lengths.
 - **additional_special_tokens** (`List[str]`, _optional_) --
   Additional special tokens used by the tokenizer.
 
 
 <a id='transformers.ReformerTokenizer'></a>
-<<<<<<< HEAD
-> **class ReformerTokenizer**(vocab_file, eos_token = &lcub/s>, unk_token = &lcubunk>, additional_special_tokens = [], sp_model_kwargs: typing.Union[typing.Dict[str, typing.Any], NoneType] = None, **kwargs)
-=======
 > **class ReformerTokenizer**(vocab_file, eos_token = '&amp;lt;/s>', unk_token = '&amp;lt;unk>', additional_special_tokens = [], sp_model_kwargs: typing.Union[typing.Dict[str, typing.Any], NoneType] = None, **kwargs)
->>>>>>> afdf509c
 
 
 Construct a Reformer tokenizer. Based on [SentencePiece](https://github.com/google/sentencepiece) .
@@ -449,11 +404,7 @@
 - **vocab_file** (`str`) --
   [SentencePiece](https://github.com/google/sentencepiece) file (generally has a _.spm_ extension) that
   contains the vocabulary necessary to instantiate a tokenizer.
-<<<<<<< HEAD
-- **eos_token** (`str`, _optional_, defaults to `"&lcub/s>"`) --
-=======
 - **eos_token** (`str`, _optional_, defaults to `"&amp;lt;/s>"`) --
->>>>>>> afdf509c
   The end of sequence token.
 
 <Tip>
@@ -463,17 +414,10 @@
 
 </Tip>
 
-<<<<<<< HEAD
-- **unk_token** (`str`, _optional_, defaults to `"&lcubunk>"`) --
-  The unknown token. A token that is not in the vocabulary cannot be converted to an ID and is set to be this
-  token instead.
-- **pad_token** (`str`, _optional_, defaults to `"&lcubpad>"`) --
-=======
 - **unk_token** (`str`, _optional_, defaults to `"&amp;lt;unk>"`) --
   The unknown token. A token that is not in the vocabulary cannot be converted to an ID and is set to be this
   token instead.
 - **pad_token** (`str`, _optional_, defaults to `"&amp;lt;pad>"`) --
->>>>>>> afdf509c
   The token used for padding, for example when batching sequences of different lengths.
 - **additional_special_tokens** (`List[str]`, _optional_) --
   Additional special tokens used by the tokenizer.
@@ -485,11 +429,7 @@
 
     - `nbest_size = &amp;lcub;0,1}`: No sampling is performed.
     - `nbest_size > 1`: samples from the nbest_size results.
-<<<<<<< HEAD
-    - `nbest_size&amp;lt;0`: assuming that nbest_size is infinite and samples from the all hypothesis (lattice)
-=======
     - `nbest_size &amp;lt; 0`: assuming that nbest_size is infinite and samples from the all hypothesis (lattice)
->>>>>>> afdf509c
       using forward-filtering-and-backward-sampling algorithm.
 
   - `alpha`: Smoothing parameter for unigram sampling, and dropout probability of merge operations for
