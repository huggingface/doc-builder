---
local: ctrl
sections:
- local: overview
  title: Overview
- local: ctrlconfig
  title: CTRLConfig
- local: ctrltokenizer
  title: CTRLTokenizer
- local: ctrlmodel
  title: CTRLModel
- local: ctrllmheadmodel
  title: CTRLLMHeadModel
- local: ctrlforsequenceclassification
  title: CTRLForSequenceClassification
- local: tfctrlmodel
  title: TFCTRLModel
- local: tfctrllmheadmodel
  title: TFCTRLLMHeadModel
- local: tfctrlforsequenceclassification
  title: TFCTRLForSequenceClassification
title: CTRL
---
<script>
import Tip from "../../Tip.svelte";
import Youtube from "../../Youtube.svelte";	
export let fw: "pt" | "tf"
</script>

<!--Copyright 2020 The HuggingFace Team. All rights reserved.

Licensed under the Apache License, Version 2.0 (the "License"); you may not use this file except in compliance with
the License. You may obtain a copy of the License at

http://www.apache.org/licenses/LICENSE-2.0

Unless required by applicable law or agreed to in writing, software distributed under the License is distributed on
an "AS IS" BASIS, WITHOUT WARRANTIES OR CONDITIONS OF ANY KIND, either express or implied. See the License for the
specific language governing permissions and limitations under the License.
-->

# [CTRL](#ctrl)

## [Overview](#overview)

CTRL model was proposed in [CTRL: A Conditional Transformer Language Model for Controllable Generation](https://arxiv.org/abs/1909.05858) by Nitish Shirish Keskar*, Bryan McCann*, Lav R. Varshney, Caiming Xiong and
Richard Socher. It's a causal (unidirectional) transformer pre-trained using language modeling on a very large corpus
of ~140 GB of text data with the first token reserved as a control code (such as Links, Books, Wikipedia etc.).

The abstract from the paper is the following:

*Large-scale language models show promising text generation capabilities, but users cannot easily control particular
aspects of the generated text. We release CTRL, a 1.63 billion-parameter conditional transformer language model,
trained to condition on control codes that govern style, content, and task-specific behavior. Control codes were
derived from structure that naturally co-occurs with raw text, preserving the advantages of unsupervised learning while
providing more explicit control over text generation. These codes also allow CTRL to predict which parts of the
training data are most likely given a sequence. This provides a potential method for analyzing large amounts of data
via model-based source attribution.*

Tips:

- CTRL makes use of control codes to generate text: it requires generations to be started by certain words, sentences
  or links to generate coherent text. Refer to the [original implementation](https://github.com/salesforce/ctrl) for
  more information.
- CTRL is a model with absolute position embeddings so it's usually advised to pad the inputs on the right rather than
  the left.
- CTRL was trained with a causal language modeling (CLM) objective and is therefore powerful at predicting the next
  token in a sequence. Leveraging this feature allows CTRL to generate syntactically coherent text as it can be
  observed in the _run_generation.py_ example script.
- The PyTorch models can take the _past_ as input, which is the previously computed key/value attention pairs. Using
  this _past_ value prevents the model from re-computing pre-computed values in the context of text generation. See
  [reusing the past in generative models](../quickstart.html#using-the-past) for more information on the usage of
  this argument.

This model was contributed by [keskarnitishr](https://huggingface.co/keskarnitishr). The original code can be found
[here](https://github.com/salesforce/ctrl).


## [CTRLConfig](#ctrlconfig)

<a id='transformers.CTRLConfig'></a>
> **class transformers.CTRLConfig**(vocab_size = 246534, n_positions = 256, n_ctx = 256, n_embd = 1280, dff = 8192, n_layer = 48, n_head = 16, resid_pdrop = 0.1, embd_pdrop = 0.1, attn_pdrop = 0.1, layer_norm_epsilon = 1e-06, initializer_range = 0.02, summary_type = 'cls_index', summary_use_proj = True, summary_activation = None, summary_proj_to_labels = True, summary_first_dropout = 0.1, use_cache = True, **kwargs)


This is the configuration class to store the configuration of a [CTRLModel](/docs/transformers/master/en/model_doc/ctrl.html#transformers.CTRLModel) or a
[TFCTRLModel](/docs/transformers/master/en/model_doc/ctrl.html#transformers.TFCTRLModel). It is used to instantiate a CTRL model according to the specified arguments,
defining the model architecture. Instantiating a configuration with the defaults will yield a similar configuration
to that of the [ctrl](https://huggingface.co/ctrl) architecture from SalesForce.

Configuration objects inherit from [PretrainedConfig](/docs/transformers/master/en/main_classes/configuration.html#transformers.PretrainedConfig) and can be used to control the model
outputs. Read the documentation from [PretrainedConfig](/docs/transformers/master/en/main_classes/configuration.html#transformers.PretrainedConfig) for more information.

> Parameters

- **vocab_size** (`int`, _optional_, defaults to 246534) --
  Vocabulary size of the CTRL model. Defines the number of different tokens that can be represented by the
  `inputs_ids` passed when calling [CTRLModel](/docs/transformers/master/en/model_doc/ctrl.html#transformers.CTRLModel) or
  [TFCTRLModel](/docs/transformers/master/en/model_doc/ctrl.html#transformers.TFCTRLModel).
- **n_positions** (`int`, _optional_, defaults to 256) --
  The maximum sequence length that this model might ever be used with. Typically set this to something large
  just in case (e.g., 512 or 1024 or 2048).
- **n_ctx** (`int`, _optional_, defaults to 256) --
  Dimensionality of the causal mask (usually same as n_positions).
- **n_embd** (`int`, _optional_, defaults to 1280) --
  Dimensionality of the embeddings and hidden states.
- **dff** (`int`, _optional_, defaults to 8192) --
  Dimensionality of the inner dimension of the feed forward networks (FFN).
- **n_layer** (`int`, _optional_, defaults to 48) --
  Number of hidden layers in the Transformer encoder.
- **n_head** (`int`, _optional_, defaults to 16) --
  Number of attention heads for each attention layer in the Transformer encoder.
- **resid_pdrop** (`float`, _optional_, defaults to 0.1) --
  The dropout probability for all fully connected layers in the embeddings, encoder, and pooler.
- **embd_pdrop** (`int`, _optional_, defaults to 0.1) --
  The dropout ratio for the embeddings.
- **attn_pdrop** (`float`, _optional_, defaults to 0.1) --
  The dropout ratio for the attention.
- **layer_norm_epsilon** (`float`, _optional_, defaults to 1e-6) --
  The epsilon to use in the layer normalization layers
- **initializer_range** (`float`, _optional_, defaults to 0.02) --
  The standard deviation of the truncated_normal_initializer for initializing all weight matrices.
- **use_cache** (`bool`, _optional_, defaults to `True`) --
  Whether or not the model should return the last key/values attentions (not used by all models).


> Examples:

```python
>>> from transformers import CTRLModel, CTRLConfig

>>> # Initializing a CTRL configuration
>>> configuration = CTRLConfig()

>>> # Initializing a model from the configuration
>>> model = CTRLModel(configuration)

>>> # Accessing the model configuration
>>> configuration = model.config
```


## [CTRLTokenizer](#ctrltokenizer)

<a id='transformers.CTRLTokenizer'></a>
<<<<<<< HEAD
> **class transformers.CTRLTokenizer**(vocab_file, merges_file, unk_token = &lcubunk>, **kwargs)
=======
> **class transformers.CTRLTokenizer**(vocab_file, merges_file, unk_token = '&amp;lt;unk>', **kwargs)
>>>>>>> afdf509c


Construct a CTRL tokenizer. Based on Byte-Pair-Encoding.

This tokenizer inherits from [PreTrainedTokenizer](/docs/transformers/master/en/main_classes/tokenizer.html#transformers.PreTrainedTokenizer) which contains most of the main methods.
Users should refer to this superclass for more information regarding those methods.

> Parameters

- **vocab_file** (`str`) --
  Path to the vocabulary file.
- **merges_file** (`str`) --
  Path to the merges file.
<<<<<<< HEAD
- **unk_token** (`str`, _optional_, defaults to `"&lcubunk>"`) --
=======
- **unk_token** (`str`, _optional_, defaults to `"&amp;lt;unk>"`) --
>>>>>>> afdf509c
  The unknown token. A token that is not in the vocabulary cannot be converted to an ID and is set to be this
  token instead.


<a id='transformers.CTRLTokenizer.save_vocabulary'></a>
> **save\_vocabulary**(self, save_directory: str, filename_prefix: typing.Optional[str] = None)

## [CTRLModel](#ctrlmodel)

<a id='transformers.CTRLModel'></a>
> **class transformers.CTRLModel**(config)

The bare CTRL Model transformer outputting raw hidden-states without any specific head on top.

This model inherits from [PreTrainedModel](/docs/transformers/master/en/main_classes/model.html#transformers.PreTrainedModel). Check the superclass documentation for the generic
methods the library implements for all its model (such as downloading or saving, resizing the input embeddings,
pruning heads etc.)

This model is also a PyTorch [torch.nn.Module](https://pytorch.org/docs/stable/nn.html#torch.nn.Module)
subclass. Use it as a regular PyTorch Module and refer to the PyTorch documentation for all matter related to
general usage and behavior.

> Parameters

- **config** ([CTRLConfig](/docs/transformers/master/en/model_doc/ctrl.html#transformers.CTRLConfig)) -- Model configuration class with all the parameters of the model.
  Initializing with a config file does not load the weights associated with the model, only the
  configuration. Check out the [from_pretrained()](/docs/transformers/master/en/main_classes/model.html#transformers.PreTrainedModel.from_pretrained) method to load the model
  weights.


<a id='transformers.CTRLModel.forward'></a>
> **forward**(self, input_ids = None, past_key_values = None, attention_mask = None, token_type_ids = None, position_ids = None, head_mask = None, inputs_embeds = None, use_cache = None, output_attentions = None, output_hidden_states = None, return_dict = None)

The [CTRLModel](/docs/transformers/master/en/model_doc/ctrl.html#transformers.CTRLModel) forward method, overrides the `__call__` special method.

<Tip>

Although the recipe for forward pass needs to be defined within this function, one should call the
`Module` instance afterwards instead of this since the former takes care of running the pre and post
processing steps while the latter silently ignores them.

</Tip>

> Parameters

- **input_ids** (`torch.LongTensor` of shape `(batch_size, sequence_length)`) --
  `input_ids_length` = `sequence_length` if `past_key_values` is `None` else
  `past_key_values[0].shape[-2]` (`sequence_length` of input past key value states). Indices of input
  sequence tokens in the vocabulary.

  If `past_key_values` is used, only input IDs that do not have their past calculated should be passed
  as `input_ids`.

  Indices can be obtained using [CTRLTokenizer](/docs/transformers/master/en/model_doc/ctrl.html#transformers.CTRLTokenizer). See
  [transformers.PreTrainedTokenizer.__call__()](/docs/transformers/master/en/internal/tokenization_utils.html#transformers.PreTrainedTokenizerBase.__call__) and [transformers.PreTrainedTokenizer.encode()](/docs/transformers/master/en/internal/tokenization_utils.html#transformers.PreTrainedTokenizerBase.encode) for
  details.

  [What are input IDs?](../glossary.html#input-ids)
- **past_key_values** (`Tuple[Tuple[torch.FloatTensor]]` of length `config.n_layers`) --
  Contains pre-computed hidden-states (key and values in the attention blocks) as computed by the model (see
  `past_key_values` output below). Can be used to speed up sequential decoding. The `input_ids` which
  have their past given to this model should not be passed as input ids as they have already been computed.
- **attention_mask** (`torch.FloatTensor` of shape `(batch_size, sequence_length)`, _optional_) --
  Mask to avoid performing attention on padding token indices. Mask values selected in `[0, 1]`:

  - 1 for tokens that are **not masked**,
  - 0 for tokens that are **masked**.

  [What are attention masks?](../glossary.html#attention-mask)
- **token_type_ids** (`torch.LongTensor` of shape `(batch_size, sequence_length)`, _optional_) --
  Segment token indices to indicate first and second portions of the inputs. Indices are selected in `[0, 1]`:

  - 0 corresponds to a _sentence A_ token,
  - 1 corresponds to a _sentence B_ token.

  [What are token type IDs?](../glossary.html#token-type-ids)
- **position_ids** (`torch.LongTensor` of shape `(batch_size, sequence_length)`, _optional_) --
  Indices of positions of each input sequence tokens in the position embeddings. Selected in the range `[0, config.max_position_embeddings - 1]`.

  [What are position IDs?](../glossary.html#position-ids)
- **head_mask** (`torch.FloatTensor` of shape `(num_heads,)` or `(num_layers, num_heads)`, _optional_) --
  Mask to nullify selected heads of the self-attention modules. Mask values selected in `[0, 1]`:

  - 1 indicates the head is **not masked**,
  - 0 indicates the head is **masked**.

- **inputs_embeds** (`torch.FloatTensor` of shape `(batch_size, sequence_length, hidden_size)`, _optional_) --
  Optionally, instead of passing `input_ids` you can choose to directly pass an embedded representation.
  This is useful if you want more control over how to convert `input_ids` indices into associated
  vectors than the model's internal embedding lookup matrix.
- **use_cache** (`bool`, _optional_) --
  If set to `True`, `past_key_values` key value states are returned and can be used to speed up
  decoding (see `past_key_values`).
- **output_attentions** (`bool`, _optional_) --
  Whether or not to return the attentions tensors of all attention layers. See `attentions` under returned
  tensors for more detail.
- **output_hidden_states** (`bool`, _optional_) --
  Whether or not to return the hidden states of all layers. See `hidden_states` under returned tensors for
  more detail.
- **return_dict** (`bool`, _optional_) --
  Whether or not to return a [ModelOutput](/docs/transformers/master/en/main_classes/output.html#transformers.file_utils.ModelOutput) instead of a plain tuple.

> Returns

A [BaseModelOutputWithPast](/docs/transformers/master/en/main_classes/output.html#transformers.modeling_outputs.BaseModelOutputWithPast) or a tuple of
`torch.FloatTensor` (if `return_dict=False` is passed or when `config.return_dict=False`) comprising
various elements depending on the configuration ([CTRLConfig](/docs/transformers/master/en/model_doc/ctrl.html#transformers.CTRLConfig)) and inputs.

- **last_hidden_state** (`torch.FloatTensor` of shape `(batch_size, sequence_length, hidden_size)`) -- Sequence of hidden-states at the output of the last layer of the model.

  If `past_key_values` is used only the last hidden-state of the sequences of shape `(batch_size, 1, hidden_size)` is output.
- **past_key_values** (`tuple(tuple(torch.FloatTensor))`, _optional_, returned when `use_cache=True` is passed or when `config.use_cache=True`) -- Tuple of `tuple(torch.FloatTensor)` of length `config.n_layers`, with each tuple having 2 tensors
  of shape `(batch_size, num_heads, sequence_length, embed_size_per_head)`) and optionally if
  `config.is_encoder_decoder=True` 2 additional tensors of shape `(batch_size, num_heads, encoder_sequence_length, embed_size_per_head)`.

  Contains pre-computed hidden-states (key and values in the self-attention blocks and optionally if
  `config.is_encoder_decoder=True` in the cross-attention blocks) that can be used (see
  `past_key_values` input) to speed up sequential decoding.
- **hidden_states** (`tuple(torch.FloatTensor)`, _optional_, returned when `output_hidden_states=True` is passed or when `config.output_hidden_states=True`) -- Tuple of `torch.FloatTensor` (one for the output of the embeddings + one for the output of each layer)
  of shape `(batch_size, sequence_length, hidden_size)`.

  Hidden-states of the model at the output of each layer plus the initial embedding outputs.
- **attentions** (`tuple(torch.FloatTensor)`, _optional_, returned when `output_attentions=True` is passed or when `config.output_attentions=True`) -- Tuple of `torch.FloatTensor` (one for each layer) of shape `(batch_size, num_heads, sequence_length, sequence_length)`.

  Attentions weights after the attention softmax, used to compute the weighted average in the self-attention
  heads.

> Return type

[BaseModelOutputWithPast](/docs/transformers/master/en/main_classes/output.html#transformers.modeling_outputs.BaseModelOutputWithPast) or `tuple(torch.FloatTensor)`

> Example:

```python
>>> from transformers import CTRLTokenizer, CTRLModel
>>> import torch

>>> tokenizer = CTRLTokenizer.from_pretrained('ctrl')
>>> model = CTRLModel.from_pretrained('ctrl')

>>> inputs = tokenizer("Hello, my dog is cute", return_tensors="pt")
>>> outputs = model(**inputs)

>>> last_hidden_states = outputs.last_hidden_state
```


## [CTRLLMHeadModel](#ctrllmheadmodel)

<a id='transformers.CTRLLMHeadModel'></a>
> **class transformers.CTRLLMHeadModel**(config)


The CTRL Model transformer with a language modeling head on top (linear layer with weights tied to the input
embeddings).


This model inherits from [PreTrainedModel](/docs/transformers/master/en/main_classes/model.html#transformers.PreTrainedModel). Check the superclass documentation for the generic
methods the library implements for all its model (such as downloading or saving, resizing the input embeddings,
pruning heads etc.)

This model is also a PyTorch [torch.nn.Module](https://pytorch.org/docs/stable/nn.html#torch.nn.Module)
subclass. Use it as a regular PyTorch Module and refer to the PyTorch documentation for all matter related to
general usage and behavior.

> Parameters

- **config** ([CTRLConfig](/docs/transformers/master/en/model_doc/ctrl.html#transformers.CTRLConfig)) -- Model configuration class with all the parameters of the model.
  Initializing with a config file does not load the weights associated with the model, only the
  configuration. Check out the [from_pretrained()](/docs/transformers/master/en/main_classes/model.html#transformers.PreTrainedModel.from_pretrained) method to load the model
  weights.


<a id='transformers.CTRLLMHeadModel.forward'></a>
> **forward**(self, input_ids = None, past_key_values = None, attention_mask = None, token_type_ids = None, position_ids = None, head_mask = None, inputs_embeds = None, labels = None, use_cache = None, output_attentions = None, output_hidden_states = None, return_dict = None)

The [CTRLLMHeadModel](/docs/transformers/master/en/model_doc/ctrl.html#transformers.CTRLLMHeadModel) forward method, overrides the `__call__` special method.

<Tip>

Although the recipe for forward pass needs to be defined within this function, one should call the
`Module` instance afterwards instead of this since the former takes care of running the pre and post
processing steps while the latter silently ignores them.

</Tip>

> Parameters

- **input_ids** (`torch.LongTensor` of shape `(batch_size, sequence_length)`) --
  `input_ids_length` = `sequence_length` if `past_key_values` is `None` else
  `past_key_values[0].shape[-2]` (`sequence_length` of input past key value states). Indices of input
  sequence tokens in the vocabulary.

  If `past_key_values` is used, only input IDs that do not have their past calculated should be passed
  as `input_ids`.

  Indices can be obtained using [CTRLTokenizer](/docs/transformers/master/en/model_doc/ctrl.html#transformers.CTRLTokenizer). See
  [transformers.PreTrainedTokenizer.__call__()](/docs/transformers/master/en/internal/tokenization_utils.html#transformers.PreTrainedTokenizerBase.__call__) and [transformers.PreTrainedTokenizer.encode()](/docs/transformers/master/en/internal/tokenization_utils.html#transformers.PreTrainedTokenizerBase.encode) for
  details.

  [What are input IDs?](../glossary.html#input-ids)
- **past_key_values** (`Tuple[Tuple[torch.FloatTensor]]` of length `config.n_layers`) --
  Contains pre-computed hidden-states (key and values in the attention blocks) as computed by the model (see
  `past_key_values` output below). Can be used to speed up sequential decoding. The `input_ids` which
  have their past given to this model should not be passed as input ids as they have already been computed.
- **attention_mask** (`torch.FloatTensor` of shape `(batch_size, sequence_length)`, _optional_) --
  Mask to avoid performing attention on padding token indices. Mask values selected in `[0, 1]`:

  - 1 for tokens that are **not masked**,
  - 0 for tokens that are **masked**.

  [What are attention masks?](../glossary.html#attention-mask)
- **token_type_ids** (`torch.LongTensor` of shape `(batch_size, sequence_length)`, _optional_) --
  Segment token indices to indicate first and second portions of the inputs. Indices are selected in `[0, 1]`:

  - 0 corresponds to a _sentence A_ token,
  - 1 corresponds to a _sentence B_ token.

  [What are token type IDs?](../glossary.html#token-type-ids)
- **position_ids** (`torch.LongTensor` of shape `(batch_size, sequence_length)`, _optional_) --
  Indices of positions of each input sequence tokens in the position embeddings. Selected in the range `[0, config.max_position_embeddings - 1]`.

  [What are position IDs?](../glossary.html#position-ids)
- **head_mask** (`torch.FloatTensor` of shape `(num_heads,)` or `(num_layers, num_heads)`, _optional_) --
  Mask to nullify selected heads of the self-attention modules. Mask values selected in `[0, 1]`:

  - 1 indicates the head is **not masked**,
  - 0 indicates the head is **masked**.

- **inputs_embeds** (`torch.FloatTensor` of shape `(batch_size, sequence_length, hidden_size)`, _optional_) --
  Optionally, instead of passing `input_ids` you can choose to directly pass an embedded representation.
  This is useful if you want more control over how to convert `input_ids` indices into associated
  vectors than the model's internal embedding lookup matrix.
- **use_cache** (`bool`, _optional_) --
  If set to `True`, `past_key_values` key value states are returned and can be used to speed up
  decoding (see `past_key_values`).
- **output_attentions** (`bool`, _optional_) --
  Whether or not to return the attentions tensors of all attention layers. See `attentions` under returned
  tensors for more detail.
- **output_hidden_states** (`bool`, _optional_) --
  Whether or not to return the hidden states of all layers. See `hidden_states` under returned tensors for
  more detail.
- **return_dict** (`bool`, _optional_) --
  Whether or not to return a [ModelOutput](/docs/transformers/master/en/main_classes/output.html#transformers.file_utils.ModelOutput) instead of a plain tuple.

- **labels** (`torch.LongTensor` of shape `(batch_size, sequence_length)`, _optional_) --
  Labels for language modeling. Note that the labels **are shifted** inside the model, i.e. you can set
  `labels = input_ids` Indices are selected in `[-100, 0, ..., config.vocab_size]` All labels set to
  `-100` are ignored (masked), the loss is only computed for labels in `[0, ..., config.vocab_size]`

> Returns

A [CausalLMOutputWithPast](/docs/transformers/master/en/main_classes/output.html#transformers.modeling_outputs.CausalLMOutputWithPast) or a tuple of
`torch.FloatTensor` (if `return_dict=False` is passed or when `config.return_dict=False`) comprising
various elements depending on the configuration ([CTRLConfig](/docs/transformers/master/en/model_doc/ctrl.html#transformers.CTRLConfig)) and inputs.

- **loss** (`torch.FloatTensor` of shape `(1,)`, _optional_, returned when `labels` is provided) -- Language modeling loss (for next-token prediction).
- **logits** (`torch.FloatTensor` of shape `(batch_size, sequence_length, config.vocab_size)`) -- Prediction scores of the language modeling head (scores for each vocabulary token before SoftMax).
- **past_key_values** (`tuple(tuple(torch.FloatTensor))`, _optional_, returned when `use_cache=True` is passed or when `config.use_cache=True`) -- Tuple of `tuple(torch.FloatTensor)` of length `config.n_layers`, with each tuple having 2 tensors
  of shape `(batch_size, num_heads, sequence_length, embed_size_per_head)`)

  Contains pre-computed hidden-states (key and values in the self-attention blocks) that can be used (see
  `past_key_values` input) to speed up sequential decoding.
- **hidden_states** (`tuple(torch.FloatTensor)`, _optional_, returned when `output_hidden_states=True` is passed or when `config.output_hidden_states=True`) -- Tuple of `torch.FloatTensor` (one for the output of the embeddings + one for the output of each layer)
  of shape `(batch_size, sequence_length, hidden_size)`.

  Hidden-states of the model at the output of each layer plus the initial embedding outputs.
- **attentions** (`tuple(torch.FloatTensor)`, _optional_, returned when `output_attentions=True` is passed or when `config.output_attentions=True`) -- Tuple of `torch.FloatTensor` (one for each layer) of shape `(batch_size, num_heads, sequence_length, sequence_length)`.

  Attentions weights after the attention softmax, used to compute the weighted average in the self-attention
  heads.

> Return type

[CausalLMOutputWithPast](/docs/transformers/master/en/main_classes/output.html#transformers.modeling_outputs.CausalLMOutputWithPast) or `tuple(torch.FloatTensor)`

> Example:

```python
>>> import torch
>>> from transformers import CTRLTokenizer, CTRLLMHeadModel

>>> tokenizer = CTRLTokenizer.from_pretrained('ctrl')
>>> model = CTRLLMHeadModel.from_pretrained('ctrl')

>>> inputs = tokenizer("Hello, my dog is cute", return_tensors="pt")
>>> outputs = model(**inputs, labels=inputs["input_ids"])
>>> loss = outputs.loss
>>> logits = outputs.logits
```


## [CTRLForSequenceClassification](#ctrlforsequenceclassification)

<a id='transformers.CTRLForSequenceClassification'></a>
> **class transformers.CTRLForSequenceClassification**(config)


The CTRL Model transformer with a sequence classification head on top (linear layer).
[CTRLForSequenceClassification](/docs/transformers/master/en/model_doc/ctrl.html#transformers.CTRLForSequenceClassification) uses the last token in order to do the classification, as
other causal models (e.g. GPT-2) do. Since it does classification on the last token, it requires to know the
position of the last token. If a `pad_token_id` is defined in the configuration, it finds the last token that
is not a padding token in each row. If no `pad_token_id` is defined, it simply takes the last value in each
row of the batch. Since it cannot guess the padding tokens when `inputs_embeds` are passed instead of
`input_ids`, it does the same (take the last value in each row of the batch).


This model inherits from [PreTrainedModel](/docs/transformers/master/en/main_classes/model.html#transformers.PreTrainedModel). Check the superclass documentation for the generic
methods the library implements for all its model (such as downloading or saving, resizing the input embeddings,
pruning heads etc.)

This model is also a PyTorch [torch.nn.Module](https://pytorch.org/docs/stable/nn.html#torch.nn.Module)
subclass. Use it as a regular PyTorch Module and refer to the PyTorch documentation for all matter related to
general usage and behavior.

> Parameters

- **config** ([CTRLConfig](/docs/transformers/master/en/model_doc/ctrl.html#transformers.CTRLConfig)) -- Model configuration class with all the parameters of the model.
  Initializing with a config file does not load the weights associated with the model, only the
  configuration. Check out the [from_pretrained()](/docs/transformers/master/en/main_classes/model.html#transformers.PreTrainedModel.from_pretrained) method to load the model
  weights.


<a id='transformers.CTRLForSequenceClassification.forward'></a>
> **forward**(self, input_ids = None, past_key_values = None, attention_mask = None, token_type_ids = None, position_ids = None, head_mask = None, inputs_embeds = None, labels = None, use_cache = None, output_attentions = None, output_hidden_states = None, return_dict = None)

The [CTRLForSequenceClassification](/docs/transformers/master/en/model_doc/ctrl.html#transformers.CTRLForSequenceClassification) forward method, overrides the `__call__` special method.

<Tip>

Although the recipe for forward pass needs to be defined within this function, one should call the
`Module` instance afterwards instead of this since the former takes care of running the pre and post
processing steps while the latter silently ignores them.

</Tip>

> Parameters

- **input_ids** (`torch.LongTensor` of shape `(batch_size, sequence_length)`) --
  `input_ids_length` = `sequence_length` if `past_key_values` is `None` else
  `past_key_values[0].shape[-2]` (`sequence_length` of input past key value states). Indices of input
  sequence tokens in the vocabulary.

  If `past_key_values` is used, only input IDs that do not have their past calculated should be passed
  as `input_ids`.

  Indices can be obtained using [CTRLTokenizer](/docs/transformers/master/en/model_doc/ctrl.html#transformers.CTRLTokenizer). See
  [transformers.PreTrainedTokenizer.__call__()](/docs/transformers/master/en/internal/tokenization_utils.html#transformers.PreTrainedTokenizerBase.__call__) and [transformers.PreTrainedTokenizer.encode()](/docs/transformers/master/en/internal/tokenization_utils.html#transformers.PreTrainedTokenizerBase.encode) for
  details.

  [What are input IDs?](../glossary.html#input-ids)
- **past_key_values** (`Tuple[Tuple[torch.FloatTensor]]` of length `config.n_layers`) --
  Contains pre-computed hidden-states (key and values in the attention blocks) as computed by the model (see
  `past_key_values` output below). Can be used to speed up sequential decoding. The `input_ids` which
  have their past given to this model should not be passed as input ids as they have already been computed.
- **attention_mask** (`torch.FloatTensor` of shape `(batch_size, sequence_length)`, _optional_) --
  Mask to avoid performing attention on padding token indices. Mask values selected in `[0, 1]`:

  - 1 for tokens that are **not masked**,
  - 0 for tokens that are **masked**.

  [What are attention masks?](../glossary.html#attention-mask)
- **token_type_ids** (`torch.LongTensor` of shape `(batch_size, sequence_length)`, _optional_) --
  Segment token indices to indicate first and second portions of the inputs. Indices are selected in `[0, 1]`:

  - 0 corresponds to a _sentence A_ token,
  - 1 corresponds to a _sentence B_ token.

  [What are token type IDs?](../glossary.html#token-type-ids)
- **position_ids** (`torch.LongTensor` of shape `(batch_size, sequence_length)`, _optional_) --
  Indices of positions of each input sequence tokens in the position embeddings. Selected in the range `[0, config.max_position_embeddings - 1]`.

  [What are position IDs?](../glossary.html#position-ids)
- **head_mask** (`torch.FloatTensor` of shape `(num_heads,)` or `(num_layers, num_heads)`, _optional_) --
  Mask to nullify selected heads of the self-attention modules. Mask values selected in `[0, 1]`:

  - 1 indicates the head is **not masked**,
  - 0 indicates the head is **masked**.

- **inputs_embeds** (`torch.FloatTensor` of shape `(batch_size, sequence_length, hidden_size)`, _optional_) --
  Optionally, instead of passing `input_ids` you can choose to directly pass an embedded representation.
  This is useful if you want more control over how to convert `input_ids` indices into associated
  vectors than the model's internal embedding lookup matrix.
- **use_cache** (`bool`, _optional_) --
  If set to `True`, `past_key_values` key value states are returned and can be used to speed up
  decoding (see `past_key_values`).
- **output_attentions** (`bool`, _optional_) --
  Whether or not to return the attentions tensors of all attention layers. See `attentions` under returned
  tensors for more detail.
- **output_hidden_states** (`bool`, _optional_) --
  Whether or not to return the hidden states of all layers. See `hidden_states` under returned tensors for
  more detail.
- **return_dict** (`bool`, _optional_) --
  Whether or not to return a [ModelOutput](/docs/transformers/master/en/main_classes/output.html#transformers.file_utils.ModelOutput) instead of a plain tuple.

- **labels** (`torch.LongTensor` of shape `(batch_size,)`, _optional_) --
  Labels for computing the sequence classification/regression loss. Indices should be in `[0, ..., config.num_labels - 1]`. If `config.num_labels == 1` a regression loss is computed (Mean-Square loss),
  If `config.num_labels > 1` a classification loss is computed (Cross-Entropy).

> Returns

A [SequenceClassifierOutput](/docs/transformers/master/en/main_classes/output.html#transformers.modeling_outputs.SequenceClassifierOutput) or a tuple of
`torch.FloatTensor` (if `return_dict=False` is passed or when `config.return_dict=False`) comprising
various elements depending on the configuration ([CTRLConfig](/docs/transformers/master/en/model_doc/ctrl.html#transformers.CTRLConfig)) and inputs.

- **loss** (`torch.FloatTensor` of shape `(1,)`, _optional_, returned when `labels` is provided) -- Classification (or regression if config.num_labels==1) loss.
- **logits** (`torch.FloatTensor` of shape `(batch_size, config.num_labels)`) -- Classification (or regression if config.num_labels==1) scores (before SoftMax).
- **hidden_states** (`tuple(torch.FloatTensor)`, _optional_, returned when `output_hidden_states=True` is passed or when `config.output_hidden_states=True`) -- Tuple of `torch.FloatTensor` (one for the output of the embeddings + one for the output of each layer)
  of shape `(batch_size, sequence_length, hidden_size)`.

  Hidden-states of the model at the output of each layer plus the initial embedding outputs.
- **attentions** (`tuple(torch.FloatTensor)`, _optional_, returned when `output_attentions=True` is passed or when `config.output_attentions=True`) -- Tuple of `torch.FloatTensor` (one for each layer) of shape `(batch_size, num_heads, sequence_length, sequence_length)`.

  Attentions weights after the attention softmax, used to compute the weighted average in the self-attention
  heads.

> Return type

[SequenceClassifierOutput](/docs/transformers/master/en/main_classes/output.html#transformers.modeling_outputs.SequenceClassifierOutput) or `tuple(torch.FloatTensor)`

> Example:

```python
>>> from transformers import CTRLTokenizer, CTRLForSequenceClassification
>>> import torch

>>> tokenizer = CTRLTokenizer.from_pretrained('ctrl')
>>> model = CTRLForSequenceClassification.from_pretrained('ctrl')

>>> inputs = tokenizer("Hello, my dog is cute", return_tensors="pt")
>>> labels = torch.tensor([1]).unsqueeze(0)  # Batch size 1
>>> outputs = model(**inputs, labels=labels)
>>> loss = outputs.loss
>>> logits = outputs.logits
```


## [TFCTRLModel](#tfctrlmodel)

<a id='transformers.TFCTRLModel'></a>
> **class transformers.TFCTRLModel**(*args, **kwargs)

The bare CTRL Model transformer outputting raw hidden-states without any specific head on top.

This model inherits from [TFPreTrainedModel](/docs/transformers/master/en/main_classes/model.html#transformers.TFPreTrainedModel). Check the superclass documentation for the
generic methods the library implements for all its model (such as downloading or saving, resizing the input
embeddings, pruning heads etc.)

This model is also a [tf.keras.Model](https://www.tensorflow.org/api_docs/python/tf/keras/Model) subclass. Use
it as a regular TF 2.0 Keras Model and refer to the TF 2.0 documentation for all matter related to general usage
and behavior.

<Tip>

TF 2.0 models accepts two formats as inputs:

- having all inputs as keyword arguments (like PyTorch models), or
- having all inputs as a list, tuple or dict in the first positional arguments.

This second option is useful when using `tf.keras.Model.fit` method which currently requires having all
the tensors in the first argument of the model call function: `model(inputs)`.

If you choose this second option, there are three possibilities you can use to gather all the input Tensors in
the first positional argument :

- a single Tensor with `input_ids` only and nothing else: `model(inputs_ids)`
- a list of varying length with one or several input Tensors IN THE ORDER given in the docstring:
  `model([input_ids, attention_mask])` or `model([input_ids, attention_mask, token_type_ids])`
- a dictionary with one or several input Tensors associated to the input names given in the docstring:
  `model(&amp;lcub;"input_ids": input_ids, "token_type_ids": token_type_ids})`

</Tip>

> Parameters

- **config** ([CTRLConfig](/docs/transformers/master/en/model_doc/ctrl.html#transformers.CTRLConfig)) -- Model configuration class with all the parameters of the model.
  Initializing with a config file does not load the weights associated with the model, only the
  configuration. Check out the [from_pretrained()](/docs/transformers/master/en/main_classes/model.html#transformers.PreTrainedModel.from_pretrained) method to load the model
  weights.


<a id='transformers.TFCTRLModel.call'></a>
> **call**(self, input_ids = None, past = None, attention_mask = None, token_type_ids = None, position_ids = None, head_mask = None, inputs_embeds = None, use_cache = None, output_attentions = None, output_hidden_states = None, return_dict = None, training = False, **kwargs)

The [TFCTRLModel](/docs/transformers/master/en/model_doc/ctrl.html#transformers.TFCTRLModel) forward method, overrides the `__call__` special method.

<Tip>

Although the recipe for forward pass needs to be defined within this function, one should call the
`Module` instance afterwards instead of this since the former takes care of running the pre and post
processing steps while the latter silently ignores them.

</Tip>

> Parameters

- **input_ids** (`Numpy array` or `tf.Tensor` of shape `(batch_size, input_ids_length)`) --
  `input_ids_length` = `sequence_length` if `past` is `None` else `past[0].shape[-2]`
  (`sequence_length` of input past key value states).

  Indices of input sequence tokens in the vocabulary.

  If `past` is used, only input IDs that do not have their past calculated should be passed as
  `input_ids`.

  Indices can be obtained using [CTRLTokenizer](/docs/transformers/master/en/model_doc/ctrl.html#transformers.CTRLTokenizer). See
  [transformers.PreTrainedTokenizer.__call__()](/docs/transformers/master/en/internal/tokenization_utils.html#transformers.PreTrainedTokenizerBase.__call__) and [transformers.PreTrainedTokenizer.encode()](/docs/transformers/master/en/internal/tokenization_utils.html#transformers.PreTrainedTokenizerBase.encode) for
  details.

  [What are input IDs?](../glossary.html#input-ids)
- **past** (`List[tf.Tensor]` of length `config.n_layers`) --
  Contains pre-computed hidden-states (key and values in the attention blocks) as computed by the model (see
  `past` output below). Can be used to speed up sequential decoding. The token ids which have their past
  given to this model should not be passed as input ids as they have already been computed.
- **attention_mask** (`tf.Tensor` or `Numpy array` of shape `(batch_size, sequence_length)`, _optional_) --
  Mask to avoid performing attention on padding token indices. Mask values selected in `[0, 1]`:

  - 1 for tokens that are **not masked**,
  - 0 for tokens that are **masked**.

  [What are attention masks?](../glossary.html#attention-mask)
- **token_type_ids** (`tf.Tensor` or `Numpy array` of shape `(batch_size, sequence_length)`, _optional_) --
  Segment token indices to indicate first and second portions of the inputs. Indices are selected in `[0, 1]`:

  - 0 corresponds to a _sentence A_ token,
  - 1 corresponds to a _sentence B_ token.

  [What are token type IDs?](../glossary.html#token-type-ids)
- **position_ids** (`tf.Tensor` or `Numpy array` of shape `(batch_size, sequence_length)`, _optional_) --
  Indices of positions of each input sequence tokens in the position embeddings. Selected in the range `[0, config.max_position_embeddings - 1]`.

  [What are position IDs?](../glossary.html#position-ids)
- **head_mask** (`torch.FloatTensor` of shape `(num_heads,)` or `(num_layers, num_heads)`, _optional_) --
  Mask to nullify selected heads of the self-attention modules. Mask values selected in `[0, 1]`:

  - 1 indicates the head is **not masked**,
  - 0 indicates the head is **masked**.

- **inputs_embeds** (`tf.Tensor` or `Numpy array` of shape `(batch_size, sequence_length, hidden_size)`, _optional_) --
  Optionally, instead of passing `input_ids` you can choose to directly pass an embedded representation.
  This is useful if you want more control over how to convert `input_ids` indices into associated
  vectors than the model's internal embedding lookup matrix.
- **use_cache** (`bool`, _optional_) --
  If set to `True`, `past` key value states are returned and can be used to speed up decoding (see
  `past`).
- **output_attentions** (`bool`, _optional_) --
  Whether or not to return the attentions tensors of all attention layers. See `attentions` under returned
  tensors for more detail. This argument can be used only in eager mode, in graph mode the value in the
  config will be used instead.
- **output_hidden_states** (`bool`, _optional_) --
  Whether or not to return the hidden states of all layers. See `hidden_states` under returned tensors for
  more detail. This argument can be used only in eager mode, in graph mode the value in the config will be
  used instead.
- **return_dict** (`bool`, _optional_) --
  Whether or not to return a [ModelOutput](/docs/transformers/master/en/main_classes/output.html#transformers.file_utils.ModelOutput) instead of a plain tuple. This
  argument can be used in eager mode, in graph mode the value will always be set to True.
- **training** (`bool`, _optional_, defaults to `False`) --
  Whether or not to use the model in training mode (some modules like dropout modules have different
  behaviors between training and evaluation).

> Returns

A [TFBaseModelOutputWithPast](/docs/transformers/master/en/main_classes/output.html#transformers.modeling_tf_outputs.TFBaseModelOutputWithPast) or a tuple of
`tf.Tensor` (if `return_dict=False` is passed or when `config.return_dict=False`) comprising various
elements depending on the configuration ([CTRLConfig](/docs/transformers/master/en/model_doc/ctrl.html#transformers.CTRLConfig)) and inputs.

- **last_hidden_state** (`tf.Tensor` of shape `(batch_size, sequence_length, hidden_size)`) -- Sequence of hidden-states at the output of the last layer of the model.

  If `past_key_values` is used only the last hidden-state of the sequences of shape `(batch_size, 1, hidden_size)` is output.
- **past_key_values** (`List[tf.Tensor]`, _optional_, returned when `use_cache=True` is passed or when `config.use_cache=True`) -- List of `tf.Tensor` of length `config.n_layers`, with each tensor of shape `(2, batch_size, num_heads, sequence_length, embed_size_per_head)`).

  Contains pre-computed hidden-states (key and values in the attention blocks) that can be used (see
  `past_key_values` input) to speed up sequential decoding.
- **hidden_states** (`tuple(tf.Tensor)`, _optional_, returned when `output_hidden_states=True` is passed or when `config.output_hidden_states=True`) -- Tuple of `tf.Tensor` (one for the output of the embeddings + one for the output of each layer) of
  shape `(batch_size, sequence_length, hidden_size)`.

  Hidden-states of the model at the output of each layer plus the initial embedding outputs.
- **attentions** (`tuple(tf.Tensor)`, _optional_, returned when `output_attentions=True` is passed or when `config.output_attentions=True`) -- Tuple of `tf.Tensor` (one for each layer) of shape `(batch_size, num_heads, sequence_length, sequence_length)`.

  Attentions weights after the attention softmax, used to compute the weighted average in the self-attention
  heads.

> Return type

[TFBaseModelOutputWithPast](/docs/transformers/master/en/main_classes/output.html#transformers.modeling_tf_outputs.TFBaseModelOutputWithPast) or `tuple(tf.Tensor)`

> Example:

```python
>>> from transformers import CTRLTokenizer, TFCTRLModel
>>> import tensorflow as tf

>>> tokenizer = CTRLTokenizer.from_pretrained('ctrl')
>>> model = TFCTRLModel.from_pretrained('ctrl')

>>> inputs = tokenizer("Hello, my dog is cute", return_tensors="tf")
>>> outputs = model(inputs)

>>> last_hidden_states = outputs.last_hidden_state
```


## [TFCTRLLMHeadModel](#tfctrllmheadmodel)

<a id='transformers.TFCTRLLMHeadModel'></a>
> **class transformers.TFCTRLLMHeadModel**(*args, **kwargs)


The CTRL Model transformer with a language modeling head on top (linear layer with weights tied to the input
embeddings).


This model inherits from [TFPreTrainedModel](/docs/transformers/master/en/main_classes/model.html#transformers.TFPreTrainedModel). Check the superclass documentation for the
generic methods the library implements for all its model (such as downloading or saving, resizing the input
embeddings, pruning heads etc.)

This model is also a [tf.keras.Model](https://www.tensorflow.org/api_docs/python/tf/keras/Model) subclass. Use
it as a regular TF 2.0 Keras Model and refer to the TF 2.0 documentation for all matter related to general usage
and behavior.

<Tip>

TF 2.0 models accepts two formats as inputs:

- having all inputs as keyword arguments (like PyTorch models), or
- having all inputs as a list, tuple or dict in the first positional arguments.

This second option is useful when using `tf.keras.Model.fit` method which currently requires having all
the tensors in the first argument of the model call function: `model(inputs)`.

If you choose this second option, there are three possibilities you can use to gather all the input Tensors in
the first positional argument :

- a single Tensor with `input_ids` only and nothing else: `model(inputs_ids)`
- a list of varying length with one or several input Tensors IN THE ORDER given in the docstring:
  `model([input_ids, attention_mask])` or `model([input_ids, attention_mask, token_type_ids])`
- a dictionary with one or several input Tensors associated to the input names given in the docstring:
  `model(&amp;lcub;"input_ids": input_ids, "token_type_ids": token_type_ids})`

</Tip>

> Parameters

- **config** ([CTRLConfig](/docs/transformers/master/en/model_doc/ctrl.html#transformers.CTRLConfig)) -- Model configuration class with all the parameters of the model.
  Initializing with a config file does not load the weights associated with the model, only the
  configuration. Check out the [from_pretrained()](/docs/transformers/master/en/main_classes/model.html#transformers.PreTrainedModel.from_pretrained) method to load the model
  weights.


<a id='transformers.TFCTRLLMHeadModel.call'></a>
> **call**(self, input_ids = None, past = None, attention_mask = None, token_type_ids = None, position_ids = None, head_mask = None, inputs_embeds = None, use_cache = None, output_attentions = None, output_hidden_states = None, return_dict = None, labels = None, training = False, **kwargs)

The [TFCTRLLMHeadModel](/docs/transformers/master/en/model_doc/ctrl.html#transformers.TFCTRLLMHeadModel) forward method, overrides the `__call__` special method.

<Tip>

Although the recipe for forward pass needs to be defined within this function, one should call the
`Module` instance afterwards instead of this since the former takes care of running the pre and post
processing steps while the latter silently ignores them.

</Tip>

> Parameters

- **input_ids** (`Numpy array` or `tf.Tensor` of shape `(batch_size, input_ids_length)`) --
  `input_ids_length` = `sequence_length` if `past` is `None` else `past[0].shape[-2]`
  (`sequence_length` of input past key value states).

  Indices of input sequence tokens in the vocabulary.

  If `past` is used, only input IDs that do not have their past calculated should be passed as
  `input_ids`.

  Indices can be obtained using [CTRLTokenizer](/docs/transformers/master/en/model_doc/ctrl.html#transformers.CTRLTokenizer). See
  [transformers.PreTrainedTokenizer.__call__()](/docs/transformers/master/en/internal/tokenization_utils.html#transformers.PreTrainedTokenizerBase.__call__) and [transformers.PreTrainedTokenizer.encode()](/docs/transformers/master/en/internal/tokenization_utils.html#transformers.PreTrainedTokenizerBase.encode) for
  details.

  [What are input IDs?](../glossary.html#input-ids)
- **past** (`List[tf.Tensor]` of length `config.n_layers`) --
  Contains pre-computed hidden-states (key and values in the attention blocks) as computed by the model (see
  `past` output below). Can be used to speed up sequential decoding. The token ids which have their past
  given to this model should not be passed as input ids as they have already been computed.
- **attention_mask** (`tf.Tensor` or `Numpy array` of shape `(batch_size, sequence_length)`, _optional_) --
  Mask to avoid performing attention on padding token indices. Mask values selected in `[0, 1]`:

  - 1 for tokens that are **not masked**,
  - 0 for tokens that are **masked**.

  [What are attention masks?](../glossary.html#attention-mask)
- **token_type_ids** (`tf.Tensor` or `Numpy array` of shape `(batch_size, sequence_length)`, _optional_) --
  Segment token indices to indicate first and second portions of the inputs. Indices are selected in `[0, 1]`:

  - 0 corresponds to a _sentence A_ token,
  - 1 corresponds to a _sentence B_ token.

  [What are token type IDs?](../glossary.html#token-type-ids)
- **position_ids** (`tf.Tensor` or `Numpy array` of shape `(batch_size, sequence_length)`, _optional_) --
  Indices of positions of each input sequence tokens in the position embeddings. Selected in the range `[0, config.max_position_embeddings - 1]`.

  [What are position IDs?](../glossary.html#position-ids)
- **head_mask** (`torch.FloatTensor` of shape `(num_heads,)` or `(num_layers, num_heads)`, _optional_) --
  Mask to nullify selected heads of the self-attention modules. Mask values selected in `[0, 1]`:

  - 1 indicates the head is **not masked**,
  - 0 indicates the head is **masked**.

- **inputs_embeds** (`tf.Tensor` or `Numpy array` of shape `(batch_size, sequence_length, hidden_size)`, _optional_) --
  Optionally, instead of passing `input_ids` you can choose to directly pass an embedded representation.
  This is useful if you want more control over how to convert `input_ids` indices into associated
  vectors than the model's internal embedding lookup matrix.
- **use_cache** (`bool`, _optional_) --
  If set to `True`, `past` key value states are returned and can be used to speed up decoding (see
  `past`).
- **output_attentions** (`bool`, _optional_) --
  Whether or not to return the attentions tensors of all attention layers. See `attentions` under returned
  tensors for more detail. This argument can be used only in eager mode, in graph mode the value in the
  config will be used instead.
- **output_hidden_states** (`bool`, _optional_) --
  Whether or not to return the hidden states of all layers. See `hidden_states` under returned tensors for
  more detail. This argument can be used only in eager mode, in graph mode the value in the config will be
  used instead.
- **return_dict** (`bool`, _optional_) --
  Whether or not to return a [ModelOutput](/docs/transformers/master/en/main_classes/output.html#transformers.file_utils.ModelOutput) instead of a plain tuple. This
  argument can be used in eager mode, in graph mode the value will always be set to True.
- **training** (`bool`, _optional_, defaults to `False`) --
  Whether or not to use the model in training mode (some modules like dropout modules have different
  behaviors between training and evaluation).

- **labels** (`tf.Tensor` of shape `(batch_size, sequence_length)`, _optional_) --
  Labels for computing the cross entropy classification loss. Indices should be in `[0, ..., config.vocab_size - 1]`.

> Returns

A [TFCausalLMOutputWithPast](/docs/transformers/master/en/main_classes/output.html#transformers.modeling_tf_outputs.TFCausalLMOutputWithPast) or a tuple of
`tf.Tensor` (if `return_dict=False` is passed or when `config.return_dict=False`) comprising various
elements depending on the configuration ([CTRLConfig](/docs/transformers/master/en/model_doc/ctrl.html#transformers.CTRLConfig)) and inputs.

- **loss** (`tf.Tensor` of shape `(n,)`, _optional_, where n is the number of non-masked labels, returned when `labels` is provided) -- Language modeling loss (for next-token prediction).
- **logits** (`tf.Tensor` of shape `(batch_size, sequence_length, config.vocab_size)`) -- Prediction scores of the language modeling head (scores for each vocabulary token before SoftMax).
- **past_key_values** (`List[tf.Tensor]`, _optional_, returned when `use_cache=True` is passed or when `config.use_cache=True`) -- List of `tf.Tensor` of length `config.n_layers`, with each tensor of shape `(2, batch_size, num_heads, sequence_length, embed_size_per_head)`).

  Contains pre-computed hidden-states (key and values in the attention blocks) that can be used (see
  `past_key_values` input) to speed up sequential decoding.
- **hidden_states** (`tuple(tf.Tensor)`, _optional_, returned when `output_hidden_states=True` is passed or when `config.output_hidden_states=True`) -- Tuple of `tf.Tensor` (one for the output of the embeddings + one for the output of each layer) of
  shape `(batch_size, sequence_length, hidden_size)`.

  Hidden-states of the model at the output of each layer plus the initial embedding outputs.
- **attentions** (`tuple(tf.Tensor)`, _optional_, returned when `output_attentions=True` is passed or when `config.output_attentions=True`) -- Tuple of `tf.Tensor` (one for each layer) of shape `(batch_size, num_heads, sequence_length, sequence_length)`.

  Attentions weights after the attention softmax, used to compute the weighted average in the self-attention
  heads.

> Return type

[TFCausalLMOutputWithPast](/docs/transformers/master/en/main_classes/output.html#transformers.modeling_tf_outputs.TFCausalLMOutputWithPast) or `tuple(tf.Tensor)`

> Example:

```python
>>> from transformers import CTRLTokenizer, TFCTRLLMHeadModel
>>> import tensorflow as tf

>>> tokenizer = CTRLTokenizer.from_pretrained('ctrl')
>>> model = TFCTRLLMHeadModel.from_pretrained('ctrl')

>>> inputs = tokenizer("Hello, my dog is cute", return_tensors="tf")
>>> outputs = model(inputs)
>>> logits = outputs.logits
```


## [TFCTRLForSequenceClassification](#tfctrlforsequenceclassification)

<a id='transformers.TFCTRLForSequenceClassification'></a>
> **class transformers.TFCTRLForSequenceClassification**(*args, **kwargs)


The CTRL Model transformer with a sequence classification head on top (linear layer).

[TFCTRLForSequenceClassification](/docs/transformers/master/en/model_doc/ctrl.html#transformers.TFCTRLForSequenceClassification) uses the last token in order to do the classification, as
other causal models (e.g. GPT-1, GPT-2) do.

Since it does classification on the last token, it requires to know the position of the last token. If a
`pad_token_id` is defined in the configuration, it finds the last token that is not a padding token in each
row. If no `pad_token_id` is defined, it simply takes the last value in each row of the batch. Since it cannot
guess the padding tokens when `inputs_embeds` are passed instead of `input_ids`, it does the same (take
the last value in each row of the batch).


This model inherits from [TFPreTrainedModel](/docs/transformers/master/en/main_classes/model.html#transformers.TFPreTrainedModel). Check the superclass documentation for the
generic methods the library implements for all its model (such as downloading or saving, resizing the input
embeddings, pruning heads etc.)

This model is also a [tf.keras.Model](https://www.tensorflow.org/api_docs/python/tf/keras/Model) subclass. Use
it as a regular TF 2.0 Keras Model and refer to the TF 2.0 documentation for all matter related to general usage
and behavior.

<Tip>

TF 2.0 models accepts two formats as inputs:

- having all inputs as keyword arguments (like PyTorch models), or
- having all inputs as a list, tuple or dict in the first positional arguments.

This second option is useful when using `tf.keras.Model.fit` method which currently requires having all
the tensors in the first argument of the model call function: `model(inputs)`.

If you choose this second option, there are three possibilities you can use to gather all the input Tensors in
the first positional argument :

- a single Tensor with `input_ids` only and nothing else: `model(inputs_ids)`
- a list of varying length with one or several input Tensors IN THE ORDER given in the docstring:
  `model([input_ids, attention_mask])` or `model([input_ids, attention_mask, token_type_ids])`
- a dictionary with one or several input Tensors associated to the input names given in the docstring:
  `model(&amp;lcub;"input_ids": input_ids, "token_type_ids": token_type_ids})`

</Tip>

> Parameters

- **config** ([CTRLConfig](/docs/transformers/master/en/model_doc/ctrl.html#transformers.CTRLConfig)) -- Model configuration class with all the parameters of the model.
  Initializing with a config file does not load the weights associated with the model, only the
  configuration. Check out the [from_pretrained()](/docs/transformers/master/en/main_classes/model.html#transformers.PreTrainedModel.from_pretrained) method to load the model
  weights.


<a id='transformers.TFCTRLForSequenceClassification.call'></a>
> **call**(self, input_ids = None, past = None, attention_mask = None, token_type_ids = None, position_ids = None, head_mask = None, inputs_embeds = None, use_cache = None, output_attentions = None, output_hidden_states = None, return_dict = None, labels = None, training = False, **kwargs)

The [TFCTRLForSequenceClassification](/docs/transformers/master/en/model_doc/ctrl.html#transformers.TFCTRLForSequenceClassification) forward method, overrides the `__call__` special method.

<Tip>

Although the recipe for forward pass needs to be defined within this function, one should call the
`Module` instance afterwards instead of this since the former takes care of running the pre and post
processing steps while the latter silently ignores them.

</Tip>

> Parameters

- **input_ids** (`Numpy array` or `tf.Tensor` of shape `(batch_size, input_ids_length)`) --
  `input_ids_length` = `sequence_length` if `past` is `None` else `past[0].shape[-2]`
  (`sequence_length` of input past key value states).

  Indices of input sequence tokens in the vocabulary.

  If `past` is used, only input IDs that do not have their past calculated should be passed as
  `input_ids`.

  Indices can be obtained using [CTRLTokenizer](/docs/transformers/master/en/model_doc/ctrl.html#transformers.CTRLTokenizer). See
  [transformers.PreTrainedTokenizer.__call__()](/docs/transformers/master/en/internal/tokenization_utils.html#transformers.PreTrainedTokenizerBase.__call__) and [transformers.PreTrainedTokenizer.encode()](/docs/transformers/master/en/internal/tokenization_utils.html#transformers.PreTrainedTokenizerBase.encode) for
  details.

  [What are input IDs?](../glossary.html#input-ids)
- **past** (`List[tf.Tensor]` of length `config.n_layers`) --
  Contains pre-computed hidden-states (key and values in the attention blocks) as computed by the model (see
  `past` output below). Can be used to speed up sequential decoding. The token ids which have their past
  given to this model should not be passed as input ids as they have already been computed.
- **attention_mask** (`tf.Tensor` or `Numpy array` of shape `(batch_size, sequence_length)`, _optional_) --
  Mask to avoid performing attention on padding token indices. Mask values selected in `[0, 1]`:

  - 1 for tokens that are **not masked**,
  - 0 for tokens that are **masked**.

  [What are attention masks?](../glossary.html#attention-mask)
- **token_type_ids** (`tf.Tensor` or `Numpy array` of shape `(batch_size, sequence_length)`, _optional_) --
  Segment token indices to indicate first and second portions of the inputs. Indices are selected in `[0, 1]`:

  - 0 corresponds to a _sentence A_ token,
  - 1 corresponds to a _sentence B_ token.

  [What are token type IDs?](../glossary.html#token-type-ids)
- **position_ids** (`tf.Tensor` or `Numpy array` of shape `(batch_size, sequence_length)`, _optional_) --
  Indices of positions of each input sequence tokens in the position embeddings. Selected in the range `[0, config.max_position_embeddings - 1]`.

  [What are position IDs?](../glossary.html#position-ids)
- **head_mask** (`torch.FloatTensor` of shape `(num_heads,)` or `(num_layers, num_heads)`, _optional_) --
  Mask to nullify selected heads of the self-attention modules. Mask values selected in `[0, 1]`:

  - 1 indicates the head is **not masked**,
  - 0 indicates the head is **masked**.

- **inputs_embeds** (`tf.Tensor` or `Numpy array` of shape `(batch_size, sequence_length, hidden_size)`, _optional_) --
  Optionally, instead of passing `input_ids` you can choose to directly pass an embedded representation.
  This is useful if you want more control over how to convert `input_ids` indices into associated
  vectors than the model's internal embedding lookup matrix.
- **use_cache** (`bool`, _optional_) --
  If set to `True`, `past` key value states are returned and can be used to speed up decoding (see
  `past`).
- **output_attentions** (`bool`, _optional_) --
  Whether or not to return the attentions tensors of all attention layers. See `attentions` under returned
  tensors for more detail. This argument can be used only in eager mode, in graph mode the value in the
  config will be used instead.
- **output_hidden_states** (`bool`, _optional_) --
  Whether or not to return the hidden states of all layers. See `hidden_states` under returned tensors for
  more detail. This argument can be used only in eager mode, in graph mode the value in the config will be
  used instead.
- **return_dict** (`bool`, _optional_) --
  Whether or not to return a [ModelOutput](/docs/transformers/master/en/main_classes/output.html#transformers.file_utils.ModelOutput) instead of a plain tuple. This
  argument can be used in eager mode, in graph mode the value will always be set to True.
- **training** (`bool`, _optional_, defaults to `False`) --
  Whether or not to use the model in training mode (some modules like dropout modules have different
  behaviors between training and evaluation).

- **labels** (`tf.Tensor` of shape `(batch_size, sequence_length)`, _optional_) --
  Labels for computing the cross entropy classification loss. Indices should be in `[0, ..., config.vocab_size - 1]`.

> Returns

A [TFSequenceClassifierOutput](/docs/transformers/master/en/main_classes/output.html#transformers.modeling_tf_outputs.TFSequenceClassifierOutput) or a tuple of
`tf.Tensor` (if `return_dict=False` is passed or when `config.return_dict=False`) comprising various
elements depending on the configuration ([CTRLConfig](/docs/transformers/master/en/model_doc/ctrl.html#transformers.CTRLConfig)) and inputs.

- **loss** (`tf.Tensor` of shape `(batch_size, )`, _optional_, returned when `labels` is provided) -- Classification (or regression if config.num_labels==1) loss.
- **logits** (`tf.Tensor` of shape `(batch_size, config.num_labels)`) -- Classification (or regression if config.num_labels==1) scores (before SoftMax).
- **hidden_states** (`tuple(tf.Tensor)`, _optional_, returned when `output_hidden_states=True` is passed or when `config.output_hidden_states=True`) -- Tuple of `tf.Tensor` (one for the output of the embeddings + one for the output of each layer) of
  shape `(batch_size, sequence_length, hidden_size)`.

  Hidden-states of the model at the output of each layer plus the initial embedding outputs.
- **attentions** (`tuple(tf.Tensor)`, _optional_, returned when `output_attentions=True` is passed or when `config.output_attentions=True`) -- Tuple of `tf.Tensor` (one for each layer) of shape `(batch_size, num_heads, sequence_length, sequence_length)`.

  Attentions weights after the attention softmax, used to compute the weighted average in the self-attention
  heads.

> Return type

[TFSequenceClassifierOutput](/docs/transformers/master/en/main_classes/output.html#transformers.modeling_tf_outputs.TFSequenceClassifierOutput) or `tuple(tf.Tensor)`

> Example:

```python
>>> from transformers import CTRLTokenizer, TFCTRLForSequenceClassification
>>> import tensorflow as tf

>>> tokenizer = CTRLTokenizer.from_pretrained('ctrl')
>>> model = TFCTRLForSequenceClassification.from_pretrained('ctrl')

>>> inputs = tokenizer("Hello, my dog is cute", return_tensors="tf")
>>> inputs["labels"] = tf.reshape(tf.constant(1), (-1, 1)) # Batch size 1

>>> outputs = model(inputs)
>>> loss = outputs.loss
>>> logits = outputs.logits
```
<|MERGE_RESOLUTION|>--- conflicted
+++ resolved
@@ -142,11 +142,7 @@
 ## [CTRLTokenizer](#ctrltokenizer)
 
 <a id='transformers.CTRLTokenizer'></a>
-<<<<<<< HEAD
-> **class transformers.CTRLTokenizer**(vocab_file, merges_file, unk_token = &lcubunk>, **kwargs)
-=======
 > **class transformers.CTRLTokenizer**(vocab_file, merges_file, unk_token = '&amp;lt;unk>', **kwargs)
->>>>>>> afdf509c
 
 
 Construct a CTRL tokenizer. Based on Byte-Pair-Encoding.
@@ -160,11 +156,7 @@
   Path to the vocabulary file.
 - **merges_file** (`str`) --
   Path to the merges file.
-<<<<<<< HEAD
-- **unk_token** (`str`, _optional_, defaults to `"&lcubunk>"`) --
-=======
 - **unk_token** (`str`, _optional_, defaults to `"&amp;lt;unk>"`) --
->>>>>>> afdf509c
   The unknown token. A token that is not in the vocabulary cannot be converted to an ID and is set to be this
   token instead.
 
