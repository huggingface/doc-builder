<<<<<<< HEAD
# How to contribute to transformers?
=======
---
local: how-to-contribute-to-transformers
sections:
- local: you-can-contribute-in-so-many-ways
  title: You can contribute in so many ways!
- local: submitting-a-new-issue-or-feature-request
  sections:
  - local: did-you-find-a-bug
    title: Did you find a bug?
  - local: do-you-want-to-implement-a-new-model
    title: Do you want to implement a new model?
  - local: do-you-want-a-new-feature-that-is-not-a-model
    title: Do you want a new feature (that is not a model)?
  title: Submitting a new issue or feature request
- local: start-contributing-pull-requests
  sections:
  - local: checklist
    title: Checklist
  - local: tests
    title: Tests
  - local: style-guide
    sections:
    - local: this-guide-was-heavily-inspired-by-the-awesome-scikitlearn-guide-to-contributinghttpsgithubcomscikitlearnscikitlearnblobmastercontributingmd
      title: This guide was heavily inspired by the awesome [scikit-learn guide to
        contributing](https://github.com/scikit-learn/scikit-learn/blob/master/CONTRIBUTING.md)
    title: Style guide
  - local: develop-on-windows
    title: Develop on Windows
  - local: syncing-forked-master-with-upstream-huggingface-master
    title: Syncing forked master with upstream (HuggingFace) master
  title: Start contributing! (Pull Requests)
title: How to contribute to transformers?
---
<!---
Copyright 2020 The HuggingFace Team. All rights reserved.

Licensed under the Apache License, Version 2.0 (the "License");
you may not use this file except in compliance with the License.
You may obtain a copy of the License at

    http://www.apache.org/licenses/LICENSE-2.0

Unless required by applicable law or agreed to in writing, software
distributed under the License is distributed on an "AS IS" BASIS,
WITHOUT WARRANTIES OR CONDITIONS OF ANY KIND, either express or implied.
See the License for the specific language governing permissions and
limitations under the License.
-->

# [How to contribute to transformers?](#how-to-contribute-to-transformers)
>>>>>>> afdf509c

Everyone is welcome to contribute, and we value everybody's contribution. Code
is thus not the only way to help the community. Answering questions, helping
others, reaching out and improving the documentations are immensely valuable to
the community.

It also helps us if you spread the word: reference the library from blog posts
on the awesome projects it made possible, shout out on Twitter every time it has
helped you, or simply star the repo to say "thank you".

Whichever way you choose to contribute, please be mindful to respect our
[code of conduct](https://github.com/huggingface/transformers/blob/master/CODE_OF_CONDUCT.md).

## [You can contribute in so many ways!](#you-can-contribute-in-so-many-ways)

There are 4 ways you can contribute to transformers:
* Fixing outstanding issues with the existing code;
* Implementing new models;
* Contributing to the examples or to the documentation;
* Submitting issues related to bugs or desired new features.

In particular there is a special [Good First
Issue](https://github.com/huggingface/transformers/contribute) listing. It will give you a list of
open Issues that are open to anybody to work on. Just comment in the issue that you'd like to work
on it. In that same listing you will also find some Issues with `Good Second Issue` label. These are
typically slightly more complicated than the Issues with just `Good First Issue` label. But if you
feel you know what you're doing, go for it.

*All are equally valuable to the community.*

## [Submitting a new issue or feature request](#submitting-a-new-issue-or-feature-request)

Do your best to follow these guidelines when submitting an issue or a feature
request. It will make it easier for us to come back to you quickly and with good
feedback.

### [Did you find a bug?](#did-you-find-a-bug)

The 🤗 Transformers library is robust and reliable thanks to the users who notify us of
the problems they encounter. So thank you for reporting an issue.

First, we would really appreciate it if you could **make sure the bug was not
already reported** (use the search bar on Github under Issues).

Did not find it? :( So we can act quickly on it, please follow these steps:

* Include your **OS type and version**, the versions of **Python**, **PyTorch** and
  **Tensorflow** when applicable;
* A short, self-contained, code snippet that allows us to reproduce the bug in
  less than 30s;
* Provide the *full* traceback if an exception is raised.

To get the OS and software versions automatically, you can run the following command:

```bash
transformers-cli env
```

or from the root of the repository the following command:

```bash
python src/transformers/commands/transformers_cli.py env
```


### [Do you want to implement a new model?](#do-you-want-to-implement-a-new-model)

Awesome! Please provide the following information:

* Short description of the model and link to the paper;
* Link to the implementation if it is open-source;
* Link to the model weights if they are available.

If you are willing to contribute the model yourself, let us know so we can best
guide you.

We have added a **detailed guide and templates** to guide you in the process of adding a new model. You can find them
in the `templates`(https://github.com/huggingface/transformers/tree/master/templates) folder.

### [Do you want a new feature (that is not a model)?](#do-you-want-a-new-feature-that-is-not-a-model)

A world-class feature request addresses the following points:

1. Motivation first:
  * Is it related to a problem/frustration with the library? If so, please explain
    why. Providing a code snippet that demonstrates the problem is best.
  * Is it related to something you would need for a project? We'd love to hear
    about it!
  * Is it something you worked on and think could benefit the community?
    Awesome! Tell us what problem it solved for you.
2. Write a *full paragraph* describing the feature;
3. Provide a **code snippet** that demonstrates its future use;
4. In case this is related to a paper, please attach a link;
5. Attach any additional information (drawings, screenshots, etc.) you think may help.

If your issue is well written we're already 80% of the way there by the time you
post it.

We have added **templates** to guide you in the process of adding a new example script for training or testing the
models in the library. You can find them in the `templates`(https://github.com/huggingface/transformers/tree/master/templates)
folder.

## [Start contributing! (Pull Requests)](#start-contributing-pull-requests)

Before writing code, we strongly advise you to search through the existing PRs or
issues to make sure that nobody is already working on the same thing. If you are
unsure, it is always a good idea to open an issue to get some feedback.

You will need basic `git` proficiency to be able to contribute to
`transformers`. `git` is not the easiest tool to use but it has the greatest
manual. Type `git --help` in a shell and enjoy. If you prefer books, [Pro
Git](https://git-scm.com/book/en/v2) is a very good reference.

Follow these steps to start contributing:

1. Fork the [repository](https://github.com/huggingface/transformers) by
   clicking on the 'Fork' button on the repository's page. This creates a copy of the code
   under your GitHub user account.

2. Clone your fork to your local disk, and add the base repository as a remote:

   ```bash
   $ git clone git@github.com:<your Github handle>/transformers.git
   $ cd transformers
   $ git remote add upstream https://github.com/huggingface/transformers.git
   ```

3. Create a new branch to hold your development changes:

   ```bash
   $ git checkout -b a-descriptive-name-for-my-changes
   ```

   **Do not** work on the `master` branch.

4. Set up a development environment by running the following command in a virtual environment:

   ```bash
   $ pip install -e ".[dev]"
   ```

   (If transformers was already installed in the virtual environment, remove
   it with `pip uninstall transformers` before reinstalling it in editable
   mode with the `-e` flag.)

   To run the full test suite, you might need the additional dependency on `datasets` which requires a separate source
   install:

   ```bash
   $ git clone https://github.com/huggingface/datasets
   $ cd datasets
   $ pip install -e .
   ```

   If you have already cloned that repo, you might need to `git pull` to get the most recent changes in the `datasets`
   library.

5. Develop the features on your branch.

   As you work on the features, you should make sure that the test suite
   passes:

   ```bash
   $ make test
   ```

   Note, that this command uses `-n auto` pytest flag, therefore, it will start as many parallel `pytest` processes as the number of your computer's CPU-cores, and if you have lots of those and a few GPUs and not a great amount of RAM, it's likely to overload your computer. Therefore, to run the test suite, you may want to consider using this command instead:

   ```bash
   $ python -m pytest -n 3 --dist=loadfile -s -v ./tests/
   ```

   Adjust the value of `-n` to fit the load your hardware can support.

   `transformers` relies on `black` and `isort` to format its source code
   consistently. After you make changes, format them with:

   ```bash
   $ make style
   ```

   `transformers` also uses `flake8` and a few custom scripts to check for coding mistakes. Quality
   control runs in CI, however you can also run the same checks with:

   ```bash
   $ make quality
   ```
   You can do the automatic style corrections and code verifications that can't be automated in one go:

   ```bash
   $ make fixup
   ```

   This target is also optimized to only work with files modified by the PR you're working on.

   If you're modifying documents under `docs/source`, make sure to validate that
   they can still be built. This check also runs in CI. To run a local check
   make sure you have installed the documentation builder requirements, by
   running `pip install .[tf,torch,docs]` once from the root of this repository
   and then run:

   ```bash
   $ make docs
   ```

   Once you're happy with your changes, add changed files using `git add` and
   make a commit with `git commit` to record your changes locally:

   ```bash
   $ git add modified_file.py
   $ git commit
   ```

   Please write [good commit
   messages](https://chris.beams.io/posts/git-commit/).

   It is a good idea to sync your copy of the code with the original
   repository regularly. This way you can quickly account for changes:

   ```bash
   $ git fetch upstream
   $ git rebase upstream/master
   ```

   Push the changes to your account using:

   ```bash
   $ git push -u origin a-descriptive-name-for-my-changes
   ```

6. Once you are satisfied (**and the checklist below is happy too**), go to the
   webpage of your fork on GitHub. Click on 'Pull request' to send your changes
   to the project maintainers for review.

7. It's ok if maintainers ask you for changes. It happens to core contributors
   too! So everyone can see the changes in the Pull request, work in your local
   branch and push the changes to your fork. They will automatically appear in
   the pull request.


### [Checklist](#checklist)

1. The title of your pull request should be a summary of its contribution;
2. If your pull request addresses an issue, please mention the issue number in
   the pull request description to make sure they are linked (and people
   consulting the issue know you are working on it);
3. To indicate a work in progress please prefix the title with `[WIP]`. These
   are useful to avoid duplicated work, and to differentiate it from PRs ready
   to be merged;
4. Make sure existing tests pass;
5. Add high-coverage tests. No quality testing = no merge.
   - If you are adding a new model, make sure that you use
     `ModelTester.all_model_classes = (MyModel, MyModelWithLMHead,...)`, which triggers the common tests.
   - If you are adding new `@slow` tests, make sure they pass using
     `RUN_SLOW=1 python -m pytest tests/test_my_new_model.py`.
   - If you are adding a new tokenizer, write tests, and make sure
     `RUN_SLOW=1 python -m pytest tests/test_tokenization_{your_model_name}.py` passes.
   CircleCI does not run the slow tests, but github actions does every night!
6. All public methods must have informative docstrings that work nicely with sphinx. See `modeling_ctrl.py` for an
   example.

### [Tests](#tests)

An extensive test suite is included to test the library behavior and several examples. Library tests can be found in
the [tests folder](https://github.com/huggingface/transformers/tree/master/tests) and examples tests in the
[examples folder](https://github.com/huggingface/transformers/tree/master/examples).

We like `pytest` and `pytest-xdist` because it's faster. From the root of the
repository, here's how to run tests with `pytest` for the library:

```bash
$ python -m pytest -n auto --dist=loadfile -s -v ./tests/
```

and for the examples:

```bash
$ pip install -r examples/xxx/requirements.txt  # only needed the first time
$ python -m pytest -n auto --dist=loadfile -s -v ./examples/
```
In fact, that's how `make test` and `make test-examples` are implemented (sans the `pip install` line)!

You can specify a smaller set of tests in order to test only the feature
you're working on.

By default, slow tests are skipped. Set the `RUN_SLOW` environment variable to
`yes` to run them. This will download many gigabytes of models — make sure you
have enough disk space and a good Internet connection, or a lot of patience!

```bash
$ RUN_SLOW=yes python -m pytest -n auto --dist=loadfile -s -v ./tests/
$ RUN_SLOW=yes python -m pytest -n auto --dist=loadfile -s -v ./examples/
```

Likewise, set the `RUN_CUSTOM_TOKENIZERS` environment variable to `yes` to run
tests for custom tokenizers, which don't run by default either.

🤗 Transformers uses `pytest` as a test runner only. It doesn't use any
`pytest`-specific features in the test suite itself.

This means `unittest` is fully supported. Here's how to run tests with
`unittest`:

```bash
$ python -m unittest discover -s tests -t . -v
$ python -m unittest discover -s examples -t examples -v
```


### [Style guide](#style-guide)

For documentation strings, `transformers` follows the [google style](https://google.github.io/styleguide/pyguide.html).
Check our [documentation writing guide](https://github.com/huggingface/transformers/tree/master/docs#writing-documentation-specification)
for more information.

#### [This guide was heavily inspired by the awesome [scikit-learn guide to contributing](https://github.com/scikit-learn/scikit-learn/blob/master/CONTRIBUTING.md)](#this-guide-was-heavily-inspired-by-the-awesome-scikitlearn-guide-to-contributinghttpsgithubcomscikitlearnscikitlearnblobmastercontributingmd)


### [Develop on Windows](#develop-on-windows)

On windows, you need to configure git to transform Windows `CRLF` line endings to Linux `LF` line endings:

`git config core.autocrlf input`

One way one can run the make command on Window is to pass by MSYS2:

1. [Download MSYS2](https://www.msys2.org/), we assume to have it installed in C:\msys64
2. Open the command line C:\msys64\msys2.exe (it should be available from the start menu)
3. Run in the shell: `pacman -Syu` and install make with `pacman -S make`
4. Add `C:\msys64\usr\bin` to your PATH environment variable.

You can now use `make` from any terminal (Powershell, cmd.exe, etc) 🎉

### [Syncing forked master with upstream (HuggingFace) master](#syncing-forked-master-with-upstream-huggingface-master)

To avoid pinging the upstream repository which adds reference notes to each upstream PR and sends unnessary notifications to the developers involved in these PRs,
when syncing the master branch of a forked repository, please, follow these steps:
1. When possible, avoid syncing with the upstream using a branch and PR on the forked repository. Instead merge directly into the forked master.
2. If a PR is absolutely necessary, use the following steps after checking out your branch:
```
$ git checkout -b your-branch-for-syncing
$ git pull --squash --no-commit upstream master
$ git commit -m '<your message without GitHub references>'
```<|MERGE_RESOLUTION|>--- conflicted
+++ resolved
@@ -1,6 +1,3 @@
-<<<<<<< HEAD
-# How to contribute to transformers?
-=======
 ---
 local: how-to-contribute-to-transformers
 sections:
@@ -51,7 +48,6 @@
 -->
 
 # [How to contribute to transformers?](#how-to-contribute-to-transformers)
->>>>>>> afdf509c
 
 Everyone is welcome to contribute, and we value everybody's contribution. Code
 is thus not the only way to help the community. Answering questions, helping
