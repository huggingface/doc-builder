--- conflicted
+++ resolved
@@ -3,13 +3,9 @@
 import {
 	docstringPreprocess,
 	frameworkcontentPreprocess,
-<<<<<<< HEAD
 	mdsvexPreprocess,
-	tokenizersLangPreprocess
-=======
 	inferenceSnippetPreprocess,
-	mdsvexPreprocess
->>>>>>> 6c099d06
+	tokenizersLangPreprocess,
 } from "./preprocess.js";
 
 /** @type {import('@sveltejs/kit').Config} */
@@ -21,11 +17,8 @@
 	preprocess: [
 		docstringPreprocess,
 		frameworkcontentPreprocess,
-<<<<<<< HEAD
+		inferenceSnippetPreprocess,
 		tokenizersLangPreprocess,
-=======
-		inferenceSnippetPreprocess,
->>>>>>> 6c099d06
 		mdsvexPreprocess,
 		preprocess({ sourceMap: Boolean(process.env.DOCS_SOURCEMAP) })
 	],
