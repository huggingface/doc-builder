{
	"name": "kit",
	"version": "0.0.1",
	"private": true,
	"scripts": {
		"custom-svelte-client": "node ./svelteKitCustomClient/replace",
		"dev": "npm run custom-svelte-client && vite dev",
		"build": "npm run custom-svelte-client && rm -Rf src/routes/__pycache__ && vite build && node postprocess && ./postbuild.sh",
		"preview": "vite preview",
		"check": "svelte-kit sync && svelte-check --tsconfig ./tsconfig.json",
		"check:watch": "svelte-kit sync && svelte-check --tsconfig ./tsconfig.json --watch",
		"lint": "prettier --check --plugin prettier-plugin-svelte .",
		"format": "prettier --write --plugin prettier-plugin-svelte .",
		"update-inference-providers": "npm ci && npm i @huggingface/inference@latest && npm i @huggingface/tasks@latest"
	},
	"devDependencies": {
<<<<<<< HEAD
		"@huggingface/inference": "^3.15.0",
		"@huggingface/tasks": "^0.19.10",
=======
		"@huggingface/inference": "^4.0.1",
		"@huggingface/tasks": "^0.19.11",
>>>>>>> 0dfef29c
		"@sveltejs/adapter-auto": "^2.0.0",
		"@sveltejs/adapter-static": "^2.0.3",
		"@sveltejs/kit": "^1.20.4",
		"@tailwindcss/aspect-ratio": "^0.4.2",
		"@tailwindcss/forms": "^0.5.6",
		"@tailwindcss/typography": "^0.5.10",
		"@types/js-yaml": "^4.0.6",
		"@types/node": "^20.6.5",
		"@typescript-eslint/eslint-plugin": "^6.7.2",
		"autoprefixer": "^10.4.14",
		"cheerio": "^1.0.0-rc.12",
		"domutils": "^2.8.0",
		"eslint": "^8.50.0",
		"eslint-config-prettier": "^9.0.0",
		"eslint-plugin-svelte": "^2.33.2",
		"highlight.js": "^11.8.0",
		"html-tags": "^3.3.1",
		"htmlparser2": "^7.2.0",
		"js-yaml": "^4.1.0",
		"katex": "^0.16.8",
		"mdsvex": "^0.11.0",
		"postcss": "^8.4.24",
		"postcss-load-config": "^4.0.1",
		"prettier": "^3.0.3",
		"prettier-plugin-svelte": "^3.0.3",
		"prettier-plugin-tailwindcss": "^0.5.4",
		"svelte": "^4.0.5",
		"svelte-check": "^3.4.3",
		"tailwindcss": "^3.3.2",
		"tslib": "^2.4.1",
		"typescript": "^5.0.0",
		"unist-util-visit": "^5.0.0",
		"vite": "^4.4.2"
	},
	"type": "module"
}<|MERGE_RESOLUTION|>--- conflicted
+++ resolved
@@ -14,13 +14,8 @@
 		"update-inference-providers": "npm ci && npm i @huggingface/inference@latest && npm i @huggingface/tasks@latest"
 	},
 	"devDependencies": {
-<<<<<<< HEAD
-		"@huggingface/inference": "^3.15.0",
-		"@huggingface/tasks": "^0.19.10",
-=======
 		"@huggingface/inference": "^4.0.1",
 		"@huggingface/tasks": "^0.19.11",
->>>>>>> 0dfef29c
 		"@sveltejs/adapter-auto": "^2.0.0",
 		"@sveltejs/adapter-static": "^2.0.3",
 		"@sveltejs/kit": "^1.20.4",
