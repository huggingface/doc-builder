--- conflicted
+++ resolved
@@ -157,7 +157,46 @@
 	}
 };
 
-<<<<<<< HEAD
+// Preprocessor that converts markdown into InferenceApi
+// svelte component using mdsvexPreprocess
+export const inferenceSnippetPreprocess = {
+	markup: async ({ content }) => {
+		const REGEX_FRAMEWORKCONTENT =
+			/<inferencesnippet>(((?!<inferencesnippet>).)*)<\/inferencesnippet>/gms;
+		const REGEX_PYTHON = /<python>(((?!<python>).)*)<\/python>/ms;
+		const REGEX_JS = /<js>(((?!<js>).)*)<\/js>/ms;
+		const REGEX_CURL = /<curl>(((?!<curl>).)*)<\/curl>/ms;
+		const FRAMEWORKS = [
+			{ framework: "python", REGEX_FW: REGEX_PYTHON, isExist: false },
+			{ framework: "js", REGEX_FW: REGEX_JS, isExist: false },
+			{ framework: "curl", REGEX_FW: REGEX_CURL, isExist: false }
+		];
+
+		content = await replaceAsync(content, REGEX_FRAMEWORKCONTENT, async (_, fwcontentBody) => {
+			let svelteSlots = "";
+
+			for (const [i, value] of Object.entries(FRAMEWORKS)) {
+				const { framework, REGEX_FW } = value;
+				if (fwcontentBody.match(REGEX_FW)) {
+					FRAMEWORKS[i].isExist = true;
+					const fwContent = fwcontentBody.match(REGEX_FW)[1];
+					svelteSlots += `<svelte:fragment slot="${framework}">
+					<Markdown>
+					\n\n${fwContent}\n\n
+					</Markdown>
+					</svelte:fragment>`;
+				}
+			}
+
+			const svelteProps = FRAMEWORKS.map((fw) => `${fw.framework}={${fw.isExist}}`).join(" ");
+
+			return `<InferenceApi ${svelteProps}>\n${svelteSlots}\n</InferenceApi>`;
+		});
+
+		return { code: content };
+	}
+};
+
 // Preprocessor that converts markdown into TokenizersLanguageContent
 // svelte component using mdsvexPreprocess
 export const tokenizersLangPreprocess = {
@@ -184,48 +223,14 @@
 					svelteSlots += `<svelte:fragment slot="${language}">
 					<Markdown>
 					\n\n${langContent}\n\n
-=======
-// Preprocessor that converts markdown into InferenceApi
-// svelte component using mdsvexPreprocess
-export const inferenceSnippetPreprocess = {
-	markup: async ({ content }) => {
-		const REGEX_FRAMEWORKCONTENT =
-			/<inferencesnippet>(((?!<inferencesnippet>).)*)<\/inferencesnippet>/gms;
-		const REGEX_PYTHON = /<python>(((?!<python>).)*)<\/python>/ms;
-		const REGEX_JS = /<js>(((?!<js>).)*)<\/js>/ms;
-		const REGEX_CURL = /<curl>(((?!<curl>).)*)<\/curl>/ms;
-		const FRAMEWORKS = [
-			{ framework: "python", REGEX_FW: REGEX_PYTHON, isExist: false },
-			{ framework: "js", REGEX_FW: REGEX_JS, isExist: false },
-			{ framework: "curl", REGEX_FW: REGEX_CURL, isExist: false }
-		];
-
-		content = await replaceAsync(content, REGEX_FRAMEWORKCONTENT, async (_, fwcontentBody) => {
-			let svelteSlots = "";
-
-			for (const [i, value] of Object.entries(FRAMEWORKS)) {
-				const { framework, REGEX_FW } = value;
-				if (fwcontentBody.match(REGEX_FW)) {
-					FRAMEWORKS[i].isExist = true;
-					const fwContent = fwcontentBody.match(REGEX_FW)[1];
-					svelteSlots += `<svelte:fragment slot="${framework}">
-					<Markdown>
-					\n\n${fwContent}\n\n
->>>>>>> 6c099d06
 					</Markdown>
 					</svelte:fragment>`;
 				}
 			}
 
-<<<<<<< HEAD
 			const svelteProps = LANGUAGES.map((fw) => `${fw.language}={${fw.isExist}}`).join(" ");
 
 			return `<TokenizersLanguageContent ${svelteProps}>\n${svelteSlots}\n</TokenizersLanguageContent>`;
-=======
-			const svelteProps = FRAMEWORKS.map((fw) => `${fw.framework}={${fw.isExist}}`).join(" ");
-
-			return `<InferenceApi ${svelteProps}>\n${svelteSlots}\n</InferenceApi>`;
->>>>>>> 6c099d06
 		});
 
 		return { code: content };
