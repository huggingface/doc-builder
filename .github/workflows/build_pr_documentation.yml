--- conflicted
+++ resolved
@@ -52,10 +52,6 @@
         type: string
         default: ""
         description: "Docker image to use for the build."
-      custom_runner:
-        type: string
-        default: ""
-        description: "runner to use for the build. See https://docs.github.com/en/actions/about-github-actions/understanding-github-actions#runners for syntax"
       # Debug purposes only!
       doc_builder_revision:
         type: string
@@ -65,12 +61,7 @@
 
 jobs:
   build_pr_documentation:
-<<<<<<< HEAD
-    runs-on:
-      ${{ fromJSON(inputs.custom_runner) }}
-=======
     runs-on: ubuntu-22.04
->>>>>>> f6b8b7b4
     container:
       ${{ inputs.custom_container }}
     env:
